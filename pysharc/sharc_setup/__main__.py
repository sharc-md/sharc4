# ******************************************
#
#    SHARC Program Suite
#
#    Copyright (c) 2019 University of Vienna
#
#    This file is part of SHARC.
#
#    SHARC is free software: you can redistribute it and/or modify
#    it under the terms of the GNU General Public License as published by
#    the Free Software Foundation, either version 3 of the License, or
#    (at your option) any later version.
#
#    SHARC is distributed in the hope that it will be useful,
#    but WITHOUT ANY WARRANTY; without even the implied warranty of
#    MERCHANTABILITY or FITNESS FOR A PARTICULAR PURPOSE.  See the
#    GNU General Public License for more details.
#
#    You should have received a copy of the GNU General Public License
#    inside the SHARC manual.  If not, see <http://www.gnu.org/licenses/>.
#
# ******************************************


import os
import sys


# py_setuptools applies some customization to the setuptools code
# Therefore, we load all stuff from setuptools through py_setuptools
from setuptools import setup, Extension  # , settings

#
#from pysharc_setup import pysharc_extension











# path to the pysharc files
# (relative to the directory from where the setup script is started)
pysharc_path = 'pysharc_src'

# Files with C code
# inside pysharc_path/
pysharc_cfiles = ['pysharc.c', 'pysharc_tools.c']



# define Libraries
mkl_libs = []
basic_libs = ['sharc']  # , 'hdf5', 'hdf5_hl', 'netcdf']
#basic_libs = ['sharc', 'gfortran', 'hdf5', 'hdf5_hl', 'netcdf']
extra_compile_args = ['-std=c99', '-Wall', ]
#extra_compile_args += ['-D__PYTHON_DEBUG__', '-Wall']






pysharc_extension = Extension('sharc/sharc',
                              [os.path.join(pysharc_path, fname) for fname in pysharc_cfiles],
                              include_dirs=['include', ],
<<<<<<< HEAD
                              library_dirs=['lib', '/user/severin/miniconda3/lib'],
=======
                              library_dirs=['lib', '$ANACONDA/lib'],
>>>>>>> 2954af5a
                              libraries=mkl_libs + basic_libs,
                              extra_compile_args=extra_compile_args,
                              )







prog_name = 'sharc'
version = '0.1.1.'
description = 'Python API for the SHARC MD Package'
author = 'Maximilian F.S.J. Menger'
author_email = 'maximilian.menger@univie.ac.at'
url = 'https://sharc-md.org'


sharc_packages = ['sharc', 'sharc.pysharc']
sharc_scripts = ['bin/pysharc_lvc.py', 'bin/pysharc_qmout.py']


setup(name=prog_name,
      #      version=version,
      description=description,
      author=author,
      author_email=author_email,
      url=url,
      packages=sharc_packages,
      scripts=sharc_scripts,
      ext_modules=[pysharc_extension],
      install_requires=[
          #                    'netcdf4', # for correct libraries
          #                    'hdf5',    # for the libraries
          'mkl',
      ],
      )<|MERGE_RESOLUTION|>--- conflicted
+++ resolved
@@ -68,11 +68,7 @@
 pysharc_extension = Extension('sharc/sharc',
                               [os.path.join(pysharc_path, fname) for fname in pysharc_cfiles],
                               include_dirs=['include', ],
-<<<<<<< HEAD
-                              library_dirs=['lib', '/user/severin/miniconda3/lib'],
-=======
                               library_dirs=['lib', '$ANACONDA/lib'],
->>>>>>> 2954af5a
                               libraries=mkl_libs + basic_libs,
                               extra_compile_args=extra_compile_args,
                               )

\documentclass[a4paper,11pt,DIV=15,openany,twoside=false]{scrbook}

% everything inside \tthdump is ignored by tth, but processed by LaTeX
\newcommand{\tthdump}[1]{#1}

% #==================================================================
% |
% | If TTH (tex to html) is used instead of TTM (tex to mathml/xml)
% | do the following replacements (with search and replace):
% |
% | for TTH      for TTM
% | \tthdump <-> \ttmdump
% | %%tth:   <-> %%ttm: 
% |
% |
% | ************************************************
% | DO NOT DELETE THE %%tth: COMMENTS IN THIS FILE!!
% | ************************************************
% |
% |
% # =================================================================



% include most packages
\tthdump{
  \usepackage[utf8]{inputenc}
  \usepackage[T1]{fontenc}
}
\usepackage{
  listings,
  braket,
  fancyvrb,
  booktabs,
  colortbl,
  mystuff,
  lastpage,
  array,
  longtable,
  framed,
  amsmath,
  amssymb,
  multirow,
  url,
  framed}
\usepackage[colorlinks=true,urlcolor=B,linkcolor=B,citecolor=R]{hyperref}
\usepackage[square, sort&compress, numbers]{natbib}
% hide some packages from tth
\tthdump{
  \usepackage[version=3]{mhchem}
  \usepackage{tikz,pgfplots}
  \pgfplotsset{compat=1.3}
}
% fonts
\usepackage{pxfonts}
\renewcommand*{\sfdefault}{lmss}



% Bold caption labels
\tthdump{
  \setkomafont{captionlabel}{\bfseries}
}



% Paragraph settings
\setlength{\parindent}{0pt}
\setlength{\parskip}{\smallskipamount}
% use a different parsep for lists
\usepackage{enumitem}
\setlist[itemize]{parsep=0pt}
\setlist[enumerate]{parsep=0pt}



% no clubs and widows
\clubpenalty = 2000
\widowpenalty = 2000 
\displaywidowpenalty = 2000


% =============================== TITLE ==========================
%%tth: \title{SHARC: Surface Hopping in the Adiabatic Representation Including Arbitrary Couplings -- Manual}
\newenvironment{tpage}{%
\addtokomafont{title}{\rmfamily}
  \begin{titlepage}
    \title{\hspace{1cm}\includegraphics[width=0.8\textwidth,keepaspectratio=true]{img/sharc.pdf}\\[0.5cm]
    SHARC: Surface Hopping in the Adiabatic Representation Including Arbitrary Couplings}
    \subtitle{Manual\\[1cm]Version 1.1}
    \date{Vienna, \today}
    \author{AG Gonz\'alez\\
Institute of Theoretical Chemistry\\
University of Vienna, Austria
\vspace{1cm}
\\
\includegraphics[width=0.4\textwidth,keepaspectratio=true]{img/univie.pdf}}

    \maketitle
  \end{titlepage}
}{}



% =============================== HEADER AND FOOT ==========================
\tthdump{
  \usepackage[automark]{scrpage2}
  \pagestyle{scrheadings}
  \clearscrheadfoot
}

% =============================== KEYWORDS ==========================

\newcommand{\sharc}{\textsc{Sharc}}

\newcommand{\todo}[1]{\textcolor{RL}{#1}}

\newcommand{\ttt}[1]{\textbf{\texttt{#1}}}

\newcommand{\E}{\ensuremath{\mathrm{e}}}
\newcommand{\I}{\ensuremath{\mathrm{i}}}
\newcommand{\D}{\ensuremath{\mathrm{d}}}
%%tth: \newcommand{\VEC}[1]{\mathbf{#1}}
\tthdump{
  \newcommand{\VEC}[1]{\ensuremath{\mathbf{#1}}}
}
%%tth: \def\l{l}
%%tth: \def\middle{}
%%tth: \def\mathfrak#1{\mathcal{#1}}
%%tth: \def\ce#1{#1}

% unnumbered things
\newenvironment{unnumbered}%
{\setcounter{secnumdepth}{-1}}
{\setcounter{secnumdepth}{2}}

% shaded boxes
\definecolor{shadecolor}{HTML}{BBDDFF}

\newenvironment{example}{
  \vspace{0mm}
  \definecolor{shadecolor}{HTML}{E4F4FF}
  \begin{shaded}
}{
  \end{shaded}
}



% ========================================================================================================= %
% ========================================================================================================= %
% ========================================================================================================= %

\begin{document}

\tpage

\tthdump{
  \begin{shaded}
    \textbf{Contact:}

    \begin{tabular}{ll}
      \\
      \multicolumn{2}{l}{AG Gonz\'alez}\\
      \multicolumn{2}{l}{Institute of Theoretical Chemistry, University of Vienna}\\
      \multicolumn{2}{l}{W\"ahringer Stra\ss{}e 17}\\
      \multicolumn{2}{l}{1090 Vienna, Austria}\\
      \\
      Website: &\href{http://sharc-md.org}{sharc-md.org}\\
      Email: &\href{mailto:sharc@univie.ac.at}{sharc@univie.ac.at}\\
    \end{tabular}
  \end{shaded}
}

\newpage
\ihead{\textsc{Sharc} Manual}
\ohead{\rightmark}
\ofoot[\pagemark]{\pagemark}

% ========================================================================================================= %
% ========================================================================================================= %
% ========================================================================================================= %

\tableofcontents
% \layout

% ========================================================================================================= %
% ========================================================================================================= %
% ========================================================================================================= %

\chapter{Introduction}

% what is non-adiabatic dynamics
When a molecule is irradiated by light, a number of dynamical processes can take place, in which the molecule redistributes the energy among different electronic and vibrational degrees of freedom. Kasha's rule \cite{Kasha1950DFS} states that radiationless transfer from higher excited singlet states to the lowest-lying $S_1$ excited state is faster than fluorescence (F). This radiationless transfer is called internal conversion (IC) and involves a changes between electronic states of the same multiplicity. If a transition occurs between electronic states of different spin, the process is called intersystem crossing (ISC). A typical ISC process is from a singlet to a triplet state, and once the lowest triplet is populated, phosphorescence (P) can take place. In figure~\ref{fig:jablonski}, radiative (F and P) and radiationless (IC and ISC) processes are summarized in a so-called Jab{\l}onski diagram.

\begin{figure}[h]
  \centering
  \includegraphics[scale=1.6]{img/jablonski/jablonski.pdf}
  \caption{Jab{\l}onski diagram showing the conceptual photophysical processes. Straight arrows show radiative processes: absorption ($h\nu$), fluorescence (F), and phosphorescence (P); wavy arrows show radiationless processes: internal conversion (IC) and intersystem crossing (ISC). }
  \label{fig:jablonski}
\end{figure}

The non-radiative IC and ISC process are fundamental concepts which play a decisive role in photochemistry and photobiology. IC processes are present in the excited-state dynamics of many organic and inorganic molecules, whose applications range from solar energy conversion to drug therapy. Even many, very small molecules, for example \ce{O2} and \ce{O3}, \ce{SO2}, \ce{NO2} and other nitrous oxides, show efficient IC, which has important consequences in atmospheric chemistry and the study of the environment and pollution. IC is also the first step of the biological process of visual perception, where the retinal moiety of rhodopsin absorbs a photon and non-radiatively performs a torsion around one of the double bonds, changing the conformation of the protein and inducing a neural signal. Similarly, protection of the human body from the influence of UV light is achieved through very efficient IC in DNA, proteins and melanins. Ultrafast IC to the electronic ground state allows quickly converting the excitation energy of the UV photons into nuclear kinetic energy, which is spread harmlessly as heat to the environment.

ISC processes are completely forbidden in the frame of the non-relativistic Schr\"odinger equation, but they become allowed when including spin-orbit couplings, a relativistic effect~\cite{Marian2012WCMS}. Spin-orbit coupling depends on the nuclear charge and becomes stronger for heavy atoms, therefore it is typically known as a ''heavy atom'' effect. However, it has been recently recognized that even for molecules with only first- and second-row atoms, ISC might be relevant and can be competitive in time scales with IC. A small selection of the growing number of molecules where efficient ISC in a sub-ps time scale has been predicted are \ce{SO2}~\cite{Wilkinson2014JCP,Mai2014JCP_SO2,Leveque2014JCP_ISC}, benzene~\cite{Penfold2012JCP}, aromatic nitrocompounds~\cite{Vogt2013JPC} or DNA nucleobases and derivatives~\cite{Crespo-Hernandez2004CR, Richter2012JPCL, Martinez-Fernandez2012CC, Mai2013C, Reichardt2010CC}.

% dynamics simulations
Theoretical simulations can greatly contribute to understand non-radiative processes by following the nuclear motion on the excited-state potential energy surfaces (PES) in real time. These simulations are called excited-state dynamics simulations. 
Since the Born-Oppenheimer approximation is not applicable for this kind of dynamics, non-adiabatic effects need to be incorporated into the simulations.

The principal methodology to tackle excited-state dynamics simulations is to numerically integrate the time-dependent Schr\"odinger equation, which is usually called full quantum dynamics simulations (QD). Given accurate PESs, QD is able to reach or surpass experimental accuracy. However, the need of an ''a priori'' knowledge of the full multi-dimensional PES renders this type of simulations quickly unfeasible for more than few degrees of freedom. Several alternative methodologies are possible to alleviate this problem. One of the most popular ones is to use surface hopping non-adiabatic dynamics.

% surface hopping, advantages, history
Surface hopping was originally devised by Tully~\cite{Tully1971JCP} and greatly improved later by the ``fewest-switches criterion''\cite{Tully1990JCP} and it has been reviewed extensively since then, see e.g.~\cite{Barbatti2011WCMS,Doltsinis2006,Doltsinis2002JTCC}.
In surface hopping, the motion of the excited-state wavepacket is approximated by the motion of an ensemble of many independent, classical trajectories. Each trajectory is at every instant of time tied to one particular PES, and the nuclear motion is integrated using the gradient of this PES. However, non-adiabatic population transfer can lead to the switching of a trajectory from one PES to another PES. This switching (also called ``hopping'', which is the origin of the name ``surface hopping'') is based on a stochastic algorithm, taking into account the change of the electronic population from one time step to the next one.

The advantages of the surface hopping methodology and thus its popularity are well summarized in Ref.~\cite{Barbatti2011WCMS}:
\begin{itemize}
  \item The method is conceptually simple, since it is based on classical mechanics. The nuclear propagation is based on Newton's equations and can be performed in cartesian coordinates, avoiding any problems with curved coordinate systems as in QD.
  \item For the propagation of the trajectories only local information of the PESs is needed. This avoids the calculation of the full, multi-dimensional PES in advance, which is the main bottleneck of QD methods. In surface hopping dynamics, all degrees of freedom can be included in the simulation. Additionally, all necessary quantities can be calculated on-demand, usually called ``on-the-fly'' in this context.
  \item The independent trajectories can be trivially parallelized.
\end{itemize}
The strongest of these points of course is the fact that all degrees of freedom can be included easily in the calculations, allowing to describe large systems.
%like DNA nucleobases, transition metal complexes and even large DNA strands and solvated molecules (by means of QM/MM schemes).
One should note, however, that surface hopping methods in the standard formulation~\cite{Tully1971JCP, Tully1990JCP} -- due to  the classical nature of the trajectories -- do not allow to treat some purely quantum-mechanical effects like tunneling, (tunneling for selected degrees of freedom is possible \cite{Hammes-Schiffer1994JCP}). Additionally, quantum coherence between the electronic states is usually described poorly, because of the independent-trajectory ansatz. This can be treated with some ad-hoc corrections, e.g., in \cite{Granucci2007JCP}.

% SHARC
In the original surface hopping method, only non-adiabatic couplings are considered, only allowing for population transfer between electronic states of the same multiplicity. 
The \sharc\ methodology is a generalization of standard surface hopping since it allows to include any type of coupling. Beyond non-adiabatic couplings (for IC), spin-orbit couplings (for ISC) or interactions of dipole moments with electric fields (to explicitly describe laser-induced processes) can be included.
A number of methodologies for surface hopping including one or the other type of potential couplings have been proposed in references~\cite{Thachuk1996JCP,Maiti2004JPCA,Jones2008JPCA,Mitric2009PRA,Granucci2012JCP,Curchod2013C,Cui2014JCP}, but \sharc\ can include all types of potential couplings on the same footing. 

The \sharc\ methodology is an extension to standard surface hopping which allows to include these kinds of couplings. The central idea of \sharc\ is to obtain a fully diagonal Hamiltonian, which is adiabatic with respect to all couplings. The diagonal Hamiltonian is obtained by unitary transformation of the Hamiltonian including all couplings. Surface hopping is conducted on the transformed electronic states.
This has a number of advantages over the standard surface hopping methodology, where no diagonalization is performed:
\begin{itemize}
  \item Potential couplings (like spin-orbit couplings and laser-dipole couplings) are usually delocalized. Surface hopping, however, rests on the assumption that the couplings are localized and hence surface hops only occur in the small region where the couplings are large. Within \sharc, by transforming away the potential couplings, additional terms of non-adiabatic (kinetic) couplings arise, which are localized. 
  \item The potential couplings have an influence on the gradients acting on the nuclei. To a good approximation, within \sharc\ it is possible to include this influence in the dynamics.
  \item When including spin-orbit couplings for states of higher multiplicity, diagonalization solves the problem of rotational invariance of the multiplet components (see~\cite{Granucci2012JCP}). 
\end{itemize}

The \sharc\ suite of programs is an implementation of the \sharc\ method. Besides the core dynamics code, it comes with a number of tools aiding in the setup, maintenance and analysis of the trajectories. 

\section{Capabilities}

The main features of the \sharc\ suite are:
\begin{itemize}
  \item Non-adiabatic dynamics based on the surface hopping methodology able to describe internal conversion and intersystem crossing with any number of states (singlets, doublets, triplets, or higher multiplicities).
  \item Algorithms for stable wavefunction propagation in the presence of very small or very large couplings.
  \item Inclusion of interactions with laser fields in the long-wavelength limit. The derivatives of the dipole moments can be included in strong-field applications.
  \item Propagation using either non-adiabatic couplings vectors $\langle\alpha|\frac{\partial}{\partial \mathbf{R}}|\beta\rangle$, time-derivative couplings $\langle\alpha|\frac{\partial}{\partial t}|\beta\rangle$ or wavefunction overlaps $\langle\alpha(t_0)|\beta(t)\rangle$ (via the local diabatization procedure \cite{Granucci2007JCP}).
  \item Gradients including the effects of spin-orbit couplings (with the approximation that the diabatic spin-orbit couplings are slowly varying).
  \item Flexible interface to quantum chemistry programs. Existing interfaces to:
  \begin{itemize}
    \item \textsc{Molpro} 2010 and 2012: SA-CASSCF
    \item \textsc{Molcas} 7.8 and 8.0: SA-CASSCF, SS-CASPT2, MS-CASPT2%, QM/MM-SA-CASSCF
    \item \textsc{Columbus} 7: SA-CASSCF, SA-RASSCF, MR-CISD
    \item \textsc{ADF}: TD-DFT
    \item \textsc{Turbomole}: ADC(2), CC2
    \item Interface for analytical potentials
  \end{itemize}
  \item Energy-difference-based partial coupling approximation to speed up calculations \cite{Pittner2009CP}.
  \item Energy-based decoherence correction \cite{Granucci2007JCP}.
  \item Calculation of Dyson norms for single-photon ionization spectra (for some interfaces).
  \item Suite of auxiliary Python scripts for all steps of the setup procedure and for various analysis tasks.
  \item Comprehensive tutorial.
\end{itemize}

%The following features are planned for future versions:
%\begin{itemize}
%  \item QM/MM calculations.
%  \item Dynamics in the Floquet picture.
%  \item Description of ionization processes by more advanced methods than Dyson norms.
%\end{itemize}

\section{References}

The following references should be cited when using the \sharc\ suite:
{
\newcommand{\enquote}[1]{``#1''}
\begin{shaded}
  % \begin{itemize}
  %   \item \cite{Mai2014WCMS} \bibentry{Mai2014WCMS}
  % \end{itemize}
  \begin{itemize}
    \item \cite{Richter2011JCTC} \bibentry{Richter2011JCTC}.
    \item \cite{Mai2015IJQC} \bibentry{Mai2015IJQC}.
    \item \cite{Mai2014SHARC} \bibentry{Mai2014SHARC}.
  \end{itemize}
\end{shaded}
}

Further details can be found in the following references:

The theoretical background of \sharc\ is described in Refs.~\cite{Richter2011JCTC, Richter2012JCTC_erratum, Bajo2011JPCA, Marquetand2011FD, Mai2015IJQC}.

Applications of the \sharc\ code can be found in Refs.~\cite{Richter2012JPCL, Mai2013C, Mai2014TCC, Mai2014JCP_SO2, Gonzalez2014}.

Other features implemented in the \sharc\ suite are described in the following references:
\begin{itemize}
  \item Energy-based decoherence correction: \cite{Granucci2007JCP}.
  \item Local diabatization and wavefunction overlap calculation: \cite{Granucci2001JCP, Pittner2009CP, Plasser2012JCP}.
  \item Sampling of initial conditions from a quantum-mechanical harmonic Wigner distribution: \cite{Dahl1988JCP, Schinke1995}.
  \item Excited state selection for initial condition generation: \cite{Barbatti2011}.
  \item Calculation of ring puckering parameters and their classification: \cite{Cremer1975JACS, Boeyens1976JCMS}.
\end{itemize}

The quantum chemistry programs to which interfaces with \sharc\ exist are described in the following sources:
\begin{itemize}
  \item \textsc{Molpro}: \cite{Werner2012WCMS, Werner2012},
  \item \textsc{Molcas}: \cite{Karlstrom2003CMS, Aquilante2010JCC, Aquilante2015JCC},
  \item \textsc{Columbus}: \cite{Lischka2011WCMS, Lischka2012, Yabushita1999JPCA, Mai2014JCP_reindex}.
\end{itemize}

\section{Authors}

The current version of the \sharc\ suite has been programmed by Sebastian Mai, Martin Richter, and Andrew Atkins of the AG Gonz\'alez of the Institute of Theoretical Chemistry of the University of Vienna with contributions from Jes\'us Gonz\'alez-V\'azquez, Philipp Marquetand, Matthias Ruckenbauer, Markus Oppel and Leticia Gonz\'alez.

\section{Suggestions and Bug Reports}

\begin{shaded}
Bug reports and suggestions for possible features can be submitted to \href{mailto:sharc@univie.ac.at}{sharc@univie.ac.at}.
\end{shaded}

\section{Notation in this Manual}

\paragraph{Names of programs}

The \sharc\ suite consists of Fortran90 programs as well as Python and Shell scripts. The executable Fortran90 programs are denoted by the extension \ttt{.x}, the Python scripts have the extension \ttt{.py} and the Shell scripts \ttt{.sh}. Within this manual, all program names are given in \ttt{bold monospaced font}.

\tthdump{
\paragraph{Shaded Sections}

Important sections are given in blue boxes like the following one:
\begin{shaded}
Important sections are given in blue boxes like this one.
\end{shaded}

On the other hand, examples of input files and command lines are marked like this:
\begin{example}
  \tt user@host$>$ example example.dat
\end{example}
}



% ========================================================================================================= %
% ========================================================================================================= %
% ========================================================================================================= %

\chapter{Installation}

\section{How To Obtain}

\sharc\ can be obtained from the \sharc\ homepage \href{http://sharc-md.org}{www.sharc-md.org}. In the Download section, register with your e-mail adress and affiliation. You will receive a download link to the stated e-mail adress. Clicking on the link in the email will download the archive file containing the \sharc\ package. Note that the link is active only for 24 h and the number of downloads is limited.

Note that you must accept the Terms of Use given in the following section in order to download \sharc.

\section{Terms of Use}

\newcounter{licenseparacount}
\newcommand{\licensepara}[1]{\vspace{\bigskipamount}\addtocounter{licenseparacount}{1}\textbf{\thelicenseparacount.\quad#1}\newline}
{
\definecolor{shadecolor}{HTML}{BBDDFF}
\begin{shaded}
\licensepara{Recitals}

The University of Vienna (in following the ``University''), whose principal address is at Universit\"ats\-ring 1, 1010 Vienna, Austria, developed the Software ``SHARC: Surface Hopping with Arbitrary Couplings. A program suite to study the excited-state dynamics of molecules'' (in the following the ``Software'').

The Software is not to be used for commercial purposes. Our Software provided on the relevant website is solely to be used for research, teaching and demonstration purposes and is free of any charge. The user of the Software is required to have the appropriate knowledge and know-how to use the Software (in the following the ``User''). Any User should seek further guidance and make independent enquiries before relying on the Software.

\licensepara{Research, Teaching and Demonstration Purposes, Content and Liability}

The Software on this website is based on scientific work and is solely to be used for research, teaching and demonstration purposes. The University, its organs, associated companies, employees and representatives do not warrant, represent or guarantee the functionality of the Software whatsoever. 

The use of the Software is at your own risk and your own responsibility. The University, its organs, associated companies, employees and representatives do not assume any liability for the use the Software including its results. The University does not warrant, represent or guarantee any quality or performance of the Software and shall not be responsible for including but not limited to

\begin{itemize}
  \item any contents of the Software in any kind;
  \item any intermediate or permanent amendments of the Software of any kind;
  \item any damages of any kind arising out of or in connection with the use of the Software (including without limitation damages for any consequential loss or loss of business opportunities or projects, or loss of profits) including, but not limited to, data theft or data loss;
  \item any errors, faults, incompleteness, inaccuracy, inadequacy or unsuitability or incorrectness of the provided Software or its results;
  \item any personal damages or damages to property due to the use of the Software;
  \item any damages of computers, any viruses or Trojans or similar which were transferred or conveyed by the Software;
  \item any defaults or incompleteness of the Software including any loss or damages of any kind due to or arising out of the use of the Software provided on the website of the University;
  \item any damages caused by third persons or subcontractors.
\end{itemize}

Hence, the University explicitly reserves the right to amend, supplement, delete or remove the Software, partially or as a whole, at any time and without prior notice.

The University explicitly refrains from and does not assume any liability whatsoever for any products or services offered or advertised by third persons via the provided Software.

\licensepara{Acknowledgements}

The User shall acknowledge the authors or originators and use of the Software in the publication of any results achieved through use of the Software in the form of including the following references:

\begin{itemize}
  \item S. Mai, M. Richter, M. Ruckenbauer, M. Oppel, P. Marquetand, L. Gonz\'alez: ``SHARC: Surface Hopping Including Arbitrary Couplings - Program Package for Non-Adiabatic Dynamics''. www.sharc-md.org (2014).
  \item M. Richter, P. Marquetand, J. Gonz\'alez-V\'azquez, I. Sola, L. Gonz\'alez: ``SHARC: ab Initio Molecular Dynamics with Surface Hopping in the Adiabatic Representation Including Arbitrary Couplings''. J. Chem. Theory Comput., 7, 1253-1258 (2011).
\end{itemize}

The User shall reproduce a copyright notice on every copy of the Software including partial copies and on any accompanying manuals and documentation in the form ``Copyright \copyright\ 2014 University of Vienna. All rights reserved.'' Trademark and other proprietary notices must also be reproduced but the User has no longer the right to use the name, arms, trademark, logo or other designation of the University of Vienna.

\licensepara{Intellectual Property}

The contents of this Software are exclusively governed and construed by Austrian intellectual property laws. Any copying, editing, distribution or use of the contents require the prior consent of the respective authors or originators which is not granted or deemed to be granted without the prior written consent as described above.

If and to the extent the User amends, edits or otherwise supplements the Software with own information or other information of third persons, the User shall be deemed as the new operator of the Software. Consequently, the User expressly assumes any and all liability in connection with the Software.

\licensepara{Indemnity}

The User is irrevocably obliged to indemnify the University, its employees, its organs, its associated companies and representatives for any damages in particular claims and damage claims including legal cost for
\begin{itemize}
  \item any use of the Software by the User;
  \item any violation or infringement of this terms of use partially or in whole;
  \item any violation of rights of third persons in particular of intellectual property rights or personality rights of publicity or
  \item any claims of third persons due to the use of the Software.
\end{itemize}

This obligation of the User to indemnify shall not impede any other provision of this disclaimer described herein and shall remain in force and effect after the User has ceased to use the Software.

If and to the extent third persons assert any claims against the University due to or arising out of the use by any User, such User shall be obliged to indemnify and hold harmless the University for any damages asserted against the University.

\licensepara{Data Protection}

The User explicitly acknowledges that the University uses services of third party suppliers (e.g. Google Analytics etc.) and consents to the use of its data by the third party supplier. Further, the User consents to the use of the respective IP address of the User or similar by third persons (e.g. for statistical use). The University shall be entitled to provide third persons with such data for statistical purposes. If personal data of Users is provided to or used by third persons, the University shall not be deemed as a sponsor pursuant to the Austrian Data Protection Act 2000.

\licensepara{Final Provisions}

The Software was developed in Austria and is applicable through a server located in Austria. Any and all interpretation of the content of the Software, any claims with regards to the Software and any disputes in connection with the Software shall be governed by Austrian law excluding any applicable collision provisions. Exclusive place of jurisdiction shall be Vienna, Austria.

\end{shaded}
}


\section{Installation}

In order to install and run \sharc\ under Linux (Windows and OS X are currently not supported), you need the following:
\begin{itemize}
  \item A Fortran90 compiler (This release is tested against \href{https://gcc.gnu.org/fortran/}{GNU Fortran} 4.4.7 and \href{https://software.intel.com/en-us/fortran-compilers}{Intel Fortran} 15.0).
  \item The \href{http://www.netlib.org/blas/}{BLAS}, \href{http://www.netlib.org/lapack/}{LAPACK} and \href{http://http://www.fftw.org/}{FFTW3} libraries.
  \item \href{https://www.python.org/downloads/release/python-278/}{Python 2} (This release is tested against Python 2.6.6 and 2.7.3).
\end{itemize}

The source code of the  \sharc\ suite is distributed as a tar archive file. In order to install it, first extract the content of the archive to a suitable directory:
\begin{example}
\verb|tar -xzvf sharc.tgz|
\end{example}
This should create a new directory called \ttt{sharc/} which contains all the necessary subdirectories and files. 

To compile the Fortran90 programs of the \sharc\ suite, go to the \ttt{source/} directory.
\begin{example}
\verb|cd source/|
\end{example}
and edit the \ttt{Makefile} by adjusting the \ttt{F90} variable to point to the Fortran compiler of your choice. 
Issuing the command:
\begin{example}
\verb|make|
\end{example}
will compile the source and create all the binaries.
\begin{example}
\verb|make install|
\end{example}
will copy the binary files into the \ttt{sharc/bin/} directory of the 
\sharc\ distribution, which already contains all the python scripts which
come with \sharc.
In figure~\ref{fig:installation} the directory structure of the complete \sharc\ directory is shown.

\begin{figure}[h!]
  \centering
  \includegraphics[scale=1]{img/dirs_SHARC/dirs_SHARC.pdf}
  \caption{Directory tree containing a complete \sharc\ installation.}
  \label{fig:installation}
\end{figure}

In order to use the \sharc\ suite, set the environment variable \ttt{\$SHARC} to the \ttt{bin/} directory of the \sharc\ installation. This ensures that all programs of the \sharc\ suite find the other executables and all calls are successful. For example, if you have unpacked \sharc\ into your home directory, 
just set: 
\begin{example}
\verb|export SHARC=~/sharc/bin|\quad (for bourne shell users)
\end{example}
or
\begin{example}
\verb|setenv SHARC $HOME/sharc/bin|\quad (for c-shell type users)
\end{example}
Note that it is advisable to put this line into your shell's login
scripts.

\subsection{Libraries}

\sharc\ requires the BLAS, LAPACK and FFTW3 libraries. During the installation, it might be necessary to alter the \ttt{LDFLAGS} string in the \ttt{Makefile}, depending on where the relevant libraries are located on your system. In this way, it is for example possible to use vendor-provided libraries like the \href{https://software.intel.com/en-us/intel-mkl}{Intel MKL}. For more details see the \ttt{INSTALL} file which is included in the \sharc\ distribution.

\subsection{Test Suite}

After the installation, it is advisable to first execute the test suite of \sharc, which will test the fundamental functionality of SHARC.
Change to an empty directory and execute
\begin{example}
\verb|$SHARC/tests.py|
\end{example}
The interactive script will first verify the Python installation (no message will appear if the Python installation is fine). Subsequently, the script prompts the user to enter which tests should be executed. Their is at least one test for each of the auxiliary scripts and interfaces. Tests whose names start with \ttt{scripts\_} test the functionality of the auxiliary programs in the \sharc\ suite. Tests whose names start with \ttt{Analytical\_}, \ttt{COLUMBUS\_}, \ttt{MOLCAS\_} or \ttt{MOLPRO\_} run short trajectories, testing whether the main dynamics code, the interfaces and the quantum chemistry programs work together correctly.

If the installation was successful and Python is installed correctly, the tests named \ttt{scripts\_<NAME>} and \ttt{Analytical\_overlap} should execute without error. 

The test calculations involving the quantum chemistry programs (\textsc{Columbus}, \textsc{Molcas}, \textsc{Molpro}) can be used to check that \sharc\ can correctly call these programs and that they are installed correctly.

If any of the tests show differences between output and reference output, it is advisable to check the respective files. Note that small differences in the output can already occur when using a different version of the quantum chemistry programs, and that these small differences can add up during the simulations.

\subsection{Additional Programs}

For full functionality of the \sharc\ suite, several additional programs are recommended (all of these programs are currently freely available):
\begin{itemize}
  \item The Python package \href{http://www.numpy.org/}{\textsc{NumPy}}.
  \item The \href{http://www.gnuplot.info/}{\textsc{Gnuplot}} plotting software.
  \item A program for molecular visualization, able to read files in the xyz file format (e.g.\ \href{http://www.cmbi.ru.nl/molden/molden.html}{\textsc{Molden}}, \href{http://gabedit.sourceforge.net/}{\textsc{Gabedit}}, \href{http://molekel.cscs.ch/wiki/pmwiki.php}{\textsc{Molekel}} or \href{http://www.ks.uiuc.edu/Research/vmd/}{VMD})
  \item The \href{http://maxima.sourceforge.net/}{\textsc{Maxima}} computer algebra system.
\end{itemize}

Optimally, within your Python installation the \textsc{NumPy} package (which provides many numerical methods, e.g., matrix diagonalization) should be available. If \textsc{NumPy} is not available, the \sharc\ suite is still functional, and the affected scripts will fall back to use a small Fortran code (front-end for LAPACK) within the \sharc\ package. Since in the Python scripts no large-scale matrix calculations are carried out, there should be no significant performance loss if \textsc{NumPy} is not available.

\textsc{Gnuplot} is not strictly necessary, since all output files could be plotted using other plotting programs. However, a number of scripts from the \sharc\ suite automatically generate \textsc{Gnuplot} scripts after data processing, allowing to quickly plot the output files.

Molecular visualization software is needed in order to visualize molecular motion in the dynamics.

The computer algebra system \textsc{Maxima} is necessary for the use of \ttt{make\_fitscript.py}, a program which allows to perform global fits of chemical kinetics models to populations data.

\subsection{Quantum Chemistry Programs}

Even though \sharc\ comes with an interface for analytical potentials (and hence can be used without any quantum chemistry program), the main application of \sharc\ is certainly on-the-fly ab initio dynamics. Hence, one of the following interfaced quantum chemistry programs is necessary:
\begin{itemize}
  \item \href{http://www.molpro.net/}{\textsc{Molpro}} (this release was checked against \textsc{Molpro} 2010 and 2012).
  \item \href{http://http://molcas.org/}{\textsc{Molcas}} (this release was checked against \textsc{Molcas} 7.8 and 8.0).
<<<<<<< HEAD
  \begin{itemize}
    \item \href{http://www.univie.ac.at/columbus/docs_COL70/documentation_main.html}{\textsc{Columbus} 7}, interfaced to \href{http://http://molcas.org/}{\textsc{Molcas}}, for multi-reference configuration interaction wavefunctions. 
%     \item \href{http://dasher.wustl.edu/tinker/}{Tinker}, interfaced to \textsc{Molcas} 7.8 or 8.0 for QM/MM dynamics with CASSCF.
=======
%   \begin{itemize}
%     \item \href{http://dasher.wustl.edu/tinker/}{Tinker}, interfaced to \textsc{Molcas} 7.8 or 8.0 for QM/MM dynamics.
%   \end{itemize}
  \item \href{http://www.univie.ac.at/columbus/docs_COL70/documentation_main.html}{\textsc{Columbus} 7}
  \begin{itemize}
    \item \href{http://www.univie.ac.at/columbus/docs_COL70/columbus_molcas_link.html}{\textsc{Columbus-Molcas} interface} for spin-orbit couplings.
  \end{itemize}
  \item \href{http://www.scm.com/ADF}{\textsc{Amsterdam Density Functional}}
  \item \href{http://www.turbomole.com}{\textsc{Turbomole}}
  \begin{itemize}
    \item \href{http://orcaforum.cec.mpg.de}{\textsc{Orca}} for spin-orbit couplings.
>>>>>>> b0818f2b
  \end{itemize}
\end{itemize}

See the relevant sections in chapter~\ref{chap:interfaces} for a description of the quantum chemical methods available with each of these programs.

% ========================================================================================================= %
% ========================================================================================================= %
% ========================================================================================================= %

\chapter{Execution}

The \sharc\ suite consists of the main dynamics code \ttt{sharc.x} and a number of auxiliary programs, like setup scripts and analyse tools. Additionally, the suite comes with interfaces to suitable quantum chemistry software, e.g.\ \textsc{Molpro}, \textsc{Molcas} or \textsc{Columbus}. 

In the following, first it is explained how to run a single trajectory by setting up all necessary input for the dynamics code \ttt{sharc.x} manually. Afterwards, the usage of the auxiliary scripts is explained. Detailed infos on the \sharc\ input files is given in chapter~\ref{chap:input} and on the auxiliary scripts in chapter~\ref{chap:aux}. The interfaces are described in chapter~\ref{chap:interfaces}.

\section{Running a single trajectory}

\subsection{Input files}

\sharc\ requires a number of input files, which contain the settings for the dynamics simulation (\ttt{input}), the initial geometry (\ttt{geom}), the initial velocity (\ttt{veloc}), the initial coefficients (\ttt{coeff}) and the laser field (\ttt{laser}). Only the first two (\ttt{input}, \ttt{geom}) are mandatory, the others are optional. The necessary files are shown in figure~\ref{fig:dir_traj}. 
The content of the main input file is explained in detail in section~\ref{sec:inputfile}, the geometry file is specified in section~\ref{sec:geomfile}. The specifications of the velocity, coefficient and laser files are given in sections~\ref{sec:velocfile}, \ref{sec:coefffile} and \ref{sec:laserfile}, respectively.

\begin{figure}[h!]
  \centering
  \includegraphics[scale=1]{img/dir_traj/dir_traj.pdf}
  \caption{Input files for a \sharc\ dynamics simulation. Directories are in blue, executable scripts in green, regular files in white and optional files in grey.}
  \label{fig:dir_traj}
\end{figure}

Additionally, the directory \ttt{QM/} and the script \ttt{QM/runQM.sh} need to be present, since the on-the-fly ab initio calculations are implemented through these files. The script \ttt{QM/runQM.sh} is called each time \sharc\ performs an on-the-fly calculation of electronic properties (usually by a quantum chemistry program). In order to do so, \sharc\ first writes the request for the calculation to \ttt{QM/QM.in}, then calls \ttt{QM/runQM.sh}, waits for the script to finish and then reads the requested quantities from \ttt{QM/QM.out}. The script \ttt{QM/runQM.sh} is fully responsible to generate the requested results from the provided input. 
In virtually all cases, this task is handled by the \sharc-quantum chemistry interfaces (see chapter~\ref{chap:interfaces}), so that the script \ttt{QM/runQM.sh} has a particularly simple form:
\begin{example}
\verb|cd QM/|

\verb|$SHARC/<INTERFACE> QM.in |
\end{example}
with the corresponding interface name given. Note that the interfaces in all cases need additional input files, which must be present in \ttt{QM/}. Those input files contain the specifications for the quantum chemistry information, e.g., basis set, active and reference space, memory settings, path to the quantum chemistry program, path to scratch directories; or for \ttt{SHARC\_Analytical.py}, the expressions for the analytical potentials. For each interface, the input files are slightly different. See sections~\ref{sec:int:molpro}, \ref{sec:int:molcas}, \ref{sec:int:columbus} or \ref{sec:int:analytical} for the necessary information.

\subsection{Running the dynamics code}

Given the necessary input files, \sharc\ can be started by executing
\begin{example}
\verb|user@host> $SHARC/sharc.x input|
\end{example}
Note that besides the input file, at least the geometry file needs to be present (see in the input section for details).

A running trajectory can be stopped after the current timestep by creating an empty file \ttt{STOP}:
\begin{example}
\verb|user@host> touch STOP|
\end{example}

\subsection{Output files}

Figure~\ref{fig:dir_traj_after} shows the content of a trajectory directory after the execution of \sharc. There will be six new files. These files are \ttt{output.log}, \ttt{output.lis}, \ttt{output.dat} and \ttt{output.xyz}, as well as \ttt{restart.ctrl} and \ttt{restart.traj}.

The file \ttt{output.log} contains mainly a listing of the chosen options and the resulting dynamics settings. At higher print levels, the log file contains also information per timestep (useful for debugging). \ttt{output.lis} contains a table with one line per timestep, giving active states, energies and expectation values. \ttt{output.dat} contains a list of all important matrices and vectors at each timestep. This information can be extracted with \ttt{data\_extractor.x} to yield plottable table files. \ttt{output.xyz} contains the geometries of all timesteps (the comments to each geometry give the active state).
For details about the content of the output files, see chapter~\ref{chap:output}.

The restart files contain the full state of a trajectory and its control variables from the last successful timestep. These files are needed in order to restart a trajectory at this timestep (either because the calculation failed, or in order to extend the simulation time beyond the original maximum simulation time). 

\begin{figure}[h!]
  \centering
  \includegraphics[scale=1]{img/dir_traj/dir_traj_after.pdf}
  \caption{Files of a \sharc\ dynamics simulation after running. Directories are in blue, executable scripts in green, regular files in white and optional files in grey. Output files are in yellow.}
  \label{fig:dir_traj_after}
\end{figure}

\section{Typical workflow for an ensemble of trajectories}

Usually, one is not interested in running only a single trajectory, since a single trajectory cannot reproduce the branching of a wavepacket into different reaction channels. In order to do so, within surface hopping an ensemble of independent trajectories is employed. 

When dealing with a (possibly large) ensemble of trajectories, setup and analysis need to be automatized. Hence, the \sharc\ suite contains a number of scripts fulfilling different tasks in the usual workflow of setting up ensembles of trajectories.
The typical workflow is given schematically in figure~\ref{fig:workflow}.

\begin{figure}[h!]
  \centering
  \includegraphics[scale=1]{img/workflow/prepare.pdf}
  \caption{Typical workflow for conducting excited-state dynamics simulations with \sharc.}
  \label{fig:workflow}
\end{figure}

\subsection{Initial condition generation}

In the typical workflow, the user will first create a set of suitable initial conditions. In the context of the \sharc\ package, an initial condition is a set of an initial geometry, initial velocity, initial occupied state and initial wavefunction coefficients. 
Many such sets are needed in order to setup physically sound dynamics simulations.

\paragraph{Generation of initial geometries and velocities}

Currently, within the \sharc\ suite, initial geometries and velocities can be generated based on a quantum harmonic oscillator Wigner distribution. The theoretical background is given in section~\ref{met:wigner}. The calculation is performed by \ttt{wigner.py}, which is explained in section~\ref{sec:wigner.py}. 

As given in figure~\ref{fig:workflow}, \ttt{wigner.py} needs as input the result of a frequency calculation in \textsc{Molden} format. The calculation can be performed by any quantum chemistry program and any method the user sees fit. 
\ttt{wigner.py} produces the file \ttt{initconds}, which contains a list of initial conditions ready for further processing.

\paragraph{Generation of initial coefficients and states}

In the second preparation step, for each of the sampled initial geometries it has to be decided which excited state should be the initial one. In simple cases, the user may manually choose the initial excited state using \ttt{excite.py} (see~\ref{sec:excite.py}). Alternatively, the selection of initial states can be performed based on the excitation energies and oscillator strengths of the excited states at each initial geometry (this approximately simulates a delta-pulse excitation). 

The latter option makes it necessary to carry out vertical excitation calculation before the selection of the initial states.
The calculations can be set up with \ttt{setup\_init.py} (see section~\ref{sec:setup_init.py}). This script prepares for each initial condition in the \ttt{initconds} file a directory with the necessary input to perform the calculation. The user should then execute the run script (\ttt{run.sh}) in each of the directories (either manually or through a batch queueing system).

After the vertical excitation calculations are completed, the vertical excitation energies and oscillator strengths of each calculation are collected by \ttt{excite.py} (see~\ref{sec:excite.py}). The same script then performs the selection of the initial electronic state for each initial geometry. The results are written to a new file, \ttt{initconds.excited}. This file contains all information needed to setup the ensemble. 

Additionally, \ttt{spectrum.py} (\ref{sec:spectrum.py}) can calculate absorption spectra based on the \ttt{initconds.excited} file. This may be useful to verify that the level of theory chosen is appropriate (e.g., by comparing to an experimental spectrum), or to choose a suitable excitation window for the determination of the initial state.

\subsection{Running the dynamics simulations}

Based on the initial conditions given in \ttt{initconds.excited}, the input for all trajectories in the ensemble can be setup by \ttt{setup\_traj.py} (see section~\ref{sec:setup_traj.py}). The script produces one directory for each trajectory, containing the input files for \sharc\ and the selected interface.

In order to run a particular trajectory, the user should execute the run script (\ttt{run.sh}) in the directory of the trajectory. Since those calculations can run between minutes and several weeks (depending on the level of theory used and the number of timesteps), it is advisable to submit the run scripts to a batch queueing system. 

The progress of the simulations can be monitored most conveniently in the \ttt{output.lis} files. If the calculations are running in some temporary directory, the output files can be copied to the local directory (where they were setup) with the \ttt{scp} wrapper \ttt{retrieve.sh} (see \ref{sec:retrieve}). This allows to perform ensemble analysis while the trajectories are still running.

If a trajectory fails, the temporary directory where the calculation is running is not deleted. The file \ttt{README} will be created in the trajectory's directory, giving the time of the failure and the location of the temporary data, so that the case can be investigated. 

In order to signal \sharc\ to terminate a trajectory after the current timestep is completed, the user can create a (possibly empty) file \ttt{STOP} in the working directory of the trajectory (the directory where \ttt{sharc.x} is running).

\subsection{Analysis of the dynamics results}

Each trajectory can be analyzed independently by inspecting the output files (see chapter~\ref{chap:output}). Most importantly, calling \ttt{data\_extractor.x} (\ref{sec:data_extractor.x}) on the \ttt{output.dat} file of a trajectory creates a number of formatted files which can be plotted with the help of \ttt{make\_gnuscript.py} (\ref{sec:make_gnuscript.py}) and \textsc{Gnuplot}.
The nuclear geometries in \ttt{output.xyz} file can be analyzed in terms of internal coordinates (bond lengths, angles, ring conformations, etc.) using \ttt{geo.py} (\ref{sec:geo.py}).

For the complete ensemble, the script \ttt{populations.py} (section~\ref{sec:populations.py}) can calculate average excited-state populations. 
The script \ttt{transition.py} (section~\ref{sec:transition.py}) can analyze the total number of hops between all pairs of states in an ensemble, allowing to identify relevant relaxation routes in the dynamics.
Using the script \ttt{make\_fitscript.py} (\ref{sec:make_fitscript.py}), it is possible to make elaborate global fits of chemical kinetics models to the populations data, allowing to extract rate constants from the populations.
The script~\ttt{crossing.py} (\ref{sec:crossing.py}) can find and extract notable geometries, e.g., those geometries where a surface hop between two particular states occured.

It is advisable that any trajectories which are not suitable for final analysis (e.g., not finished due to technical reasons, unreasonable variation in total energy, etc.) are excluded from the analysis. 
This can be conveniently accomplished by placing a file named \ttt{CRASHED} in the directory of the respective trajectory. 
The ensemble analysis scripts (\ttt{populations.py} and \ttt{crossing.py}) will ignore any trajectories marked this way.
Furthermore, trajectories which are still running and should be excluded from preliminary analysis can be marked with a file called \ttt{RUNNING}.

\section{Auxilliary Programs and Scripts}

The following tables list the auxiliary programs in the \sharc\ suite. The rightmost column gives the section where the program is documented.

\subsection{Setup}

\begin{tabular}{>{\tt}lp{9.5cm}r}
  wigner.py             &Creates initial conditions from Wigner distribution.                   &\ref{sec:wigner.py}\\
  setup\_init.py        &Sets up initial vertical excitation calculations.                      &\ref{sec:setup_init.py}\\
  excite.py             &Generates excited state lists for initial conditions and selects initial states.                 &\ref{sec:excite.py}\\
  setup\_traj.py        &Sets up the dynamics simulations based on the initial conditions.      &\ref{sec:setup_traj.py}\\
  laser.x               &Prepares files containing laser fields.                                &\ref{sec:laser.x}\\
  molpro\_input.py      &Prepares \textsc{Molpro} input files for common jobs.                  &\ref{sec:molpro_input.py}\\
  molcas\_input.py      &Prepares \textsc{Molcas} input files and template files for the \textsc{Molcas} interface.             &\ref{sec:molcas_input.py}\\
  ADF\_input.py         &Prepares ADF input files and template files for the ADF interface.                     &\ref{sec:ADF_input.py}\\
  diagonalizer.x        &Helper program for \ttt{excite.py}. Only required if \textsc{NumPy} is not available.            &\ref{sec:diagonalizer.x}\\
\end{tabular}

\subsection{Analysis}

\begin{tabular}{>{\tt}lp{9.5cm}r}
  spectrum.py           &Generates absorption spectra from initial conditions files.            &\ref{sec:spectrum.py}\\
  retrieve.sh           &\ttt{scp} wrapper to retrieve dynamics output during the simulation.   &\ref{sec:retrieve}\\
  data\_extractor.x     &Extracts plottable results from the \sharc\ output data file.          &\ref{sec:data_extractor.x}\\
  make\_gnuscript.py    &Creates gnuplot scripts to plot trajectory data.                       &\ref{sec:make_gnuscript.py}\\
  populations.py        &Calculates ensemble populations.                                       &\ref{sec:populations.py}\\
  transition.py         &Calculates total number of hops within an ensemble.                    &\ref{sec:transition.py}\\
  make\_fitscript.py    &Creates gnuplot scripts to fit kinetic models to population data.      &\ref{sec:make_fitscript.py}\\
  crossing.py           &Extracts specific geometries from ensembles.                           &\ref{sec:crossing.py}\\
  geo.py                &Calculates internal coordinates from xyz files.                        &\ref{sec:geo.py}\\
\end{tabular}

\subsection{Interfaces}

\begin{tabular}{>{\tt}lp{9.5cm}r}
  SHARC\_MOLPRO.py      &Allows for the calculation of SOCs, gradients, non-adiabatic couplings, time derivatives, overlaps, dipole moments and angular momentum expectation values at the CASSCF level of theory (using \textsc{Molpro}). Symmetry or RASSCF are not supported. Only segmented basis sets are possible.   &\ref{sec:int:molpro}\\
  SHARC\_MOLCAS.py      &Allows for the calculation of SOCs, gradients, overlaps, dipole moments, dipole moment derivatives and spin-orbit coupling derivatives at the CASSCF and CASPT2 level of theory (using \textsc{Molcas}). Symmetry is not supported.   &\ref{sec:int:molcas}\\
  SHARC\_COLUMBUS.py    &Allows for the calculation of SOCs, gradients, nonadiabatic couplings, overlaps, dipole moments and Dyson norms at the CASSCF, RASSCF, MRCISD and LRT-MRAQCC levels of theory (using \textsc{Columbus}). Symmetry is not supported. Works with the either \textsc{Dalton} or \textsc{Seward} integrals (through the \textsc{Columbus}-\textsc{Molcas} interface), but SOCs are only available with \textsc{Seward} integrals. Nonadiabatic couplings are only available with \textsc{Dalton} integrals.                &\ref{sec:int:columbus}\\
  SHARC\_Analytical.py  &Allows to calculate SOCs, gradients, overlaps, dipole moments and dipole moment derivatives based on analytical expressions of diabatic matrix elements. Works only with cartesian coordinates.       &\ref{sec:int:analytical}\\
  SHARC\_ADF.py         &Allows to calculate SOCs, gradients, overlaps and dipole moments at the TD-DFT level of theory with GGA and hybrid functionals (using \textsc{ADF}). Symmetry is not allowed.  &\ref{sec:int:adf}\\
  SHARC\_RICC2.py       &Allows to calculate SOCs, gradients, overlaps and dipole moments at the ADC(2) and CC2 levels of theory (using \textsc{Turbomole}). Symmetry is not allowed, but spin-component scaling can be used. For SOCs, only ADC(2) can be used and \textsc{Orca} has to be installed in addition to \textsc{Turbomole}.        &\ref{sec:int:ricc2}\\
\end{tabular}



% ========================================================================================================= %
% ========================================================================================================= %
% ========================================================================================================= %

\chapter{Input files}\label{chap:input}

In this chapter, the format of all \sharc\ input files are presented. Those are the main input file (here called \ttt{input}), the geometry file, the velocity file, the coefficients file and the laser file. Only the first two are mandatory, the others are optional input files. All input files are ASCII text files.

% ========================================================================================================= %

\section{Main input file}\label{sec:inputfile}

This section presents the format and all input keywords for the main \sharc\ input. Note that when using \ttt{setup\_traj.py}, full knowledge of the \sharc\ input keywords is not required.

\subsection{General remarks}

The input file has a relatively flexible structure. With very few exceptions, each single line is independent. An input line starts with a keyword, followed optionally by a number of arguments to this keyword. Example:

\begin{example}
  \verb|stepsize 0.5|
\end{example}

Here, \ttt{stepsize} is the keyword, referring to the size of the timesteps for the nuclear motion in the dynamics. \ttt{0.5} gives the size of this timestep, in this example 0.5~fs.

A number of keywords have no arguments and act as simple switches (e.g., \ttt{restart}, \ttt{gradcorrect}, \ttt{grad\_select}, \ttt{nac\_select}, \ttt{ionization}, \ttt{track\_phase}, \ttt{dipole\_gradient}). Those keywords can be prefixed with \ttt{no} to explicitly deactivate the option (e.g., \ttt{norestart} deactivates restarts).

In each line a trailing comment can be added in the input file, by using the special character \ttt{\#}. Everything after \ttt{\#} is ignored by the input parser of \sharc. The input file also can contain arbitrary blank lines and lines containing only comments. All input is case-insensitive.

The input file is read by \sharc\ by subsequently searching the file for all known keywords. Hence, unknown or misspelled keywords are ignored. Also, the order of the keywords is completely arbitray. Note however, that if a keyword is repeated in the input only the \textit{first} instance is used by the program. 

\subsection{Input keywords}

In Table~\ref{tab:input}, all input keywords for the \sharc\ input file are listed.

\clearpage
{
%%tth: \newcommand{\DEFAULT}[1]{\textbf{\textcolor{PineGreen}{#1}}}
\tthdump{
  \newcommand{\DEFAULT}[1]{\textbf{\textcolor{G}{#1}}}
}
\begin{longtable}{|>{\tt}l|l|p{7cm}|}
  \caption{Input keywords. The first column gives the name of the keyword, the second lists possible arguments and the third line provides an explanation. Defaults are marked like \DEFAULT{this}. \$$n$ denotes the $n$-th argument to the keyword.}  \label{tab:input}\\

% ========================================

    \hline
    \rmfamily Keyword     &Arguments    &Explanation\\
    \hline
  \endfirsthead

% ========================================

\tthdump{
    \multicolumn{3}{c}{{\bfseries \tablename\ \thetable{} \mdseries-- Continued from previous page}} \\
    \hline
    \rmfamily Keyword     &Arguments    &Explanation\\
    \hline
  \endhead
}

% ========================================

\tthdump{
    \hline 
    \multicolumn{3}{r}{{Continued on next page}} \\ 
%     \hline
  \endfoot
}
  
% =======================================

\tthdump{
    \hline
  \endlastfoot
}

% ========================================

  printlevel            &\textbf{integer}                    &Controls the verbosity of the log file.\\
                        &\$1=0                               &{\footnotesize Log file is empty}\\
                        &\$1=1                               &{\footnotesize + List of internal steps}\\
                        &\$1\DEFAULT{=2}                     &{\footnotesize + Input parsing information}\\
                        &\$1=3                               &{\footnotesize + Some information per timestep}\\
                        &\$1=4                               &{\footnotesize + More information per timestep}\\
                        &\$1=5                               &{\footnotesize + Much information per timestep}\\
  \hline
  restart               &                                    &Dynamics is resumed from restart files.\\
  \DEFAULT{norestart}    &                                    &Dynamics is initialized from input files.\\
                        &                                    &{\footnotesize \ttt{norestart} takes precedence.}\\
  \hline
  nstates               &list of \textbf{integer}s           &Number of states per multiplicity.\\
                        &\$1 (\DEFAULT{1})                   &{\footnotesize Number of singlet states}\\
                        &\$2 (\DEFAULT{0})                   &{\footnotesize Number of doublet states}\\
                        &\$3 (\DEFAULT{0})                   &{\footnotesize Number of triplet states}\\
                        &\$\dots (\DEFAULT{0})               &{\footnotesize Number of states of higher multiplicities}\\
  \hline
  actstates             &list of \textbf{integer}s           &Number of active states per multiplicity.\\
                        &\DEFAULT{same as \ttt{nstates}}     &{\footnotesize By default, all states are active.}\\
  \hline
  state                 &\textbf{integer}, \textbf{string}   &Specifies the initial state (no default; \sharc\ exits if \ttt{state} is missing).\\
                        &\$1                                 &{\footnotesize Initial state.}\\
                        &\$2=MCH                             &{\footnotesize Initial state and coefficients are given in MCH representation.}\\
                        &\$2=diag                            &{\footnotesize Initial state and coefficients are given in diagonal representation.}\\
  \hline
  coeff                 &\textbf{string}                     &Sets the wavefunction coefficients.\\
                        &\$1\DEFAULT{=auto}                  &{\footnotesize Initial coefficient are determined automatically from initial state.}\\
                        &\$1=external                        &{\footnotesize Initial coefficients are read from file.}\\
  \hline
  coefffile             &\textbf{quoted string}              &File containing the initial wavefunction coefficients.\\
                        &\DEFAULT{"coeff"}                   &\\
  \hline
  geomfile              &\textbf{quoted string}              &File name containing the initial geometry.\\
                        &\DEFAULT{"geom"}                    &\\
  \hline
  veloc                 &\textbf{string}                     &Sets the initial velocities.\\
                        &\$1\DEFAULT{=zero}                  &{\footnotesize Initial velocities are zero.}\\
                        &\$1=random \$2 \textbf{float}       &{\footnotesize Initial velocities are determined randomly with \$2 eV kinetic energy per atom.}\\
                        &\$1=external                        &{\footnotesize Initial velocities are read from file.}\\
  \hline
  velocfile             &\textbf{quoted string}              &File containing the initial velocities.\\
                        &\DEFAULT{"veloc"}                   &\\
  \hline
  laser                 &\textbf{string}                     &Sets the laser field.\\
                        &\$1\DEFAULT{=none}                  &{\footnotesize No laser field is applied.}\\
                        &\$1=internal                        &{\footnotesize Laser field is calculated at each timestep from internal function.}\\
                        &\$1=external                        &{\footnotesize Laser field for each timestep is read during initialization.}\\
  \hline
  laserfile             &\textbf{quoted string}              &File containing the laser field.\\
                        &\DEFAULT{"laser"}                   &\\
  \hline
  laserwidth            &\textbf{float}                      &Laser bandwidth used to detect induced hops.\\
                        &\DEFAULT{1.0 eV}                    &\\
  \hline
  stepsize              &\textbf{float}                      &Length of the nuclear dynamics timesteps in fs.\\
                        &\DEFAULT{0.5 fs}                    &\\
  \hline
  nsubsteps             &\textbf{integer}                    &Number of substeps for the integration of the electronic equation of motion.\\
                        &\DEFAULT{25}                        &\\
  \hline
  nsteps                &\textbf{integer}                    &Number of simulation steps.\\
                        &\DEFAULT{3}                         &\\
  \hline
  tmax                  &\textbf{float}                      &Total length of the simulation in fs.\\
                        &                                    &{\footnotesize No effect if \ttt{nsteps} is present.}\\
  \hline
  killafter             &\textbf{float}                      &Terminates the trajectory after \$1 fs in the lowest state. If \$1$<$0, trajectories are never killed.\\
                        &\DEFAULT{-1}                        &\\
  \hline
  surf                  &\textbf{string}                     &Chooses the potential energy surfaces used in surface hopping.\\
                        &\$1\DEFAULT{=sharc}                 &{\footnotesize Uses the diagonal potentials.}\\
                        &\$1=fish                            &{\footnotesize Uses the MCH potentials.}\\
  \hline
  coupling              &\textbf{string}                     &Chooses the quantities describing the non-adiabatic couplings.\\
                        &\$1\DEFAULT{=ddr}                   &{\footnotesize Uses vectorial non-adiabatic couplings $\langle\psi_\alpha|\partial/\partial R|\psi_\beta\rangle$.}\\
                        &\$1=ddt                             &{\footnotesize Uses temporal non-adiabatic couplings $\langle\psi_\alpha|\partial/\partial t|\psi_\beta\rangle$.}\\
                        &\$1=overlap                         &{\footnotesize Uses the overlaps $\langle\psi_\alpha(t_0)|\psi_\beta(t)\rangle$ (Local Diabatization).}\\
  \hline
  gradcorrect           &                                    &Includes $(E_\alpha-E_\beta)\langle\psi_\alpha|\partial/\partial R|\psi_\beta\rangle$ in the gradient transformation.\\
  \DEFAULT{nogradcorrect}&                                    &Transforms only the gradients itself.\\
  \hline
  ekincorrect           &\textbf{string}                     &Adjustment of the kinetic energy after a surface hop.\\
                        &\$1=none                            &{\footnotesize Kinetic energy is not adjusted. Jumps are never frustrated.}\\
                        &\$1\DEFAULT{=parallel\_vel}         &{\footnotesize Velocity is rescaled to adjust kinetic energy.}\\
                        &\$1=parallel\_nac                   &{\footnotesize Only the velocity component in the direction of $\langle\psi_\alpha|\partial/\partial R|\psi_\beta\rangle$ is rescaled.}\\
  \hline
  grad\_select          &                                    &Only some gradients are calculated at every timestep.\\
  \DEFAULT{grad\_all}   &                                    &All gradients are calculated at every timestep (Alias: \ttt{nograd\_select}).\\
                        &                                    &{\footnotesize \ttt{grad\_all} takes precedence.}\\
  \hline
  nac\_select           &                                    &Only some $\langle\psi_\alpha|\partial/\partial R|\psi_\beta\rangle$ are calculated at every timestep.\\
  \DEFAULT{nac\_all}    &                                    &All $\langle\psi_\alpha|\partial/\partial R|\psi_\beta\rangle$ are calculated at every timestep (Alias: \ttt{nonac\_select}).\\
                        &                                    &{\footnotesize \ttt{nac\_all} takes precedence.}\\
  \hline
  eselect               &\textbf{float}                      &Parameter for selection of gradients and non-adiabatic couplings (in eV).\\
                        &\DEFAULT{0.5 eV}                    &\\
  \hline
  select\_directly      &                                    &Selection of gradients and NACs in one call.\\
  \hline
  ezero                 &\textbf{float}                      &Energy shift for the diagonal elements of the Hamiltonian (in hartree).\\
                        &\DEFAULT{0.0}                       &{\footnotesize Is not determined automatically.}\\
  \hline
  scaling               &\textbf{float}                      &Scaling factor for the Hamiltonian matrix and the gradients.\\
                        &\DEFAULT{1.0}                       &{\footnotesize $0.<$\$1}\\
  \hline
  dampeddyn             &\textbf{float}                      &Scaling factor for the kinetic energy at each timestep.\\
                        &\DEFAULT{1.0}                       &{\footnotesize $0.\le$\$1$\le1.$}\\
  \hline
  rngseed               &\textbf{integer}                    &Seed for the random number generator.\\
                        &\DEFAULT{10997279}                  &\\
  \hline
  decoherence           &                                    &Applies decoherence correction.\\
  \DEFAULT{nodecoherence}&                                    &No decoherence correction.\\
                        &                                    &{\footnotesize \ttt{nodecoherence} takes precedence.}\\
  \hline
  decoherence\_param    &\textbf{float}                      &The value $\alpha$ in the decoherence correction (in Hartree).\\
                        &\DEFAULT{0.1}                       &{\footnotesize $0.<$\$1}\\
  \hline
  ionization            &                                    &Calculates ionization probabilities on-the-fly.\\
  \DEFAULT{noionization}&                                    &No ionization probabilities.\\
  \hline
  ionization\_step      &\textbf{integer}                    &Calculates ionization probabilities every \$1 timestep.\\
                        &\DEFAULT{1}                          &By default calculated every timestep (if at all).\\
  \hline
  \DEFAULT{track\_phase}&                                    &Follows the phase of the transformation matrix $\mathbf{U}$.\\
  notrack\_phase      &                                      &No phase following of $\mathbf{U}$ (not recommended, only for debugging).\\
  \hline
  dipole\_gradient              &                            &Include the derivatives of the dipole moments in the gradients.\\
  \DEFAULT{nodipole\_gradient}  &                            &Neglect the derivatives of the dipole moments.\\
  \hline
  \DEFAULT{spinorbit}   &                                    &Include spin-orbit couplings into the Hamiltonian.\\
  nospinorbit           &                                    &Neglect spin-orbit couplings.\\
\end{longtable}
}

\subsection{Detailed Description of the Keywords}\label{ssec:input:keywords}

\paragraph{Printlevel}

The \ttt{printlevel} keyword controls the verbosity of the log file. The data output file (\ttt{output.dat}) and the listing file (\ttt{output.lis}) are not affected by the printlevel. The printlevels are described in section~\ref{sec:logfile}.

\paragraph{Restart}

There are two keywords controlling trajectory restarting. The keyword \ttt{restart} enables restarting, while \ttt{norestart} disables restart. If both keywords are present, \ttt{norestart} takes precedence. The default is no restart.

When restarting, all control variables are read from the restart file instead of the input file. The only exceptions are \ttt{nsteps} and \ttt{tmax}. In this way, a trajectory which ran for the full simulation time can easily be restarted to extend the simulation time.

\paragraph{Number of States and Active States}

The keyword \ttt{nstates} controls how many states are taken into account in the dynamics. The keyword arguments specify the number of singlet, doublet, triplet, etc.\ states. There is no hard-coded maximum multiplicity in the \sharc\ code, however, some interfaces may restrict the maximum multiplicity. 

Using the \ttt{actstates} keyword, the dynamics can be restricted to some lowest states in each multiplicity. For each multiplicity, the number of active states must not be larger than the number of states. All couplings between the active states and the frozen states are deleted. These couplings include off-diagonal elements in the $H^{\text{MCH}}$ matrix, in the overlap matrix and in the matrix containing the non-adiabatic couplings. Freezing states can be useful if transient absorption spectra are to be calculated without increasing computational cost due to the large number of states.

Note that the initial state must not be frozen.

\paragraph{Initial State}

The initial state can be given either in MCH or diagonal representation. The keyword \ttt{state} is followed by an integer specifying the initial state and either the string \ttt{mch} or \ttt{diag}. For the MCH representations, states are enumerated according to the canonical state ordering, see~\ref{met:ordering}. The diagonal states are ordered according to energy. Note that the initial state must be active. 

If the initial state is given in the MCH basis, determination of the initial diagonal state is carried out after the initial QM calculation.

\paragraph{Initial Coefficients}

The initial coefficients can be read from a file. The default filename is \ttt{coeff}, but the filename can be given with the keyword \ttt{coefffile}. Note that the filename has to be enclosed in single or double quotes. The file must contain the real and imaginary part of the initial coefficients, one line per state with no blank lines inbetween. These coefficients are interpreted to be in the same representation as the initial state, i.e.\ the \ttt{state} keyword influences the initial coefficients. For details on the file format, see section~\ref{sec:coefffile}.

Alternatively, the initial coefficients can be determined automatically from the initial state, using \ttt{coeff auto} in the input file. If the initial state is given in the diagonal representation as $i$, the initial coefficients are $c^{\text{diag}}_j=\delta_{ij}$. If the initial state is, however, given in the MCH representation, then $c^{\text{MCH}}_j=\delta_{ij}$ and the determination of $\VEC{c}^{\text{diag}}=\VEC{U}^\dagger\VEC{c}^{\text{MCH}}$ is carried out after the initial QM calculation. 

\paragraph{Geometry Input}

The initial geometry must be given in a second file in the  \href{http://www.univie.ac.at/columbus/docs_COL70/documentation_main.html}{input format also used by\textsc{Columbus}}. The default name for this file is \ttt{geom}. The geometry filename can be given in the input file with the \ttt{geomfile} keyword. Note that the filename has to be enclosed in single or double quotes. See section~\ref{sec:geomfile} for more details.

\paragraph{Velocity Input}

Using the \ttt{veloc} keyword, the initial velocities can be either set to zero, determined randomly or read from a file. Random determination of the velocities is such that each atom has the same kinetic energy, which must be specified after \ttt{veloc random} in units of eV. Determination of the random velocities is detailed in~\ref{met:veloc}. Note that after the initial velocities are generated, the RNG is reseeded (i.e., the sequence of random numbers in the surface hopping procedure is independent of whether random initial velocities are used).

Alternatively, the initial velocities can be read from a file. 
The default velocity filename is \ttt{veloc}, but the filename can be specified with the \ttt{velocfile} keyword. Note that the filename has to be enclosed in single or double quotes. The file must contain the cartesian components of the velocity for each atom on a new line, in the same order as in the geomety file. The velocity is interpreted in terms of atomic units (bohr/atu). See section~\ref{sec:velocfile} for more details.

\paragraph{Laser Input}

The keyword \ttt{laser} controls whether a laser field is included in the dynamics (influencing the coefficient propagation and the energies/gradients by means of the Stark effect). 

The input of an external laser field uses the file \ttt{laser}. This file is specified in \ref{sec:laserfile}.

\paragraph{Laser Width}

In order to detect laser-induced hops, \sharc\ compares the instantaneous central laser energy with the energy gap between the old and new states. If the difference between the laser energy and the energy gap is smaller than the laser bandwidth, the hop is classified as laser-induced. Those hops are never frustrated and the kinetic energy is not scaled to preserve total energy (instead, the kinetic energy is preserved).

\paragraph{Simulation Timestep}

The keyword \ttt{stepsize} controls the length of a timestep (in fs) for the dynamics. The nuclear motion is integrated using the Velocity-Verlet algorithm with this timestep. Surface hopping is performed once per timestep and 1--3 quantum chemistry calculations are performed per timestep (depending on the selection schedule). Each timestep is divided in \ttt{nsubsteps} substeps for the integration of the electronic equation-of-motion. Since integration is performed in the MCH representation, the default of 25 substeps is usually sufficient, even if very small potential couplings are encountered.

\paragraph{Simulation Time}

The keyword \ttt{nsteps} controls the total length of the simulation. The total simulation time is \ttt{nsteps} times \ttt{stepsize}. \ttt{nsteps} does not include the initial quantum chemistry calculation. Instead of the number of steps the total simulation time can be given directly (in fs) using the keyword \ttt{tmax}. In this case, \ttt{nsteps} is calculated as \ttt{tmax} divided by \ttt{stepsize}. If both keywords (\ttt{nsteps} and \ttt{tmax}) are present, \ttt{nsteps} is used.

Using the keyword \ttt{killafter}, the dynamics can be terminated before the full simulation time. \ttt{killafter} specifies (in fs) the time the trajectory can move in the lowest-energy state before the simulation is terminated. By default, simulations always run to the full simulation time and are not terminated prematurely.

\paragraph{Surface Treatment}

The keyword \ttt{surf} controls whether the dynamics runs on diagonal potential energy surfaces (which makes it a \sharc\ simulation) or on the MCH PESs (which corresponds to a spin-diabatic dynamics \cite{Granucci2012JCP} or FISH \cite{Mitric2009PRA} simulation). Internally, dynamics on the MCH potentials is conducted by setting the $U$ matrix equal to the unity matrix at each timestep. 

\paragraph{Description of Non-adiabatic Coupling}

The code allows to propagate the electronic wavefunction using three different quantities describing non-adiabatic effects, see~\ref{met:propagate}. The keyword \ttt{coupling} controls which of these quantities is requested from the QM interfaces and used in the propagation. The default is \ttt{ddr}, which requires the non-adiabatic coupling vectors $\langle\psi_\alpha|\partial/\partial \VEC{R}|\psi_\beta\rangle$. For the wavefunction propagation, the scalar product of these vectors and the nuclear velocity is calculated to obtain the matrix $\langle\psi_\alpha|\partial/\partial t|\psi_\beta\rangle$. During the propagation, this matrix is interpolated linearly within each classical timestep.

Alternatively, some interfaces can directly calculate the matrix elements $\langle\psi_\alpha|\partial/\partial t|\psi_\beta\rangle$, which can be used for the propagation. The corresponding argument to \ttt{coupling} is \ttt{ddt}. In this case, the matrix is taken as constant throughout each classical timestep.

The third possibility is the use of the overlap matrix, requested with \ttt{coupling overlaps}. The overlap matrix is used subsequently in the Local Diabatization algorithm for the wavefunction propagation.

\paragraph{Correction to the Gradients}

% As detailed in~\ref{met:gradtra}, t
The correct transformation of the gradients to the diagonal representation includes contributions from the non-adiabatic coupling vectors. Using \ttt{gradcorrect true}, these contributions are included. In this case \sharc\ will request the calculation of the non-adiabatic coupling vectors, even if they are not used in the wavefunction propagation. 

\paragraph{Frustrated Hops and Adjustment of the Kinetic Energy}

The keyword \ttt{ekincorrect} controls how the kinetic energy is adjusted after a surface hop to preserve total energy. \ttt{ekincorrect none} deactivates the adjustment, so that the total energy is not preserved after a hop. Using this option, jumps can never be frustrated and are always performed according to the hopping probabilities. 
Using \ttt{ekincorrect parallel\_vel}, the kinetic energy is adjusted by simply rescaling the nuclear velocities so that the new kinetic energy is $E_{\text{tot}}-E_{\text{pot}}$. Jumps are frustrated if the new potential energy would exceed the total energy.
Finally, using \ttt{ekincorrect parallel\_nac}, the kinetic energy is adjusted by rescaling the component of the nuclear velocities parallel to the non-adiabatic coupling vector between the old and new state. The hop is frustrated if there is not enough kinetic energy in this direction to conserve total energy. Note that \ttt{ekincorrect parallel\_nac} implies the calculation of the non-adiabatic coupling vector, even if they are not used for the wavefunction propagation.

\paragraph{Selection of Gradients and Non-Adiabatic Couplings}

\sharc\ allows to selectively calculate only certain gradients and non-adiabatic coupling vectors at each timestep. Those gradients and non-adiabatic coupling vectors not selected are not requested from the interfaces, thus decreasing the computational cost. The selection procedure is detailed in~\ref{met:selection}.
Selection of gradients is activated by \ttt{grad\_select}, selection for non-adiabatic couplings by \ttt{nac\_select}. Selection is turned off by default. 

The selection procedure picks only states which are closer in energy to the classically occupied state than a given threshold. The threshold is 0.5~eV by default and can be adjusted using the \ttt{eselect} keyword.

By default, if \sharc\ performs such selection it will do two quantum chemistry calls per timestep. In the first call, all quantities are requested except for the ones to be selected. The energies are used to determine which gradients and NACs to calculate in a second quantum chemistry call. The keyword \ttt{select\_directly} tells \sharc\ instead to use the energies of the last timestep, so that only one call per timestep is necessary.

\paragraph{Reference Energy}

The keyword \ttt{ezero} gives the energy shift for the diagonal elements of the Hamiltonian. The shift should be chosen so that the shifted diagonal elements are reasonably small (large diagonal elements in the Hamiltonian lead to rapidly changing coefficients, requiring extremely short subtimesteps). 

Note that the energy shift default is 0, i.e., \sharc\ does not choose an energy shift based on the energies at the first time step (this would lead to each trajectory having a different energy shift).

\paragraph{Scaling and Damping}

The scaling factor for the energies and gradients must be positive (not zero), see section~\ref{met:scaling}.

The damping factor must be in the interval $[0,1]$ (first, since the kinetic energy is always positive; second, because a damping factor larger than 1 would lead to exponentially growing kinetic energy). Also see section~\ref{met:damping}.

\paragraph{RNG Seed}

The RNG seed is used to initialize the random number generator, which provides the random numbers for the surface hopping procedure. For details how the seed is used internally, see section~\ref{met:seed}.

\paragraph{Decoherence}

The decoherence correction according to Granucci et al.~\cite{Granucci2010JCP} can be applied to the diagonal coefficients by using the keyword \ttt{decoherence}. By default, no decoherence correction is applied. However, the keyword \ttt{nodecoherence} can be used to explicitly turn decoherence off. 

The keyword \ttt{decoherence\_param} can be used to change the parameter $\alpha$ (see~\ref{met:decoherence}). The default is 0.1~Hartree, which is the value recommended by Granucci et al.~\cite{Granucci2010JCP}.

\paragraph{Ionization}

The keyword \ttt{ionization} activates the on-the-fly calculation of ionization transition properties. If the keyword is given, by default these properties are calculated every timestep. The keyword \ttt{ionization\_step} can be used to calculate these properties only every $n$-th timestep. 
If the keyword is given, \sharc\ will request the calculation of the ionization properties from the interface, which needs to be able to calculate them (currently only the \textsc{Columbus} interface allows to perform these calculations in combination with a program which computes the Dyson norms from \textsc{Columbus} output).

\paragraph{Phase Tracking}

Using the keywords \ttt{track\_phase} and \ttt{no\_track\_phase}, the tracking of the eigenvector phases of the transformation matrix $\mathbf{U}$ 
%(see \ref{met:phase_track}) 
can be switched on or off. However, it is usually not a good idea to deactivate the phase tracking, since this might lead to spurious behaviour in the wavefunction propagation and the surface hopping.

\paragraph{Dipole Moment Gradients}

% As explained in~\ref{met:dipolegrad}, t
The derivatives of the dipole moments can be included in the gradients. This can be activated with the keyword \ttt{dipole\_gradient}. Currently, only the analytical interface can deliver these quantities.

\paragraph{Spin-Orbit Couplings}

% As explained in~\ref{met:dipolegrad}, t
Using the keyword \ttt{nospinorbit} the calculation of spin-orbit couplings is disabled. \sharc\ will only request the diagonal elements of the Hamiltonian from the interfaces. If the interface returns a non-diagonal Hamiltonian anyways, the off-diagonal elements are deleted.

The keyword \ttt{spinorbit} (which is the default if neither keyword is present) reenables spin-orbit couplings.



\subsection{Example}

The following input sample shows a typical input for excited-state dynamics including IC within a singlet manifold plus intersystem crossing to triplet states. It includes a large number of excited singlet states in order to calculate transient absorption spectra. Only the lowest three singlet states actually participate in the dynamics. 

\begin{example}
  \begin{verbatim}
nstates   8 0 3       # many singlet states for transient absorption
actstates 3 0 3       # only few states to reduce cost

stepsize 0.5          # typical timestep for a molecule containing H
tmax 1000.0           # one ps

surf sharc
state 3 mch                  # start on the S2 singlet state
coeff auto                   # coefficient of S2 will be set to one
coupling ddr                 # \
decoherence                  # | typical settings
ekincorrect parallel_vel     # /
grad_select           # \
nac_select            # | improve performance
eselect 0.3           # /

veloc external        # velocity comes from file "veloc"
velocfile "veloc"     #

RNGseed 65435
ezero -399.41494751   # ground state energy of molecule
  \end{verbatim}
\end{example}



\section{Geometry file}\label{sec:geomfile}

The geometry file (default file name is \ttt{geom}) contains the initial coordinates of all atoms. This file must be present when starting a new trajectory.

The format is based on the \href{http://www.univie.ac.at/columbus/docs_COL70/documentation_main.html}{\textsc{Columbus} geometry file format} (however, differently formatted numbers are also accepted). For each atom, the file contains one line, giving the chemical symbol (a string), the atomic number (a real number), the $x$, $y$ and $z$ coordinates of the atom in Bohrs (three real numbers), and the relative atomic weight of the atom (a real number). The six items must be separated by spaces. The real numbers are read in using Fortran list-directed I/O, and hence are free format (can have any numbers of decimals, exponential notation, etc.). Element symbols can have at most 2 characters.

The following is an example of a \ttt{geom} file for \ce{CH2}:
\begin{example}
  \begin{verbatim}
C 6.0  0.0 0.0  0.0 12.000
H 1.0  1.7 0.0 -1.2  1.008
H 1.0  1.7 0.0  3.7  1.008
  \end{verbatim}
\end{example}

\section{Velocity file}\label{sec:velocfile}

The velocity file (default \ttt{veloc}) contains the initial nuclear velocities (e.g., from a Wigner distribution sampling). This file is optional (the velocities can be initialized with the \ttt{veloc} input keyword). 

The file contains one line of input for each atom, where the order of atoms must be the same as in the \ttt{geom} file. Each line consists of three items, separated by spaces, where the first is the $x$ component of the nuclear velocity, followed by the $y$ and $z$ components (three real numbers). The input is interpreted in atomic units (Bohr/atu).

The following is an example of a \ttt{veloc} file:
\begin{example}
  \begin{verbatim}
 0.0001  0.0000  0.0002
-0.0002  0.0000  0.0012
-0.0003  0.0000 -0.0007
  \end{verbatim}
\end{example}

\section{Coefficient file}\label{sec:coefffile}

The coefficient file contains the initial wavefunction coefficients. The file contains one line per state (total number of states, i.e., multiplets count multiple times). Each line specifies the initial coefficient of one state. If the initial state is specified in the MCH representation (input keyword \ttt{state}), then the order of the initial coefficients must be as given by the canonical ordering (see section~\ref{met:ordering}). If the initial state is given in diagonal representation, then the initial coefficients correspond to the states given in energetic ordering, starting with the lowest state.
Each line contains two real numbers, giving first the real and then the imaginary part of the initial coefficient of the respective state.

Example:
\begin{example}
  \begin{verbatim}
0.0 0.0
1.0 0.0
0.0 0.0
  \end{verbatim}
\end{example}

\section{Laser file}\label{sec:laserfile}

The laser file contains a table with the amplitude of the laser field $\boldsymbol{\epsilon}(t)$ at each timestep of the \textit{electronic} propagation. Given a laser field of the general form:
\begin{equation}
  \boldsymbol{\epsilon}(t)=
  \begin{pmatrix}
    \Re(\epsilon_x(t))+\I \Im(\epsilon_x(t))\\
    \Re(\epsilon_y(t))+\I \Im(\epsilon_y(t))\\
    \Re(\epsilon_z(t))+\I \Im(\epsilon_z(t))
  \end{pmatrix}
\end{equation}
each line consists of 8 elements: $t$ (in fs), $\Re(\epsilon_x(t))$, $\Im(\epsilon_x(t))$, $\Re(\epsilon_y(t))$, $\Im(\epsilon_y(t))$, $\Re(\epsilon_z(t))$, $\Im(\epsilon_z(t))$, (all in atomic units), and finally the instantaneous central frequency (also atomic units).

The timestep in the laser file must exactly match the timestep used for the electronic propagation, which is the timestep used for the nuclear propagation (keyword \ttt{stepsize}) divided by the number of substeps (keyword \ttt{nsubsteps}). The first line of the laser file must correspond to $t$=0 fs.

\begin{example}
\begin{verbatim}
0.00E+00 -0.68E-03  0.00E+00  0.00E+00  0.00E+00  0.00E+00  0.00E+00  0.31E+00
0.10E-02 -0.77E-02  0.00E+00  0.00E+00  0.00E+00  0.00E+00  0.00E+00  0.33E+00
0.20E-02 -0.13E-01  0.00E+00  0.00E+00  0.00E+00  0.00E+00  0.00E+00  0.35E+00
     ...       ...       ...       ...       ...       ...       ...       ...
\end{verbatim}
\end{example}


\chapter{Output files}\label{chap:output}

This chapter documents the content of the output files of \sharc. Those output files are \ttt{output.log}, \ttt{output.lis}, \ttt{output.dat} and \ttt{output.xyz}.

\section{Log file}\label{sec:logfile}

The log file \ttt{output.log} contains general information about all steps of the \sharc\ simulation, e.g., about the parsing of the input files, results of quantum chemistry calls, internal matrices and vectors, etc. The content of the log file can be controlled with the keyword \ttt{printlevel} in the \sharc\ main input file.

In the following, all printlevels are explained.

\paragraph{Printlevel 0}

At printlevel 0, only the execution infos (date, host and working directory at execution start) and build infos (compiler, compile date, building host and working directory) are given.

\paragraph{Printlevel 1}

At printlevel 1, also the content of the input file (cleaned of comments and blank lines) is echoed in the log file. Also, the start of each timestep is given.

\paragraph{Printlevel 2}

At printlevel 2, the log file also contains information about the parsing of the input files (echoing all enabled options, initial geometry, velocity and coefficients, etc.) and about the initialization of the coefficients after the first quantum chemistry calculation. This printlevel is recommended for production calculations, since it is the highest printlevel where no output per timestep is written to the log file.

\paragraph{Printlevel 3}

This and higher printlevels add output per timestep to the log file. At printlevel 3, the log file contains at each timestep the data from the velocity-Verlet algorithm (old and new acceleration, velocity and geometry), the old and new coefficients, the surface hopping probabilities and random number, the occupancies before and after decoherence correction as well as the kinetic, potential and total energies.

\paragraph{Printlevel 4}

At printlevel 4, additionally the log file contains information on the quantum chemistry calls (file names, which quantities were read, gradient and non-adiabatic coupling vector selection) and the propagator matrix.

\paragraph{Printlevel 5}

At printlevel 5, additionally the log file contains the results of each quantum chemistry calls (all matrices and vectors), all matrices involved in the propagation as well as the matrices involved in the gradient transformation. This is the highest printlevel currently implemented.

\section{Listing file}\label{sec:lisfile}

The listing file \ttt{output.lis} is a tabular summary of the progress of the dynamics simulation. At the end of each timestep (including the initial timestep), one line with 11 elements is printed. These are, from left to right:
\begin{enumerate}
  \item current step (counting starts at zero for the initial step),
  \item current simulation time (fs),
  \item current state in the diagonal representation,
  \item approximate corresponding MCH state (see subsection~\ref{ssec:state_transform}),
  \item kinetic energy (eV),
  \item potential energy (eV),
  \item total energy (eV),
  \item current gradient norm (in eV/\AA),
  \item current expectation values of the state dipole moment (Debye),
  \item current expectation values of total spin,
  \item wallclock time needed for the timestep.
\end{enumerate}
The listing file also contains one extra line for each surface hopping event. For accepted hops, the old and new states (in diagonal representation) and the random number are given. Frustrated hops and resonant hops are also mentioned. Note that the extra line for surface hopping occurs before the regular line for the timestep. 

The listing file can be plotted with standard tools like \textsc{Gnuplot}. 

\paragraph{Energies}

The kinetic energy is calculated at the end of each time step (i.e., after surface hopping events and the corresponding adjustments). The potential energy is the energy of the currently active diagonal state. The total energy is the sum of those two.

\paragraph{Expectation values}

The gradient norms given in the listing file is calculated as follows:
\begin{equation}
  g_\text{list}=\sqrt{\frac{1}{3N_\text{atom}}\sum\limits_a^{N_\text{atom}}\sum_{d=x,y,z} g_{ad}^2}
\end{equation}
which is then transformed to eV/\AA.

The expectation values of the dipole moment for the active state $\beta$ is calculated from:
\begin{equation}
  \mu=\sqrt{\sum\limits_{p=x,y,z} 
  \left(
    \sum\limits_\sigma\sum\limits_\tau
    \Re\left[
      U_{\beta\sigma}^\dagger \mu_{\sigma\tau}^p U_{\tau\beta}
    \right]
  \right)^2}
\end{equation}

The expectation value of the total spin of the active state $\beta$ is calculated as follows:
\begin{equation}
  S=\sum_\alpha |U_{\alpha\beta}|^2 S_\alpha
\end{equation}
where $S_\alpha$ is the total spin of the MCH state with index $\alpha$.

\section{Data file}\label{sec:datfile}

The data file \ttt{output.dat} contains all relevant data from the simulation for all timesteps, in ASCII format. Accordingly, this file can become quite large for long trajectories or if many states are included, but for most file systems it is easier to deal with a single large file than with many small files.

Usually, after the simulation is finished the data file is processed by \ttt{data\_extractor.x} to obtain a number of tabular files which can be plotted. For this, see sections~\ref{sec:diagonalizer.x} for the data extractor and~\ref{sec:make_gnuscript.py} for plotting.

\subsection{Specification of the data file}

The data file contains a short header followed by the data per timestep. All quantities are commented in the data file.

The header contains:
\begin{enumerate}
  \item maximum multiplicity,
  \item number of states per multiplicity,
  \item number of atoms,
  \item timestep,
  \item energy shift,
  \item flag (overlap matrices),
  \item flag (laser field),
  \item number of steps,
  \item number of substeps,
  \item full laser field for all substeps (only if flag is set).
\end{enumerate}

The entry for each timestep contains:
\begin{enumerate}
  \item step index
  \item Hamiltonian in MCH representation,
  \item transformation matrix $\VEC{U}$,
  \item MCH dipole moment matrices ($x$, $y$, $z$),
  \item overlap matrix in MCH representation (only if flag is set),
  \item coefficients in the diagonal representation,
  \item hopping probablities in the diagonal representation
  \item kinetic energy,
  \item currently active state in diagonal representation and approximate state in MCH representation,
  \item random number for surface hopping,
  \item wallclock time (in seconds)
  \item geometry (Bohrs),
  \item velocities (atomic units),
  \item property matrix.
\end{enumerate}

\section{XYZ file}\label{sec:xyzfile}

The file \ttt{output.xyz} contains the geometries of all timesteps in standard xyz file format. It can be used with visualization programs like \textsc{Molden}, \textsc{Gabedit} or \textsc{Molekel} to create movies of the molecular motion, or with \ttt{geo.py} (see~\ref{sec:geo.py}) to calculate internal coordinates for each timestep.

The comments of the geometries (given in the second line of each geometry block) contain information about the simulation time and the active state (first in diagonal basis, then in MCH basis).


% ========================================================================================================= %
% ========================================================================================================= %
% ========================================================================================================= %

\chapter{Interfaces}\label{chap:interfaces}

This chapter describes the interface between \sharc\ and quantum chemistry programs. In the first section, the interface is specified (e.g., for users who attempt to create their own interfaces). The description of the currently existing interfaces takes the remainder of this chapter.

% ========================================================================================================= %

\section{Interface Specifications}

From the \sharc\ point of view, quantum chemical calculation proceeds as follows in the \ttt{QM} directory:
\begin{enumerate}
  \item write a file called \ttt{QM/QM.in}
  \item call a script called \ttt{QM/runQM.sh}
  \item read the output from a file called \ttt{QM/QM.out}
\end{enumerate}
For specifications of the formats of these two files (\ttt{QM.in} and \ttt{QM.out}) see below. The executable script \ttt{QM/runQM.sh} must accomplish that all necessary quantum chemical output is available in \ttt{QM/QM.out}.

\subsection{\ttt{QM.in} Specification}\label{intf:qmin}

The \ttt{QM.in} file is written by \sharc\ every time a quantum chemistry calculation is necessary. It contains all information available to \sharc. This information includes the current geometry (and velocity), the timestep, the number of states, the timestep and the unit used to specify the atomic coordinates. The file also contains \textit{control} keywords and \textit{request} keywords. 

The file format is consistent with a standard xyz file. The first line contains the number of atoms, the second line is a comment. \sharc\ writes the trajectory ID (a hash of all \sharc\ input files) to this line. The following lines specify the atom positions. As a fourth, fifth and sixth column, these lines may contain the atomic velocities.
All following lines contain keywords, one per line and possibly with arguments. Comments can be inserted with '\#', and empty lines are permissible. Comments and empty lines are only permissible below the xyz file part.
An examplary \ttt{QM.in} file is given in the following:
\begin{example}
  \begin{verbatim}
3
Jobname
S     0.0     0.0     0.0    0.000  -0.020   0.002
H     0.0     0.9     1.2    0.000  -0.030   0.000
H     0.0    -0.9     1.2    0.000   0.010  -0.000
# This is a comment
Init
States 3 0 2
Unit Angstrom
SOC
DM
GRAD 1 2
OVERLAP
NACDR select
  1 2
  end
  \end{verbatim}
\end{example}

There exist two types of keywords, \textit{control} keywords and \textit{request} keywords. Control keywords pass some information to the interface. Request keywords tell the interface to provide a quantity in the \ttt{QM.out} file. Table~\ref{tab:int_ctrl} contains all control keywords while table~\ref{tab:int_req} lists all request keywords.




\begin{table}
  \centering
  \caption{Control keywords for \sharc\ interfaces. These keywords pass information from \sharc\ to the interface.}
  \label{tab:int_ctrl}
  \begin{tabular}{>{\tt}lp{12cm}}
  \toprule
  Keyword       &Description\\
  \midrule
  init            &Specifies that this is the first calculation. The interface should create a save directory to save all information necessary for a restart. \\
  samestep        &Specifies that this is an additional calculation at the same geometry/timestep. \\
  cleanup         &Specifies that all output files of the interface (except \ttt{QM.out}) should be deleted (including the save directory).\\
  unit            &Specifies in which unit the atomic coordinates are to be interpreted. Possible arguments are ``angstrom'' and ``bohr''.\\
  states          &Gives the number of excited states per multiplicity (singlets, doublet, triplets, ...).\\
  dt              &Gives the time between the last calculation and the current calculation in atomic units.\\
  savedir         &Gives a path to the directory where the interface should save files needed for restart and between timesteps. If the interface-specific input files also have this keyword, \sharc\ assumes that the path in \ttt{QM.in} takes precedence.\\
  \bottomrule
  \end{tabular}
\end{table}





\begin{table}
  \centering
  \caption{Request keywords for \sharc\ interfaces.}
  \label{tab:int_req}
  \begin{tabular}{>{\tt}lp{12cm}}
  \toprule
  Keyword       &Description\\
  \midrule
  H               &Calculate the molecular Hamiltonian (diagonal matrix with the energies of the states of the model space).\\
  SOC             &Calculate the molecular Hamiltonian including the SOCs (not diagonal anymore within the model space).\\
  DM              &Calculate the state dipole moments and transition dipole moments between all states.\\
  ION             &Calculate transition properties between neutral and ionic wavefunctions.\\
  GRAD            &Calculate gradients for all states. If followed by a list of states, calculate only gradients for the specified states.\\
  NACDT           &Calculate the time-derivatives $\left\langle\Psi_1|\partial/\partial t|\Psi_2\right\rangle$ by finite differences between the last timestep and the current timestep\\
  NACDR           &Calculate non-adiabatic coupling vectors $\left\langle\Psi_1|\partial/\partial \mathbf{R}|\Psi_2\right\rangle$ between all pairs of states. If followed by ``select'', read the list of pairs on the following lines until ``end'' and calculate non-adiabatic coupling vectors between the specified pairs of states.\\
  OVERLAP         &Calculate overlaps $\left\langle\Psi_1(t_0)|\Psi_2(t)\right\rangle$ between all pairs of states (between the last and current timestep). If followed by ``select'', read the list of pairs on the following lines until ``end'' and calculate overlaps between the specified pairs of states.\\
  DMDR            &Calculate the cartesian gradients of the dipole moments and transition dipole moments of all states.\\
  \bottomrule
  \end{tabular}
\end{table}

\subsection{\ttt{QM.out} Specification}\label{intf:qmout}

The \ttt{QM.out} file communicates back the results of the quantum chemistry calculation to the dynamics code. After \sharc\ called \ttt{QM/runQM.sh}, it expects that the file \ttt{QM/QM.out} exists and contains the relevant data.

The following quantities are expected in the file (depending whether the corresponding keyword is in the \ttt{QM.in} file): Hamiltonian matrix, dipole matrices, gradients, non-adiabatic couplings (either NACDR or NACDT), overlaps, wavefunction phases, property matrices. The format of \ttt{QM.out} is described in the following. 

Each quantity is given as a data block, which has a fixed format. The order of the blocks is arbitrary, and between blocks arbitrary lines can be written. However, within a block no extraneous lines are allowed. Each data block starts with a exclamation mark \ttt{!}, followed by whitespace and an integer flag which specifies the type of data:

\begin{tabular}{ll}
1       &Hamiltonian matrix\\
2       &Dipole matrices\\
3       &Gradients\\
4       &Non-adiabatic couplings (NACDT)\\
5       &Non-adiabatic couplings (NACDR)\\
6       &Overlap matrix\\
7       &Wavefunction phases(optional)\\
8       &Wallclock time for QM calculation (optional)\\
11      &Property matrix (e.g. ionization probabilities)\\
12      &Dipole moment gradients\\
\end{tabular}

On the next line, two integers are expected giving the dimensions of the following matrix. Note, that all these matrices must be square matrices. On the following lines, the matrix or vector follows. Matrices are in general complex, and real and imaginary part of each element is given as a pair of floating point numbers.

The following shows an example of a $4\times 4$ Hamiltonian matrix. Note that the imaginary parts directly follow the real parts (in this example, the Hamiltonian is real).
\begin{example}
  \begin{verbatim}
  ! 1
  4 4
 -548.6488 0.0000    0.0000 0.0000    0.0003 0.0000    0.0003 0.0000
    0.0000 0.0000 -548.6170 0.0000    0.0003 0.0000    0.0003 0.0000
    0.0003 0.0000    0.0003 0.0000 -548.5986 0.0000    0.0000 0.0000
    0.0003 0.0000    0.0003 0.0000    0.0000 0.0000 -548.5912 0.0000
  \end{verbatim}
\end{example}

The three dipole moment matrices ($x$, $y$ and $z$ polarization) must follow directly after each other, where the dimension specifier must be present for each matrix. The dipole matrices are also expected to be complex-valued.
\begin{example}
  \begin{verbatim}
  ! 2
  2 2
  0.1320 0.0000 -0.0020 0.0000
 -0.0020 0.0000 -1.1412 0.0000
  2 2
  0.0000 0.0000  0.0000 0.0000
  0.0000 0.0000  0.0000 0.0000
  2 2
  2.1828 0.0000  0.0000 0.0000
  0.0000 0.0000  0.6422 0.0000
  \end{verbatim}
\end{example}

Gradient and non-adiabatic couplings vectors are written as $3\times n_\text{atom}$ matrices, with the $x$, $y$ and $z$ components of one atom per line. These vectors are expected to be real valued. Each vector is preceeded by its dimensions.
\begin{example}
  \begin{verbatim}
6 3 
 0.0000 -6.5429 -8.1187
 0.0000  5.8586  8.0160
 0.0000  6.8428  1.0265
 0.0000  6.5429  8.1187
 0.0000 -5.8586 -8.0160
 0.0000 -6.8428 -1.0265
  \end{verbatim}
\end{example}
If gradients are requested, \sharc\ expects every gradient to be present, even if only some gradients are requested. The gradients are expected in the canonical ordering (see section~\ref{met:ordering}), which implies that for higher multiplets the same gradient has to be present several times. For example, with 3 singlets and 3 triplets, \sharc\ expects 12 gradients in the \ttt{QM.out} file (each triplet has three components with $M_s=$ -1, 0 or 1).

Similarly, for non-adiabatic coupling vectors, \sharc\ expects all pairs, even between states of different multiplicity. The vectors are also in canonical ordering, where the inner loop goes over the ket states. For example, with 3 singlets and 3 triplets (12 states), \sharc\ expects 144 ($12^2$) non-adiabatic coupling vectors in the \ttt{QM.out} file.
\begin{example}
  \begin{verbatim}
! 5 Non-adiabatic couplings (ddr) (2x2x1x3, real)
1 3 ! m1 1 s1 1 ms1 0   m2 1 s2 1 ms2 0
 0.0e+0  0.0e+0  0.0e+0 
1 3 ! m1 1 s1 1 ms1 0   m2 1 s2 2 ms2 0
+2.0e+0  0.0e+0  0.0e+0 
1 3 ! m1 1 s1 2 ms1 0   m2 1 s2 1 ms2 0
-2.0e+0  0.0e+0  0.0e+0 
1 3 ! m1 1 s1 2 ms1 0   m2 1 s2 2 ms2 0
 0.0e+0  0.0e+0  0.0e+0 
  \end{verbatim}
\end{example}

The non-adiabatic coupling matrix (NACDT keyword), the overlap matrix and the property matrix are single $n\times n$ matrices ($n$ is the total number of states), respectively, like the Hamiltonian. 

The wavefunction phases are a vector of complex numbers.

The wallclock time is a single real number. 

The dipole moment gradients are a list of $3\times n_\text{atom}$ vectors, each specifying the gradient of one polarization of one dipole moment matrix element. In the outmost loop, the bra index is counted, then the ket index, then the polarization. Hence, the respective entry in \ttt{QM.out} would look like (for 2 states and 1 atom):
\begin{example}
  \begin{verbatim}
! 12 Dipole moment derivatives (2x2x3x1x3, real)
1 3 ! m1 1 s1 1 ms1 0   m2 1 s2 1 ms2 0   pol 0
 0.000000000000E+000  0.000000000000E+000  0.000000000000E+000 
1 3 ! m1 1 s1 1 ms1 0   m2 1 s2 1 ms2 0   pol 1
 0.000000000000E+000  0.000000000000E+000  0.000000000000E+000 
1 3 ! m1 1 s1 1 ms1 0   m2 1 s2 1 ms2 0   pol 2
 0.000000000000E+000  0.000000000000E+000  0.000000000000E+000 
1 3 ! m1 1 s1 1 ms1 0   m2 1 s2 2 ms2 0   pol 0
 1.000000000000E+000  0.000000000000E+000  0.000000000000E+000 
1 3 ! m1 1 s1 1 ms1 0   m2 1 s2 2 ms2 0   pol 1
 0.000000000000E+000  0.000000000000E+000  0.000000000000E+000 
1 3 ! m1 1 s1 1 ms1 0   m2 1 s2 2 ms2 0   pol 2
 0.000000000000E+000  0.000000000000E+000  0.000000000000E+000 
1 3 ! m1 1 s1 2 ms1 0   m2 1 s2 1 ms2 0   pol 0
 1.000000000000E+000  0.000000000000E+000  0.000000000000E+000 
1 3 ! m1 1 s1 2 ms1 0   m2 1 s2 1 ms2 0   pol 1
 0.000000000000E+000  0.000000000000E+000  0.000000000000E+000 
1 3 ! m1 1 s1 2 ms1 0   m2 1 s2 1 ms2 0   pol 2
 0.000000000000E+000  0.000000000000E+000  0.000000000000E+000 
1 3 ! m1 1 s1 2 ms1 0   m2 1 s2 2 ms2 0   pol 0
 0.000000000000E+000  0.000000000000E+000  0.000000000000E+000 
1 3 ! m1 1 s1 2 ms1 0   m2 1 s2 2 ms2 0   pol 1
 0.000000000000E+000  0.000000000000E+000  0.000000000000E+000 
1 3 ! m1 1 s1 2 ms1 0   m2 1 s2 2 ms2 0   pol 2
 0.000000000000E+000  0.000000000000E+000  0.000000000000E+000 
  \end{verbatim}
\end{example}

\subsection{Further Specifications}

The interfaces may require additional input files beyond \ttt{QM.in}, which contain static information. This may include paths to the executable quantum chemistry program, paths to scratch directories or input templates for the quantum chemistry calculation (e.g.\ active space specifications, basis sets, etc.).
The dynamics code does not depend on these additional files.

\subsection{Save Directory Specification}

The interfaces must be able to save all information necessary for restart to a given directory. The absolute path is written to \ttt{QM.in} by \sharc. Hence, for the trajectories the path to the save directory is always a subdirectory of the working directory of \sharc.

% ========================================================================================================= %

\clearpage
\section{MOLPRO Interface}\label{sec:int:molpro}

The \sharc-\textsc{Molpro} interface allows to run \sharc\ dynamics with \textsc{Molpro}'s CASSCF wavefunctions. RASSCF is not supported, since on RASSCF level state-averaging over different multiplicities is not possible. The interface uses \textsc{Molpro}'s CI program in order to calculate transition dipole moments and spin-orbit couplings. Gradients and non-adiabatic coupling vectors are calculated using \textsc{Molpro}'s CADPACK code (hence no generally contracted basis sets can be used). Time derivatives and overlaps are obtained with the DDR prodecure. Hence, all types of couplings usable by \sharc\ are available through this interface. The interface also allows to calculate the expectation value of the angular momentum operators. Parallel execution is possible if \textsc{Molpro} is properly installed in parallel mode.

The \sharc-\textsc{Molpro} interface needs two additional input files, which should be present in \ttt{QM/}. Those input files are \ttt{SH2PRO.inp}, which contains the paths to \textsc{Molpro} and the scratch directory, and \ttt{MOLPRO.template}, which is a minimal input from which the full input can be built. If \ttt{QM/wf.init} is present, it will be used as a \textsc{Molpro} wavefunction file containing the initial MOs.

\subsection{Interface specific input file: \ttt{SH2PRO.inp}}

The interface requires some additional information beyond the content of \ttt{QM.in}. This information is given in the file \ttt{SH2PRO.inp}, which must reside in the directory where the interface is started. This file uses a simple ``\ttt{keyword argument}'' syntax. Comments using \# and blank lines are possible, the order of keywords is arbitrary. Lines with unknown keywords are ignored, since the interface just searches the file for certain keywords.

Table~\ref{tab:molpro_sh2} lists the existing keywords.

\begin{table}
  \centering
  \caption{Keywords for the \ttt{SH2PRO.inp} file.}
  \label{tab:molpro_sh2}
  \begin{tabular}{>{\tt}lp{12cm}}
  \toprule
  Keyword       &Description\\
  \midrule
  molpro          &Is followed by a string giving the path to the \textsc{Molpro} executable. Relative and absolute paths, environment variables and \ttt{\textasciitilde} can be used. If more than one argument is given after the keyword \ttt{molpro}, these arguments are passed to \textsc{Molpro} as command line arguments (e.g., to enable parallel execution). \\
  scratchdir      &Is a path to the temporary directory. Relative and absolute paths, environment variables and \ttt{\textasciitilde} can be used. If the directory does not exist, the interface will create it. In any case, the interface will delete this directory after the calculation.\\
  savedir         &Is a path to another temporary directory.  Relative and absolute paths, environment variables and \ttt{\textasciitilde} can be used. The interface will store files needed for restart there.\\
  gradaccudefault &(float) Default accuracy for CP-MCSCF.\\
  gradaccumax     &(float) Worst acceptable accuracy for CP-MCSCF (see below).\\
  checknacs       &(boolean) Use the MRCI overlaps to check whether the time derivatives and overlap matrices are correct.\\
  correctnacs     &(boolean) Replace bad time derivatives with the scalar product of non-adiabatic coupling vectors and velocities.\\
  checknacs\_mrcio &(float) Threshold for the MRCI overlaps to be considered bad.\\
  checknacs\_ediff &(float, eV) If MRCI overlaps indicate inaccurate couplings, set to zero couplings between states which are farther apart than this value.\\
  \bottomrule
  \end{tabular}
\end{table}

Note that only the first two keywords are mandatory. The last four keywords are only used for calculations with time derivatives or overlaps. The checking and correction of these couplings has to be considered experimental. Normally, \ttt{checknacs} should be ``False'' (in this case the other three keywords are not necessary).

\paragraph{Execution of parallel MOLPRO}

In the file \ttt{SH2PRO.inp}, the keyword \ttt{molpro} can take more than one argument. Arguments after the first one are passed to \textsc{Molpro} as command line arguments. Hence, it is possible to pass the flag for parallel execution to \textsc{Molpro}, e.g.
\begin{example}
  \begin{verbatim}
molpro /path/to/MOLPRO/molpro -n 8
  \end{verbatim}
\end{example}
Note that \textsc{Molpro} needs to be compiled properly in order to support parallel execution. If the \textsc{Molpro} installation used does not support parallel execution, the calculation will simply run in sequential mode.

\subsection{Template file: \ttt{MOLPRO.template}}

The template file is a \textsc{Molpro} input file specifying a state-averaged CASSCF calculation. There must not be any \ttt{file} specifications and no geometry input in this file. It should contain memory specifications, basis set, and optionally settings like Douglas-Kroll.

Most importantly, it has to contain a CASSCF input block with the number of frozen, closed-shell and occupied orbitals. Additionally, all wavefunctions for the state-averaging have to be defined. For each multiplicity, the \ttt{wf}, \ttt{state} and \ttt{weight} keywords must be present. The following shows an example input for CASSCF(12,9) with 4 singlets and 3 triplets in the state-averaging.
\begin{example}
  \begin{verbatim}
***,Example
memory,100,M

dkroll=1
dkho=2
basis=6-31G*

{casscf
frozen,0
closed,23
occ,32
wf,58,1,0
state,4
weight,1,1,1,1
wf,58,1,2
state,3
weight,1,1,1
};
  \end{verbatim}
\end{example}

\subsection{Error checking}

The interface is written such that the output of \textsc{Molpro} is checked for commonly occuring errors, mostly bad convergence in the MCSCF or CP-MCSCF parts. In these cases, the input is adjusted and \textsc{Molpro} restarted. This will be done until all calculations are finished or an unrecoverable error is detected.
The interface will try to solve the following error messages:

\paragraph{EXCESSIVE GRADIENT IN CI} This error message can occur in the MCSCF part. The calculation is restarted with a P-space threshold (see \textsc{Molpro} manual) of 1. If the error remains, the threshold is quadrupled until the calculation converges or the threshold is above 100.

\paragraph{NO CONVERGENCE IN REFERENCE CI} The error occurs in the CI part. The calculation is restarted with a P-space threshold (see \textsc{Molpro} manual) of 1. If the error remains, the threshold is quadrupled until the calculation converges or the threshold is above 100.

\paragraph{NO CONVERGENCE OF CP-MCSCF} This error occurs when solving the linear equations needed for the calculation of MCSCF gradients or non-adiabatic coupling vectors. In this case, the interface finds in the output the value of closest convergence and restarts the calculation with the value found as the new convergence criterion. This ensures that the CP-MCSCF calculation converges, albeit with lower accuracy for this gradient for this timestep.

This error check is controlled by two keywords in the \ttt{SH2PRO.inp} file. The interface first tries to converge the CP-MCSCF calculation to \ttt{gradaccudefault}. If this fails, it tries to converge to the best value possible within 900 iterations. \ttt{gradaccumax} defines the worst accuracy accepted by the interface. If a CP-MCSCF calculation cannot be converged below \ttt{gradaccumax} then the interface exits with an error, leading to the abortion of the trajectory.

\subsection{Things to keep in mind}

\paragraph{Initial orbital guess}

For CASSCF calculations it is always a good idea to start from converged MOs from a nearby geometry. For the first timestep, if a file \ttt{QM/wf.init} is present, the \sharc-\textsc{Molpro} interface will take this file for the starting orbitals. In subsequent calculations, the MOs from the previous step will be used.

% \paragraph{CP-MCSCF calculations vs.\ DDR calculations}
% 
% In the current version of the interface, the keywords \ttt{grad} and \ttt{nacdr} cannot be combined with the keywords \ttt{nacdt} and \ttt{overlap}. This is related to the way the interface allocates the records for gradients in the wavefunction file of \ttt{Molpro}. This issue might be resolved in future releases.
% 
% This has the consequence that for trajectories using time derivatives or overlaps the gradient selection \textit{must} be activated (though the selection criterion can be chosen arbitrarily high). Also, the \ttt{select\_directly} keyword is not compatible with time derivatives and overlaps. \ttt{setup\_traj.py} automatically takes care of this constraints.

\paragraph{Basis sets}

Note that the \textsc{Molpro} interface cannot calculation SA-CASSCF gradients for generally contracted basis sets (like Dunning's ``cc'' basis sets or Roos' ``ANO'' basis sets). Only segmented basis sets are allowed, like the Pople basis sets and the ``def'' family from \textsc{Turbomole}.

\subsection{Molpro input generator: \ttt{molpro\_input.py}}\label{sec:molpro_input.py}

In order to quickly setup simple calculations using \textsc{Molpro}, the \sharc\ suite contains a small script called \ttt{molpro\_input.py}. It can be used to setup singlepoint calculations, optimizations and frequency calculations on the HF, DFT, MP2 and CASSCF level of theory. Of course, \textsc{Molpro} has far more capabilities, but these are not covered by \ttt{molpro\_input.py}. However, \ttt{molpro\_input.py} can also prepare template files which are compatible with the \sharc-\textsc{Molpro} interface.

The script interactively asks the user to specify the calculation and afterwards writes an input file and optionally a run script.

\subsubsection{Input}

\paragraph{Type of calculation}

Choose to either perform a single-point calculation or a minimum optimization (including optionally frequency calculation), to generate a template file, or an optimization of a state crossing. For the template generation, no geometry file is needed, but the script looks for a \ttt{MOLPRO.input} in the same directory and allows to copy the settings. 

For single-point calculations, optimizations and frequency calculations, files in \textsc{Molden} format called \ttt{geom.molden}, \ttt{opt.molden} or \ttt{freq.molden}, respectively, are created (containing the orbitals, optimization steps and normal modes, respectively). The file \ttt{freq.molden} can be used to generate initial conditions with \ttt{wigner.py}.

\paragraph{Geometry}

Specify the geometry file in xyz format. Number of atoms and total nuclear charge is detected automatically. After the user inputs the total charge, the number of electrons is calculated automatically.

In the case of the generation of a template file, instead only the number of electrons is required.

\paragraph{Non-default atomic masses}

If a frequency calculation is requested, the user may modify the mass of specific atoms (e.g.\ to investigate isotopic effects). In the following menu, the user can add or remove atoms with their mass to a list containing all atoms with non-default masses. Each atom is referred to by its number as in the geometry file. Using the command \ttt{show} the user can display the list of atoms with non-default masses. Typing \ttt{end} confirms the list.

Note that when using the produced \textsc{Molden} file later with \ttt{wigner.py}, the user has to enter the same non-default masses again, since the \textsc{Molden} file does not contain the masses and \ttt{wigner.py} has no way to retrieve these numbers.

\paragraph{Level of theory}

Supported are Hartree-Fock (HF), density functional theory (DFT), M{\o}ller-Plesset perturbation theory (MP2), equation-of-motion coupled-cluster with singles and doubles (EOM-CCSD) and CASSCF (either single-state or state-averaged). All methods (except EOM-CCSD) are compatible with odd-electron wavefunctions (\ttt{molpro\_input.py} will use the corresponding UHF, UMP2 and UKS keywords in the input file, if necessary).

For template generation, state-average CASSCF is automatically chosen. All methods (except EOM-CCSD) can be combined with optimizations and frequency calculations, however, the frequency calculation is much more efficient with HF or SS-CASSCF. 

\paragraph{DFT functional}

For DFT calculations, enter a functional and choose whether dispersion correction should be applied. Note that the functional is just a string which is not checked by \ttt{molpro\_input.py}. 

\paragraph{Basis set}

The basis set is just a string which is not checked by \ttt{molpro\_input.py}. 

\paragraph{CASSCF settings}

For CASSCF calculations, enter the number of active electrons and orbitals. 

For SS-CASSCF, only the multiplicity needs to be specified. For SA-CASSCF, specify the number of states per multiplicity to be included. Note that \textsc{Molpro} allows to average over states with different numbers of electrons. This feature is not supported in \ttt{molpro\_input.py}. However, the user can generate a closely-matching input and simply add the missing states to the CASSCF block manually. 

For optimizations at SA-CASSCF level, the state to be optimized has to be given. For crossing point optimizations, two states need to be entered. The script automatically detects whether a conical intersection or a crossing between states of different multiplicity is requested and sets up the input accordingly.

\paragraph{EOM-CCSD settings}

EOM-CCSD calculations allow to calculate relatively accurate excited-state energies and oscillator strengths from a Hartree-Fock reference, but only for singlet excited states.

The user has to specify the number of states to be calculated. If only one state is requested, the script will setup a regular ground state CCSD calculation, while for more than one states, an EOM-CCSD calculation is setup.
Note that the calculation of transition properties takes twice as long as the energy calculation itself.

\paragraph{Memory}

Enter the amount of memory for \textsc{Molpro}. Note that values smaller than 50 MB are ignored, and 50 MB are used in this case.

\paragraph{Run script}

If requested, the script also generates a simple Bash script (\ttt{run\_molpro.sh}) to directly execute \textsc{Molpro}. The user has to enter the path to \textsc{Molpro} and the path to a suitable (fast) scratch directory. 

Note that the scratch directory will be deleted after the calculation, only the wavefunction file \ttt{wf} will be copied back to the main directory.

% ========================================================================================================= %

\section{MOLCAS Interface}\label{sec:int:molcas}

The \sharc-\textsc{Molcas} interface can be used to conduct excited-state dynamics based on \textsc{Molcas}' CASSCF wavefunctions, and with CASPT2 or MS-CASPT2 energies (and numerical gradients). 
RASSCF wavefunctions are not supported currently. 
The interface uses the modules GATEWAY, SEWARD (integrals), RASSCF (wavefunction, energies), RASSI (transition dipole moments, spin-orbit couplings, overlaps), MCLR and ALASKA (gradients). 
For CASPT2 and MS-CASPT2, numerical gradients can be calculated, where the interface itself controls the calculations at the displaced geometries. 
The interface can also numerically differentiate dipole moments and spin-orbit couplings.
Since \textsc{Molcas} is not able to calculate the full non-adiabatic coupling vectors, only wavefunction overlaps are currently implemented in the interface. 
Using the \ttt{Wfoverlap} code, it is possible to calculate Dyson norms between neutral and ionic states.

% The \sharc-\textsc{Molcas} interface furthermore allows to perform QM/MM dynamics (CASSCF plus force fields), through the \textsc{Molcas}-\textsc{Tinker} interface. 

The interface needs two additional input files, a template file for the quantum chemistry (file name is \ttt{MOLCAS.template}) and a general input file (\ttt{SH2CAS.inp}). If \ttt{QM/MOLCAS.<i>.JobIph.init} or \ttt{QM/MOLCAS.<i>.RasOrb.init} files are present, they are used as initial wavefunction files, where \ttt{<i>} is the multiplicity. %In the case of QM/MM calculations, two more input files are needed: \ttt{MOLCAS.qmmm.key}, which contains the path to the force field parameters and the partitioning into QM and MM regions, and \ttt{MOLCAS.qmmm.template}, which contains the connectivity and force field parameters per atom.

\subsection{Interface specific input file: \ttt{SH2CAS.inp}}

The file \ttt{SH2CAS.inp} contains mainly paths (to the \textsc{Molcas} executables, to the scratch directory, etc.). This file must reside in the same directory where the interface is started. It uses a simple ``\ttt{keyword argument}'' syntax. Comments using \# and blank lines are possible, the order of keywords is arbitrary. Lines with unknown keywords are ignored, since the interface just searches the file for certain keywords.

Table~\ref{tab:molcas_sh2} lists the existing keywords.

\begin{table}
  \centering
  \caption{Keywords for the \ttt{SH2CAS.inp} file.}
  \label{tab:molcas_sh2}
  \begin{tabular}{>{\tt}lp{12cm}}
  \toprule
  Keyword       &Description\\
  \midrule
molcas          &Is the path to the \textsc{Molcas} installation. Relative and absolute paths, environment variables and \ttt{\textasciitilde} can be used. The interface will set \ttt{\$MOLCAS} to this path. If this keyword is not present in \ttt{SH2CAS.inp}, the interface will use the environment variable \ttt{\$MOLCAS}, if it is set.\\
% tinker          &The path to the \textsc{Tinker} installation, usable with \textsc{Molcas}.\\
scratchdir      &Is a path to the temporary directory. Relative and absolute paths, environment variables and \ttt{\textasciitilde} can be used. If it does not exist, the interface will create it. In any case, the interface will delete this directory after the calculation.\\
savedir         &Is a path to another temporary directory.  Relative and absolute paths, environment variables and \ttt{\textasciitilde} can be used. The interface will store files needed for restart there.\\
memory          &The memory usable by \textsc{Molcas}. The interface will set \ttt{\$MOLCASMEM} to this value. The default is 10~MB.\\
ncpu            & The number of CPUs used by the interface. If zero or negative, one CPU will be used and all subtasks (Hamiltonian, dipole moments, analytical gradients, overlaps) will be done in one \textsc{Molcas} call. If positive, analytical gradients will be calculated by separate calls to \textsc{Molcas}, parallelized over the given number of CPUs. \\
delay           &Followed by a float giving the delay in seconds between starting parallel jobs to avoid excessive disk I/O.\\
always\_orb\_init &Do not use the orbital guesses from previous calculations/timesteps, but always use the provided initial orbitals.\\
always\_guess   &Always use the orbital guess from \textsc{Molcas}'s \ttt{guessorb} module.\\
wfoverlap       &Is the path to the \textsc{Wfoverlap} executable. Relative and absolute paths, environment variables and \ttt{\textasciitilde} can be used. Only needed for Dyson norm calculations.\\
  \bottomrule
  \end{tabular}
\end{table}

Note that the interface sets all environment variables necessary to run \textsc{Molcas} (e.g., \ttt{\$MOLCAS}, \ttt{\$MOLCASMEM}, \ttt{\$WorkDir} ,\ttt{\$Project}) automatically, based on the input from \ttt{SH2CAS.inp} and \ttt{QM.in}.

Some explanations on parallelization: There are two parallel modes in which the interface can act. In the first mode, the wavefunction and expectation values are calculated serially first, and then all analytical gradients are computed in parallel, over the given number of CPUs. If the number of CPUs is one, then still the interface prepares independent computations for each gradient, and runs those sequentially on one CPU. If the given number of CPUs is negative or zero, then the gradients are not prepared as separate \textsc{Molcas} calculations, but together with the other quantities. The latter variant has less overhead, but is only recommended if the user is sure that the gradient calculations (MCLR) will converge in virtually all cases. If MCLR does not converge occasionally, it is advisable to use NCPU=1 instead of NCPU$\leq$0.

In the second parallelization mode, used for numerical gradients, the central point is calculated first and then all displacements are computed in parallel. This mode will be used for gradients on CASPT2, MS-CASPT2 and Cholesky-CASSCF level as well as for spin-orbit/dipole moment derivatives on all levels. In this mode there is no distinction between NCPU=1 and NCPU$\leq$0. 

\subsection{Template file: \ttt{MOLCAS.template}}

This file contains the specifications for the wavefunction. Note that this is not a valid \textsc{Molcas} input file. No sections like \ttt{\$GATEWAY}, etc., can be used. The file only contains a number of keywords, given in table~\ref{tab:molcas_temp}.

\begin{table}
  \centering
  \caption{Keywords for the \ttt{MOLACS.template} file.}
  \label{tab:molcas_temp}
  \begin{tabular}{>{\tt}lp{12cm}}
  \toprule
  Keyword       &Description\\
  \midrule
basis           &The basis set used. Note that some basis sets (e.g., Pople basis sets) do not work, since the spin-orbit integrals cannot be calculated.\\
ras2            &Number of active orbitals for CASSCF.\\
nactel          &Number of active electrons for CASSCF.\\
inactive        &Number of inactive orbitals.\\
frozen          &Number of frozen orbitals for CASPT2. Default is to let \textsc{Molcas} choose the number of frozen orbitals.\\
spin            &The full line reads as \ttt{spin s roots r} and specifies the number of roots for the given multiplicity. This influences only the number of states in the state-averaging procedure. The number of states in the dynamics must not be larger than the number of states given here. This input style is still valid but deprecated, the \ttt{roots} keyword should be used instead.\\
roots           &Followed by a list of integers, giving the number of states per multiplicity in the state-averaging procedure. This keyword is recommended over the \ttt{spin} keyword.\\
method          &Followed by a string, which is either ``CASSCF'', ``CASPT2'' or ``MS-CASPT2'' (case insensitive), defining the level of theory. Default is ``CASSCF''.\\
no-douglas-kroll&Deactivates the use of the scalar-relativistic DK Hamiltonian and uses a non-relativistic Hamiltonian instead. Default is Douglas-Kroll-Hess 2nd order  (In \textsc{Molcas} standard parametrization).\\
ipea            &Followed by a float giving the IP-EA shift for CASPT2 (see \textsc{Molcas} manual for more information). The default is 0.25, as in \textsc{Molcas}.\\
imaginary       &Followed by a float giving the imaginary level shift for CASPT2 (see \textsc{Molcas} manual for more information). The default is 0.0, as in \textsc{Molcas}.\\
cholesky        &Activates Cholesky decomposition in \textsc{Molcas}. Recommended for large basis sets. Will use numerical gradients even for CASSCF. Default is to use regular 4-electron integrals.\\
cholesky\_analytical    &Activates analytical SA-CASSCF gradients with Cholesky decomposition. This is only possible with \textsc{Molcas} 8.\\
% qmmm            &Activates the QM/MM mode. In this case, two more input files need to be present (see below).
  \bottomrule
  \end{tabular}
\end{table}

The template file can be setup with the tool \ttt{molcas\_input.py}.

\subsection{Template file generator: \ttt{molcas\_input.py}}\label{sec:molcas_input.py}

This is a small interactive script to generate template files for the \sharc-\textsc{Molcas} interface. It simply queries the user for some input parameters and then writes the file \ttt{MOLCAS.template}, which can be used to run \sharc\ simulations with the \sharc-\textsc{Molcas} interface.

\paragraph{Geometry file}

The geometry file is only used to calculate the nuclear charge.

\paragraph{Charge}

This is the overall charge of the molecule. This number is used with the nuclear charge to calculate the number of electrons.

\paragraph{Basis set}

This is simply a string, which is \textit{not} checked by the script to be a valid basis set of the \textsc{Molcas} library.

\paragraph{Number of active electrons and orbitals}

These settings are necessary for the definition of the CASSCF wavefunction. The number of inactive orbitals is automatically calculated from the total number of electrons and the number of active electrons.

\paragraph{States for state-averaging}

For each multiplicity, the number of states for the state-averaging procedure must be equal or larger than the number of states used in the dynamics.

% \subsection{QM/MM key file: \ttt{MOLCAS.qmmm.key}}
% 
% This file defines some aspects of the QM/MM calculation. An example is given below:
% 
% \begin{example}
% \begin{verbatim}
% parameters $MOLCAS/tinker/params/amber99sb.prm
% 
% QMMM 18
% QM    -1 15
% MM   -16 18
% 
% QMMM-ELECTROSTATICS ESPF
% \end{verbatim}
% \end{example}
% 
% The first line defines the force field parameters, which are read from \textsc{Tinker}'s library here. The next three lines define the QM and MM regions of the system, where in this case atoms 1--15 are in the QM region and atoms 16--18 are in the MM region. The last line defines how to treat electrostatics in the calculation (currently, only ESPF is implemented for \textsc{Molcas}, so this line has to be present here).
% 
% \subsection{QM/MM template file: \ttt{MOLCAS.qmmm.template}}
% 
% This is the template to generate the \textsc{Tinker} xyz file, which besides the geometry contains the force field atom type number and the connectivity information. A sample looks like:
% 
% \begin{example}
% \begin{verbatim}
% 8
% 1 N*   1.6  3.3 -2.0  1132  2
% 2 CK   0.3  3.1 -2.6  1136  1  3  4
% 3 H5  -0.4  2.9 -1.9  1145  2
% 4 NB   0.3  3.2 -3.9  1135  2  5
% 5 CB   1.6  3.5 -4.2  1134  4  6
% 6 CA   2.2  3.8 -5.4  1140  5  7
% 7 N2   1.6  3.8 -6.6  1142  6  8
% 8 H    2.1  3.9 -7.5  1143  7
% \end{verbatim}
% \end{example}
% 
% The first line contains the number of atoms. In each following line, the atom index, the atomic symbol (or name), the coordinates of the atom, the force field atom type number and the index of atoms bonded to the current atom. The coordinates in this file are not used and are replaced by the \sharc-\textsc{Molcas} interface by the actual coordinates of the atoms. The atom type number can be looked up in the \ttt{.prm} files of the \textsc{Tinker} parameter directory. 






% ========================================================================================================= %

\section{COLUMBUS Interface}\label{sec:int:columbus}

<<<<<<< HEAD
The \sharc-\textsc{Columbus} interface allows to run \sharc\ dynamics based on \textsc{Columbus}' CASSCF, RASSCF and MRCI type wavefunctions. The interface is compatible to \textsc{Columbus} calculations utilizing the \textsc{Columbus}-\textsc{Molcas} interface (\textsc{Seward} integrals and \textsc{Alaska} gradients) or with integrals from \textsc{Dalton} (no SOC available).
Time derivatives cannot be calculated with the \textsc{Columbus} interface, and non-adiabatic coupling vectors are only available with \textsc{Dalton} integrals; however, wavefunction overlaps can always be used.
The interface can also calculate Dyson norms between neutral and ionic wavefunctions using a suitable code.
%Matthias Ruckenbauer's Dyson code (or any other suitable code). 
=======
The \sharc-\textsc{Columbus} interface allows to run \sharc\ dynamics based on \textsc{Columbus}' CASSCF, RASSCF and MRCI wavefunctions. 
The interface is compatible to \textsc{Columbus} calculations utilizing the \textsc{Columbus}-\textsc{Molcas} interface (\textsc{Seward} integrals and \textsc{Alaska} gradients), or using the \textsc{Dalton} integral code distributed with \textsc{Columbus}. 
Using \textsc{Seward} integrals, spin-orbit couplings can be calculated, but no nonadiabatic couplings (only overlaps can thus be used).
Using \textsc{Dalton} integrals, spin-orbit couplings are not possible, but nonadiabatic couplings can be calculated.
The interface utilizes the \ttt{Wfoverlap} program of the Gonz\'alez group\cite{Plasser2016JCTC} to calculate the overlap matrices needed for local diabatization propagation. 
The interface can also calculate Dyson norms between neutral and ionic wavefunctions using the \textsc{Wfoverlap} code.
>>>>>>> b0818f2b

The interface needs as additional input the file \ttt{QM/SH2COL.inp} and a template directory containing all input files needed for the \textsc{Columbus} calculations. Additionally, initial MOs can be given in the file \ttt{QM/mocoef\_mc.init}.

\subsection{Template input}

The interface does not generate the full \textsc{Columbus} input on-the-fly. Instead, the interface uses an existing set of input files and performs only necessary modifications (e.g., the number of states). The set of input files must be provided by the user. Please see the \href{http://www.univie.ac.at/columbus/docs_COL70/documentation_main.html}{\textsc{Columbus} online documentation} and, most importantly, the 
\href{http://www.univie.ac.at/columbus/docs_COL70/tutorial-SO.pdf}{\textsc{Columbus} SOCI tutorial} for a documentation of the necessary input.

Generally, the input consists of a directory with one subdirectory with input for each multiplicity (singlets, doublets, triplets, \dots). However, even-electron wavefunctions of different multiplicities can be computed together in the same job if spin-orbit couplings are desired. Independent multiple-DRT inputs (ISC keyword) are also acceptable. Note that symmetry is not allowed when using the interface.

The path to the template directory must be given in \ttt{SH2COL.inp}.

\paragraph{Integral input}

<<<<<<< HEAD
The interface is able to use input for calculations using \textsc{Seward} or \textsc{Dalton} integrals. 
If you want to calculation SOC, you have to use \textsc{Seward} and have to include the AMFI keyword in the integral input.
If you use \textsc{Dalton}, SOCs are not available, but it is possible to compute non-adiabatic couplings.
=======
The interface is able to use input for calculations using \textsc{Molcas/Seward} integrals or \textsc{Dalton} integrals. 
For spin-orbit couplings, you have to use \textsc{Molcas} and include scalar-relativistic (Douglas-Kroll-Hess) and spin-orbit (AMFI) effects in the integral input.
>>>>>>> b0818f2b

It is important to make sure that \textbf{the order of atoms} in the template input files and in the \sharc\ input \textbf{is consistent}.

Furthermore, it is necessary to prepare all template subdirectories with the same integral code and the same AO basis set. 

\paragraph{MCSCF input}

The MCSCF section can use any desired state-averaging scheme, since the number of states in MCSCF is independent of the number of states in the MRCI module. However, frozen core orbitals in the MCSCF step are not possible (since otherwise gradients cannot be computed). Prepare the MCSCF input for CI gradients. It is advisable to use very tight MCSCF convergence criteria.

If gradients are not needed, you can also manually prepare a \textsc{Molcas} RASSCF input in \ttt{molcas.input}, in order to use \textsc{Molcas} RASSCF instead of \textsc{Columbus} MCSCF (see \ttt{molcas\_rasscf} keyword).

\paragraph{MRCI input}

Either prepare a single-DRT input without SOCI (to cover a single multiplicity), a single-DRT input with SOCI and a sufficient maximum multiplicity for spin-orbit couplings or an independent multiple-DRT input (as, e.g., for ISC optimizations). Make sure that all multiplicities are covered with all input directories.

In the MRCI input, make sure to use sequential \ttt{ciudg}. Also take care to setup gradient input on MRCI level.

\paragraph{Job control}

Setup a single-point calculation with the following steps:
\begin{itemize}
  \item SCF
  \item MCSCF
  \item MR-CISD (serial operation) \textbf{or} SO-CI coupled to non-rel CI (for SOCI DRT inputs)
  \item one-electron properties for all methods
  \item transition moments for MR-CISD
  \item nonadiabatic couplings (and/or gradients)
\end{itemize}

Request first transition moments and interstate couplings (or full non-adiabatic couplings if Dalton integrals are used) in the following dialogues. Analysis in internal coordinates and intersection slope analysis are not required.

\subsection{Interface specific input file: \ttt{SH2COL.inp}}

Beyond the information from \ttt{QM.in} the interface needs additional input, which is read from the file \ttt{SH2COL.inp}. Table~\ref{tab:columbus_sh2} lists the keywords which can be given in the file.



\begin{longtable}{>{\tt}lp{12cm}}
  \caption{Keywords for the \ttt{SH2COL.inp} file.}
<<<<<<< HEAD
  \label{tab:columbus_sh2}\\

% ========================================

    \hline
    \rmfamily Keyword     &Description\\
    \hline
  \endfirsthead

% ========================================

\tthdump{
    \multicolumn{2}{c}{{\bfseries \tablename\ \thetable{} \mdseries-- Continued from previous page}} \\
    \hline
    \rmfamily Keyword     &Description\\
    \hline
  \endhead
}

% ========================================

\tthdump{
    \hline 
    \multicolumn{2}{r}{{Continued on next page}} \\ 
%     \hline
  \endfoot
}
  
% =======================================

\tthdump{
    \hline
  \endlastfoot
}

columbus        &Path to the \textsc{Columbus} main directory. Relative and absolute paths, environment variables and \ttt{\textasciitilde} can be used.\\
molcas          &Path to the \textsc{Molcas} main directory.  Relative and absolute paths, environment variables and \ttt{\textasciitilde} can be used. This path is only used for overlap/Dyson calculations (since in this case the interface calls \textsc{Molcas} explicitly). Otherwise \textsc{Columbus} will use the path to \textsc{Molcas} specified during the installation of \textsc{Columbus}.\\
% dyson           &Path to the Dyson code. Relative and absolute paths, environment variables and \ttt{\textasciitilde} can be used. Only necessary if Dyson norms are calculated. Needs a suitable code that computes Dyson norms.\\
wfoverlap       &Path to the wavefunction overlap and Dyson norm code. Relative and absolute paths, environment variables and \ttt{\textasciitilde} can be used. Only necessary if overlaps or Dyson norms are calculated. Needs a suitable code that computes overlaps of CI wavefunctions.\\
runc            &Path to the \ttt{runc} script for \textsc{Columbus} execution. Default is \ttt{\$COLUMBUS/runc}. This keyword is intended for users who like to modify \ttt{runc}.\\
scratchdir      &Path to the temporary directory, used to perform the \textsc{Columbus} calculations. Relative and absolute paths, environment variables and \ttt{\textasciitilde} can be used. If it does not exist, the interface will create it. The interface will delete this directory after the calculation.\\
savedir         &Path to another directory.  Relative and absolute paths, environment variables and \ttt{\textasciitilde} can be used. The interface will store files needed for restart in this directory. Default is a subdirectory of the directory where the interface is executed.\\
memory          &(integer, MB) Memory for \textsc{Columbus}. The maximum amount of memory used by the wfoverlap code is also controlled with this keyword.\\
ncpu            &(integer) Number of CPU cores to use for SMP-parallel execution of the wfoverlap code. Parallel \textsc{Columbus} is currently not supported.\\
wfthres         &(float) Gives the amount of wavefunction norm which will be neglected in the generation of the determinant files for Dyson and overlap calculations. Default is 0.03 (i.e., the wavefunctions in the determinant files will have a norm of 0.97)\\
% dysonthres      &(float) Threshold for including a pair of determinants in the calculation of Dyson norms. Since screening with \ttt{ciothres} is more efficient, \ttt{dysonthres} should be kept at the default ($10^{-12}$).\\
nooverlap       &(no argument) Do not keep the files necessary to calculate wavefunction overlaps in the next timestep. If Dyson norms are requested, \ttt{nooverlap} is ignored.\\
always\_mocoef\_init    &Use the initial MO guess (\ttt{mocoef\_mc.init}) for all timesteps, not only for the first step.\\
always\_scf     &In all timesteps obtain the MO guess from an SCF calculation, instead of using the MOs from the previous step.\\
integrals       &Followed by a string which is either \ttt{seward} or \ttt{dalton}. Chooses the integral program for \textsc{Columbus}. Note that with \textsc{Dalton} integrals SOC is not available. Default is \ttt{seward}.\\
molcas\_rasscf  &Use \textsc{Molcas}' RASSCF program instead of \textsc{Columbus}' MCSCF program. Needs a properly prepared \textsc{Columbus} input (A \ttt{\&RASSCF} section in \ttt{molcas.input}). Note that gradients are not available in this mode (Hence, this option is mainly intended for spectrum simulations without dynamics).\\
template        &Is followed by the path to the directory containing the template subdirectories. Relative and absolute paths, environment variables and \ttt{\textasciitilde} can be used. See also \ref{int:col:template}.\\
=======
  \label{tab:columbus_sh2}
  \begin{tabular}{>{\tt}lp{12cm}}
  \toprule
  Keyword       &Description\\
  \midrule
columbus        &Is followed by a string giving the path to the \textsc{Columbus} main directory. Relative and absolute paths, environment variables and \ttt{\textasciitilde} can be used.\\
molcas          &Is followed by a string giving the path to the \textsc{Molcas} main directory.  Relative and absolute paths, environment variables and \ttt{\textasciitilde} can be used. This path is only used for overlap calculations (since in this case the interface calls \textsc{Molcas} explicitly). Otherwise \textsc{Columbus} will use the path to \textsc{Molcas} specified during the installation of \textsc{Columbus}.\\
scratchdir      &Is a path to the temporary directory. Relative and absolute paths, environment variables and \ttt{\textasciitilde} can be used. If it does not exist, the interface will create it. In any case, the interface will delete this directory after the calculation.\\
savedir         &Is a path to another temporary directory.  Relative and absolute paths, environment variables and \ttt{\textasciitilde} can be used. The interface will store files needed for restart there.\\
memory          &(integer, MB) Memory for \textsc{Columbus}. Note that the maximum amount of memory used by cioverlaps cannot be controlled with this keyword.\\
wfthres         &(float) Threshold for truncation of the eigenvectors for the overlap and Dyson calculations.\\
wfoverlap       &Is followed by a string giving the path to the \textsc{Wfoverlap} executable. Relative and absolute paths, environment variables and \ttt{\textasciitilde} can be used.\\
nooverlap       &(no argument) Do not keep the binary files necessary to calculate wavefunction overlaps in the next timestep.\\
template        &Is followed by the path to the directory containing the template subdirectories. Relative and absolute paths, environment variables and \ttt{\textasciitilde} can be used.\\
>>>>>>> b0818f2b
DIR             &See \ref{int:col:template}.\\
MOCOEF          &See \ref{int:col:template}.\\
ncore           &Can be used to override the number of frozen orbitals in Dyson calculations (Default is the value from the \ttt{cidrt} input).\\
% ndocc           &Can be used to declare orbitals above the frozen orbitals as doubly occupied in Dyson calculations. No ionization from these orbitals is calculated, but otherwise they are considered in the Dyson calculations. Default is zero.\\
\end{longtable}



\subsection{Template setup}\label{int:col:template}

The template directory contains several subdirectories with input for different multiplicities. An example is given in figure~\ref{fig:dirs_COLtemp}. In \ttt{SH2COL.inp}, the user has to associate each multiplicity to a subdirectory. The line ``\ttt{DIR 1 Sing\_Trip}'' would make the interface use the input files from the subdirectory \ttt{Sing\_Trip} when calculating singlet states (the \ttt{1} refers to singlet calculations). All calculations using a particular input subdirectory are called a job.

Additionally, the user must specify which job(s) provide the MO coefficients (e.g., the calculation for doublet states could be based on the same MOs as the singlet and triplet calculation). The line ``\ttt{MOCOEF Doub\_Quar Sing\_Trip}'' would tell the interface to do a MCSCF calculation in the \ttt{Sing\_Trip} job, and reuse the MOs when doing the \ttt{Doub\_Quar} job without reoptimizing the MOs.

\begin{figure}[h!]
  \centering
  \includegraphics[scale=1]{img/dirs_COLtemp/dirs_COLtemp.pdf}
  \caption{Example directory structure of the \textsc{Columbus} template directory}
  \label{fig:dirs_COLtemp}
\end{figure}






% ========================================================================================================= %

\section{Analytical PESs Interface}\label{sec:int:analytical}

The \sharc\ suite also contains an interface which allows to run dynamics simulations on PESs expressed with analytical functions.
In order to allow dynamics simulations in the same way as it is done on-the-fly, the interface uses two kinds of potential couplings:
\begin{itemize}
  \item couplings that are pre-diagonalized in the interface (yielding the equivalent of the MCH basis),
  \item couplings given by the interface to \sharc\ as off-diagonal elements.
\end{itemize}

The interface needs one additional input file, called \ttt{SH2Ana.inp}, which contains the definitions of all analytical expressions.

\subsection{Parametrization}

The interface has to be provided with analytical expressions for all matrix elements of the following matrices in the diabatic basis:
\begin{itemize}
  \item Hamiltonian: $\mathbf{H}$
  \item Derivative of the Hamiltonian with respect to each atomic coordinate: $\mathbf{H}_{x_i}$
  \item (Transition) dipole matrices for each polarization direction: $\mathbf{M}_i$
  \item Real and imaginary part of the SOC matrix: $\boldsymbol{\Sigma}$
  \item (Optionally) the derivatives of the transition dipole matrices: $\mathbf{D}_{i,x_j}$
\end{itemize}

The diabatic Hamiltonian is diagonalized:
\begin{equation}
  \mathbf{H}^{\text{d}}=\mathbf{W}^\dagger\mathbf{H}\mathbf{W}
\end{equation}


Then the following calculations lead to the MCH matrices which are passed to \sharc:
\begin{align}
  \mathbf{H}^{\text{MCH}}&=\mathbf{H}^{\text{d}}+\mathbf{W}^\dagger\boldsymbol{\Sigma}\mathbf{W}\\
  \left(\mathbf{g}^{\text{MCH}}_\alpha\right)_{x_i}&=\left(\mathbf{W}^\dagger\mathbf{H}_{x_i}\mathbf{W}\right)_{\alpha\alpha}\\
  \mathbf{M}^{\text{MCH}}_i&=\mathbf{W}^\dagger\mathbf{M}_i\mathbf{W}\\
  \mathbf{S}^{\text{MCH}}(t_0,t)&=\mathbf{W}^\dagger(t_0)\mathbf{W}(t)\\
  \mathbf{D}^{\text{MCH}}_{i,x_j}&=\mathbf{W}^\dagger\mathbf{D}_{i,x_j}\mathbf{W}
\end{align}
The MCH Hamiltonian is the diagonalized diabatic Hamiltonian plus the SO matrix transformed into the MCH basis. The gradients in the MCH basis are obtained by transforming the derivative matrices into the MCH basis. The dipole matrices are also simply transformed into the MCH basis. The overlap matrix is the overlap of old and new transformation matrix.

\subsection{Interface-specific input file}

The interface-specific input file is called \ttt{SH2Ana.inp}. It contains the analytical expressions for all matrix elements mentioned above. All analytical expressions in this file are evaluated considering the atomic coordinates read from \ttt{QM.in}.

The file consists of a file header and the file body. The file body consists of variable definition blocks and matrix blocks.

\paragraph{Header} 

The header looks similar to an xyz file:
\begin{example}
  \begin{verbatim}
2
2
I       xI       0       0
Br      xBr      0       0
  \end{verbatim}
\end{example}
Here, the first line gives the number of atoms and the second line the number of states. 

On the remaining lines, each cartesian component of the atomic coordinates is associated to a variable name, which can be used in the analytical expressions. If a zero (\ttt{0}) is given instead of a variable name, then the corresponding cartesian coordinate is neglected. In the above example, the variable name \ttt{xI} is associated with the $x$ coordinate of the first atom given in \ttt{QM.in}. The $y$ and $z$ coordinates of the first atom are neglected.

All variable names must be \href{https://docs.python.org/2/reference/lexical_analysis.html#identifiers}{valid Python identifiers} and must not start with an underscore. Hence, all strings starting with a letter, followed by an arbitrary number of letters, digits and underscores, are valid. It is not allowed to use a variable name twice.

Note that the file header also contains the atom labels, which are just used for cross-checking against the atom labels in \ttt{QM.in}.

The file header must not contain comments, neither at the end of a line nor separate lines. Also, blank lines are not allowed in the header. After the last line of the header (where the variables for the $n_{\text{atom}}$-th atom are defined), blank lines and comments can be used freely (except in matrix blocks).

\paragraph{Variable definition blocks}

Variable definition blocks can be used to store additional numerical values (beyond the atomic coordinates) in variables, which can then be used in the equations in the matrix blocks. The most obvious use for this is of course to define values which will appear several times in the equations.

A variable definition block looks like:
\begin{example}
  \begin{verbatim}
Variables
A1      0.067
g1      0.996   # Trailing comment
# Blank line with comment only
R1      4.666
End
  \end{verbatim}
\end{example}
Each block starts with the keyword ``Variables'' and is terminated with ``End''. Inbetween, on each line a variable name and the corresponding numerical value (separated by blanks) can be given. Note that the naming conventions given above also apply to variables defined in these blocks. 

There can be any number of complete variable definitions blocks in the input file. All blocks are read first, before any matrix expressions are evaluated. Hence, the relative order of the variable blocks and the matrix blocks does not matter. Also, note that variable names must not appear twice, so variables cannot be redefined halfway through the file.

\paragraph{Matrix blocks}

The most important information in the input file are of course contained in the expressions in the matrix blocks. In general, a matrix block has the following format:
\begin{example}
  \begin{verbatim}
Matrix_Identifier
V11
V12,    V22
V13,    V23,    V33
...
  \end{verbatim}
\end{example}
The first line identifies the type of matrix. Those are valid identifiers:

\begin{tabular}{p{5cm}p{9cm}}
\ttt{Hamiltonian}                               &Defines the Hamiltonian including the diabatic potential couplings.\\
\ttt{Derivatives} followed by a variable name   &Derivative of the Hamiltonian with respect to the given variable.\\
\ttt{Dipole} followed by 1, 2 or 3              &(Transition) dipole moment matrix for cartesian direction $x$, $y$ or $z$, respectively.\\
\ttt{Dipolederivatives} followed by 1, 2 or 3 followed by a variable name       &Derivative of the respective dipole moment matrix.\\
\ttt{SpinOrbit} followed by \ttt{R} or \ttt{I}  &Real or Imaginary (respectively) part of the spin-orbit coupling matrix $\boldsymbol{\Sigma}$.\\
\end{tabular}

Since the interface searches the file for these identifiers starting from the top until it is found, for each matrix only the first block takes effect. Note that the Hamiltonian and all relevant derivatives must be present. If dipole matrix, dipole derivative matrix or SO matrix definitions are missing, they will be assumed zero.

In the lines after the identifier, the expressions for each matrix element are given. Note the lower triangular format (all matrices are assumed symmetric, except the imaginary part of the SO matrix, which is assumed antisymmetric). Matrix elements must be separated by commas (so that whitespace can be used inside the expressions). There must be at least as many lines as the number of states (additional lines are neglected). If any line or matrix element is missing, the interface will abort.

An examplary block looks like:
\begin{example}
  \begin{verbatim}
Hamiltonian
A1*( (1.-math.exp(g1*(R1-xI+xBr)))**2-1.),
0.0006,                                         3e-5*(xI-xBr)**2
  \end{verbatim}
\end{example}
It is important to understand that the expressions are directly evaluated by the Python interpreter, hence all expressions must be valid Python expressions which evaluate to numeric (integer or float) values. Only the variables defined above can be used. 

Note that exponentiation in Python is \ttt{**}. In order to provide most usual mathematical functions, the \href{https://docs.python.org/2/library/math.html}{\ttt{math} module} is available. Among others, the \ttt{math} module provides the following functions:
\begin{itemize}
  \item \ttt{math.exp(x)}: Exponential function
  \item \ttt{math.log(x)}: Natural logarithm
  \item \ttt{math.pow(x,y)}: $x^y$
  \item \ttt{math.sqrt(x)}: $\sqrt{x}$
  \item \ttt{math.cos(x)}, \ttt{math.sin(x)}, \ttt{math.tan(x)}
  \item \ttt{math.acos(x)}, \ttt{math.asin(x)}, \ttt{math.atan(x)}
  \item \ttt{math.atan2(y,x)}: $\tan^{-1}\left(\frac{y}{x}\right)$, as in many programming languages (takes care of phases)
  \item \ttt{math.pi}, \ttt{math.e}: $\pi$ and Euler's number
  \item \ttt{math.cosh(x)}, \ttt{math.sinh(x)}: Hyperbolic functions (also tanh, acosh, asinh, atanh are available)
\end{itemize}



% ========================================================================================================= %

\section{ADF Interface}\label{sec:int:adf}

\subsection{Interface specific input file: \ttt{SH2ADF.inp}}

\subsection{Template file: \ttt{ADF.template}}

\subsection{Template file generator: \ttt{ADF\_input.py}}\label{sec:adf_input.py}



% ========================================================================================================= %

\section{RICC2 Interface}\label{sec:int:ricc2}

The \sharc-\textsc{Ricc2} interface can be used to conduct excited-state dynamics based on \textsc{Turbomole}'s CC2 and ADC(2) methods, for singlet and triplet states.
The interface uses the programs \ttt{define}, \ttt{dscf} and \ttt{ricc2}.
For spin-orbit couplings, \textsc{Orca} needs to be installed in addition to \textsc{Turbomole}.
Only ADC(2) can be used to calculate spin-orbit couplings, but not CC2 (hence, it is not recommended to perform CC2 calculations with both singlet and triplet states).
Even with ADC(2), only singlet-triplet SOCs are obtained, but no triplet-triplet SOCs; $S_0$-triplet SOCs are also missing currently.
Wavefunction overlaps are calculated using the \textsc{Wfoverlap} code of the Gonz\'alez group.\cite{Plasser2016JCTC}

The interface needs two additional input files, a template file for the quantum chemistry (file name is \ttt{RICC2.template}) and a general input file (\ttt{SH2CC2.inp}). 
If a file \ttt{QM/mos.init} is are present, it is used to provide an initial orbital guess for the SCF calculation.

\subsection{Interface specific input file: \ttt{SH2CAS.inp}}

The file \ttt{SH2CC2.inp} contains mainly paths (to the \textsc{Turbomole} and \textsc{Orca} executables, to the scratch directory, etc.). This file must reside in the same directory where the interface is started. It uses a simple ``\ttt{keyword argument}'' syntax. Comments using \# and blank lines are possible, the order of keywords is arbitrary. Lines with unknown keywords are ignored, since the interface just searches the file for certain keywords.

Table~\ref{tab:ricc2_sh2} lists the existing keywords.

\begin{table}
  \centering
  \caption{Keywords for the \ttt{SH2CC2.inp} file.}
  \label{tab:ricc2_sh2}
  \begin{tabular}{>{\tt}lp{12cm}}
  \toprule
  Keyword       &Description\\
  \midrule
turbodir        &Is the path to the \textsc{Turbomole} installation. Relative and absolute paths, environment variables and \ttt{\textasciitilde} can be used. The interface will set \ttt{\$TURBODIR} to this path, and will set the \ttt{\$PATH} correctly (using \textsc{Turbomole}'s \ttt{sysname} tool. If this keyword is not present in \ttt{SH2CC2.inp}, the interface will use the environment variable \ttt{\$TURBODIR}, if it is set.\\
orcadir         &Is the path to the \textsc{Orca} installation, which is necessary when spin-orbit couplings are calculated. Relative and absolute paths, environment variables and \ttt{\textasciitilde} can be used. If this keyword is not present in \ttt{SH2CC2.inp}, the interface will use the environment variable \ttt{\$ORCADIR}, if it is set.\\
scratchdir      &Is a path to the temporary directory. Relative and absolute paths, environment variables and \ttt{\textasciitilde} can be used. If it does not exist, the interface will create it. In any case, the interface will delete this directory after the calculation.\\
savedir         &Is a path to another temporary directory.  Relative and absolute paths, environment variables and \ttt{\textasciitilde} can be used. The interface will store files needed for restart there.\\
memory          &The memory usable by \textsc{Turbomole} and \textsc{Wfoverlap}. The default is 100~MB.\\
ncpu            & The number of CPUs used by the interface. If larger than one, the interface will use the SMP executables of \textsc{Turbomole} with the given number of CPUs.\\
always\_orb\_init &Do not use the orbital guesses from previous calculations/timesteps, but always use the provided initial orbitals.\\
always\_guess   &Always use the orbital guess from the EHT calculation of \ttt{define}.\\
dipolelevel     &Followed by an integer which is either 0, 1, or 2. Controls which dipole moment calculations are skipped by the interface.\\
wfoverlap       &Is the path to the \textsc{Wfoverlap} executable. Relative and absolute paths, environment variables and \ttt{\textasciitilde} can be used. This keyword is only necessary if overlaps need to be calculated.\\
wfthres         &Threshold for the truncation of the response vectors which are used in the overlap calculations. A threshold of $x$ implies that only the minimal number of determinants needed to give a norm of $1-x$ are included.\\
  \bottomrule
  \end{tabular}
\end{table}

Note that the interface sets all environment variables necessary to run \textsc{Turbomole} (e.g., \ttt{\$PATH}) automatically, based on the input from \ttt{SH2CC2.inp} and \ttt{QM.in}.

For parallel calculations, the interface will call the SMP executables of \textsc{Turbomole} and \textsc{Wfoverlap}.

Note that the \ttt{dipolelevel} keyword can have significant impact on the calculation time.
Generally, in response methods like CC2 and ADC(2), extra computational effort is required for the calculation of state and transition dipole moments .
However, dipole moments have only influence in the dynamics simulations if a laser field is present.
Using the \ttt{dipolelevel} keyword, it is possible to deactivate dipole moment calculations if they are not required.
There are three different settings for \ttt{dipolelevel}: 
\begin{itemize}
  \item \ttt{dipolelevel}=0: The interface will return only dipole moments which can be calculated at no cost (state dipole moments of states where a gradient is calculated; excited-excited transition dipole moments if SOCs are calculated)
  \item \ttt{dipolelevel}=1: In addition, the interface will calculate transition dipole moments between $S_0$ and excited singlet states. Use at least this level for the initial condition setup (\ttt{setup\_init.py} takes care of this).
  \item \ttt{dipolelevel}=2: The interface will calculate all state and transition dipole moments
\end{itemize}
If only energies and dipole moments are calculated, \ttt{dipolelevel}=1 is only slightly more expensive than \ttt{dipolelevel}=0, while \ttt{dipolelevel}=2 increases computation time more strongly.
However, the computation time also depends on whether or not spin-orbit couplings and gradients are calculated. 



\subsection{Template file: \ttt{RICC2.template}}

This file contains the specifications for the quantum chemistry calculation. Note that this is not a valid \textsc{Turbomole} input file. The file only contains a number of keywords, given in table~\ref{tab:ricc2_temp}. The actual input for \textsc{Turbomole} will be generated automatically through \ttt{define}.

\begin{table}
  \centering
  \caption{Keywords for the \ttt{RICC2.template} file.}
  \label{tab:ricc2_temp}
  \begin{tabular}{>{\tt}lp{12cm}}
  \toprule
  Keyword       &Description\\
  \midrule
basis           &The basis set used. The interface will convert this string to the correct case for \textsc{Turbomole}.\\
auxbasis        &The auxilliary basis set used in \ttt{ricc2}. If no auxbasis is given, the interface will let \ttt{define} decide on a proper auxbasis.\\
charge          &The total molecular charge. The interface will calculate the number of electrons automatically during setup.\\
method          &Followed by a string, which is either ``CC2'' or ``ADC(2)'' (case insensitive), defining the level of theory. Default is ``ADC(2)''.\\
douglas-kroll   &Activates the use of the scalar-relativistic DK Hamiltonian of 2nd order. Default (if no keyword is given) is to use the non-relativistic Hamiltonian.\\
spin-scaling    &Followed by a string, which is either ``none'', ``scs'' or ``sos''. Using these options, spin-component scaling can be activated.\\
frozen          &Followed by an integer giving the number of frozen core orbitals in the \ttt{ricc2} calculations. Default is to use frozen core orbitals and let \ttt{define} decide on the number. If frozen core is not wanted, use \ttt{frozen 0} in the template.\\
  \bottomrule
  \end{tabular}
\end{table}





























% ========================================================================================================= %
% ========================================================================================================= %
% ========================================================================================================= %

\chapter{Auxilliary Scripts}\label{chap:aux}

In this chapter, all auxiliary scripts and programs are documented. Input generators (currently \ttt{molpro\_input.py} and \ttt{molcas\_input.py}) are documented in the relevant interface sections.

All auxiliary scripts are either interactive -- prompting user input from stdin in order to setup a certain task -- or non-interactive, meaning they are controlled by command-line arguments and options, in the same way as many command-line tools work.

All interactive scripts sequentially ask a number of questions to the user. In many cases, a default value is presented, which is either preset or detected by the scripts based on the availability of certain files. Furthermore, the scripts feature auto-completion of paths and filenames (use TAB), which is active only in questions where auto-completion is relevant.

All interactive scripts write a file called \ttt{KEYSTROKES.<script\_name>} which contains the user input from the last completed session. These files can be piped to the interactive scripts to perform the same task again, for example:
\begin{verbatim}
user@host> cat KEYSTROKES.excite - | $SHARC/excite.py
\end{verbatim}
Note the \ttt{-}, which tells \ttt{cat} to switch to stdin after the file ends, so that the user can proceed if the script asks for more input than contained in the \ttt{KEYSTROKES} file.

All non-interactive scripts can be called with the \ttt{-h} option to obtain a short description, usage information and a list of the command line options.

All scripts can be safely killed during a run by using \ttt{CTRL+C}. In the case of interactive scripts, a \ttt{KEYSTROKES.tmp} file remains, containing the user input made so far.

\section{Wigner Distribution Sampling: \ttt{wigner.py}}\label{sec:wigner.py}

The first step in preparing the dynamics calculation is to obtain a set of physically reasonable initial conditions. Each initial condition is a set of initial atomic coordinates, initial atomic velocities and initial electronic state. The initial geometry and velocities can be obtained in different ways. With \sharc, usually sampling of a quantum-harmonic Wigner distribution is performed. 

The sampling is carried out with the non-interactive Python script \ttt{wigner.py}. The theoretical background is summarized in section~\ref{met:wigner}.

\subsection{Usage}

The general usage is 
\begin{verbatim}
user@host> python $SHARC/wigner.py [options] filename.molden
\end{verbatim}
\ttt{wigner.py} takes exactly one command-line argument (the input file with the frequencies and normal modes), plus some options. Usually, the \ttt{-n} option is necessary, since by default only 3 initial conditions are created.

The argument is the filename of the file containing the information about the vibrational frequencies and normal modes. The file is by default assumed to be in the \href{http://www.cmbi.ru.nl/molden/molden_format.html}{\textsc{Molden} format}. For usage with \ttt{wigner.py}, only the following blocks have to be present:

\begin{minipage}{0.9\textwidth}
  \begin{itemize}
    \item $[$FREQ$]$
    \item $[$FR-COORD$]$
    \item $[$FR-NORM-COORD$]$
  \end{itemize}
\end{minipage}

Alternatively, the information about the vibrational frequencies and normal modes can be read directly from a \textsc{Molpro} output file of a frequency calculation. In this case, in addition to the filename also the switch \ttt{-M} has to be given:
\begin{verbatim}
user@host> python $SHARC/wigner.py -M MOLPRO.out
\end{verbatim}

The script accepts a number of command-line options, specified in table~\ref{tab:wigner_opts}.
\begin{table}
  \centering
  \caption{Command-line options for script \ttt{wigner.py}.}
  \label{tab:wigner_opts}
  \begin{tabular}{>{\tt}lll}
    \toprule
    \rmfamily Option        &Description      &Default\\
    \midrule
    -h                  &Display help message and quit.             & --                             \\
    -m                  &Modify atom masses                         &Most common isotope.           \\
    -M                  &Assume a \textsc{Molpro} input file.       &Assume a \textsc{Molden} file. \\
    -n  INTEGER         &Number of initial conditions to generate.  &3                              \\
    -o  FILENAME        &Output filename.                           &\ttt{initconds}                \\
    -r  INTEGER         &Seed for random number generator.          &16661                          \\
    -s  FLOAT           &Scaling factor for the frequencies.        &1.0                            \\
    \bottomrule
  \end{tabular}
\end{table}

\subsection{Output}

The script \ttt{wigner.py} generates a single output file, by default called \ttt{initconds}. All information about the initial conditions is stored in this file. Later steps in the preparation of the initial conditions add information about the excited states to this file. The file is formatted in a human-readable form.

The \ttt{initconds} file format is specified in section~\ref{sec:initcondsfile}.

\subsection{Non-default Masses}

When the \ttt{-m} option is used, the script will ask the user to interactively modify the atom masses. For each atom (referred to by the atom index as in the \textsc{Molden} file), a mass can be given (relative atomic weights). Note that the frequency calculation which produces the \textsc{Molden} or \textsc{Molpro} file should be done with the same atomic masses.

\section{Setup of Initial Calculations: \ttt{setup\_init.py}}\label{sec:setup_init.py}

The interactive script \ttt{setup\_init.py} creates input for singlepoint calculations at the initial geometries given in an \ttt{initconds} file. These calculations might be necessary for some schemes to select the initial electronic state of the trajectory, based on the excitation energies and oscillator strength of the transitions from ground state to the excited state under consideration. 

There are other choices of the initial state possible, which do not require singlepoint calculations at all initial geometries. See the description of \ttt{excite.py} (section~\ref{sec:excite.py}). In this case, \ttt{setup\_init.py} can be used to set up only the calculation at the equilibrium geometry (see below at ``Range of Initial Conditions'').

\subsection{Usage}

The script is interactive, and can be started by simply typing 
\begin{verbatim}
user@host> python $SHARC/setup_init.py
\end{verbatim}
Please be aware that the script will setup the calculations in the directory where it was started, so the user should \ttt{cd} to the desired directory before executing the script.

Please note that the script does not expand \ttt{\textasciitilde} or shell variables, except where noted otherwise.

\subsection{Input}

The script will prompt the user for the input. In the following, all input parameters are documented:

\paragraph{Initial Conditions File}

Enter the filename of the initial conditions file, which was generated beforehand with \ttt{wigner.py}. If the script finds a file called \ttt{initconds}, the user is asked whether to use this file, otherwise the user has to enter an appropriate filename. The script detects the number of initial conditions and number of atoms automatically from the initial conditions file.

\paragraph{Range of Initial Conditions}

The initial conditions in \ttt{initconds} are indexed, starting with the index 1. In order to prepare ab initio calculations for a subset of all initial conditions, enter a range of indices, e.g.\ $a$ and $b$. This will prepare all initial conditions with indices in the interval $[a,b]$. In any case, the script will additionally prepare a calculation for the equilibrium geometry (except if a finished calculation for the equilibrium geometry was found).

If the interval $[0,0]$ is given, the script will only setup the calculation at the equilibrium geometry.

\paragraph{Number of states}

Here the user can specify the number of excited states to be calculated. Note that the ground state has to be counted as well, e.g.\ if 4 singlet states are specified, the calculation will involve the $S_0$, $S_1$, $S_2$ and $S_3$. Also states of higher multiplicity can be given, e.g.\ triplet or quintett states. 
For even-electron molecules, including odd-electron states (e.g.\ doublets) is only useful if transition properties for ionization can be computed (e.g.\ Dyson norms with the \textsc{Columbus} interface). These transition properties can be used to calculate ionization spectra or to obtain initial conditions for dynamics after ionization.

\paragraph{Spin-orbit calculation}

Usually it is sufficient to calculate the spin-free excitation energies and oscillator strengths in order to decide for the initial state. However, using this option, the effects of spin-orbit coupling on the excitation energies and oscillator strengths can be included. Note that the script will never calculate spin-orbit couplings if only singlet states are included in the calculation.

\paragraph{Interface}

In this point, choose any of the displayed interfaces to carry out the ab initio calculations. Enter the corresponding number. 

The following input section depends on the chosen interface.

\subsection{Input for \textsc{Molpro}}\label{sec:setup_init.py:molpro}

\paragraph{Path to \textsc{Molpro}}

Here the user is prompted to provide the path to the \textsc{Molpro} executable. 

Note that the setup script will not expand the user (\ttt{\textasciitilde}) and shell variables (since the calculations might be running on a different machine than the one used for setup, so the meaning of shell variables could be different). \ttt{\textasciitilde} and shell variables will only be expanded by the interfaces during the actual calculation.

\paragraph{Scratch directory}

The script takes the string without any checking. Each individual initial condition uses a subdirectory \ttt{ICOND\_\%05i} with the appropriate number. \ttt{\textasciitilde} and shell variables will only be expanded by the interface during the actual calculation.

Note that you can use, e.g., \ttt{./temp/} as scratch directory, which is a subdirectory of the working directory of the interface. Using \ttt{./} as scratch directory is not recommended, since the interface will delete the scratch directory.

\paragraph{Template file}

Enter the filename for the \textsc{Molpro} template input. This file contains the details of the ab initio calculation, like basis set, active orbitals and electrons, number of electrons and number of states for state-averaging. For \textsc{Molpro}, it also contains the memory usage. For details, see the section about the \sharc-\textsc{Molpro} interface (\ref{sec:int:molpro}). The setup script will check whether the template file contains the necessary entries. 

\paragraph{Initial wavefunction file}

You can provide an initial wavefunction (with an appropriate MO guess) to \textsc{Molpro}. This usually provides a drastic speedup for the CASSCF calculations and helps in ensuring that all calculations are based on the same active space. In simple cases it might be acceptable to not provide an initial wavefunction.

\subsection{Input for \textsc{Columbus}}

\paragraph{Path to \textsc{Columbus}}

Here the user is prompted to provide the path to the \textsc{Columbus} directory. Note that the script will not expand the user (\ttt{\textasciitilde}) and shell variables (since possibly the ab initio calculations are running on a different machine than the one used for setup). \ttt{\textasciitilde} and shell variables will only be expanded by the interfaces during the actual calculation.

Note that \ttt{\$COLUMBUS} does not have to be defined on the setup host, but it has to be defined on the hosts running the calculations.

\paragraph{Scratch directory}

The script takes the string without any checking. Each individual initial condition uses a subdirectory \ttt{ICOND\_\%05i} with the appropriate number. \ttt{\textasciitilde} and shell variables will only be expanded by the interface during the actual calculation.

Note that you can use, e.g., \ttt{./temp/} as scratch directory, which is a subdirectory of the working directory of the interface. Using \ttt{./} as scratch directory is not recommended, since the interface will delete the scratch directory.

\paragraph{Template directory}

Enter the path to a directory containing subdirectories with \textsc{Columbus} input files necessary for the calculations. The setup script will expand \ttt{\textasciitilde} and shell variables and will pass the absolute path to the calculations.

The script will auto-detect (based on the \ttt{cidrtin} files) which subdirectory contains the input for each multiplicity. The user has to check in the following dialog whether the association of multiplicities with job directories is correct. Additionally, the association of MO coefficient files to the jobs has to be checked. See the section on the \sharc-\textsc{Columbus} interface (\ref{sec:int:columbus}) for further details. 

Note that the setup script does not check any content of the input files beyond the multiplicity. Note that \ttt{transmomin} and \ttt{control.run} do not need to be present (and that their content has no effect on the calculation), since these files are written on-the-fly by the interface. 

\paragraph{Initial orbital coefficient file}

You can provide initial MO coefficients for the \textsc{Columbus} calculation. This usually provides a drastic speedup for the CASSCF calculations and helps to ensure that all calculations are based on the same active space. In simple cases it might be acceptable to not provide an initial wavefunction.

\paragraph{Memory}

For \textsc{Columbus}, the available memory must be given here. 

\subsection{Input for \textsc{Molcas}}

\paragraph{Path to \textsc{Molcas}}

The script will first look for a shell variable \ttt{\$MOLCAS}. The user can either confirm that \ttt{\$MOLCAS} is the correct executable, or enter the correct path. Note that the setup script will not expand the user (\ttt{\textasciitilde}) and shell variables (since possibly the ab initio calculations are running on a different machine than the one used for setup). The \sharc-\textsc{Molcas} interface will expand \ttt{\textasciitilde} and shell variables.

\paragraph{Scratch directory}

The script takes the string without any checking. Each individual initial condition uses a subdirectory \ttt{ICOND\_\%05i} with the appropriate number. \ttt{\textasciitilde} and shell variables will only be expanded by the interface during the actual calculation.

Note that you can use, e.g., \ttt{./temp/} as scratch directory, which is a subdirectory of the working directory of the interface. Using \ttt{./} as scratch directory is not recommended, since the interface will delete the scratch directory.

\paragraph{Template file}

Enter the filename for the \textsc{Molcas} template input. This file contains the details of the ab initio calculation, like basis set, active orbitals and electrons, number of electrons and number of states for state-averaging. For details, see the section about the \sharc-\textsc{Molcas} interface (\ref{sec:int:molcas}). The setup script will check whether the template file contains the necessary entries. 

\paragraph{Initial wavefunction file}

You can provide initial MO coefficients to \textsc{Molcas}. This usually provides a drastic speedup for the CASSCF calculations and helps in ensuring that all calculations are based on the same active space. In simple cases it might be acceptable to not provide an initial wavefunction. For \textsc{Molcas}, you have to specify one file for each multiplicity.



\subsection{Input for analytical potentials}\label{sec:setup_init.py:analytical}

\paragraph{Template file}

Enter the filename for the template input specifying the analytical potentials. For details, see the section about the \sharc-Analytical interface (\ref{sec:int:analytical}). The setup script will check whether the template file is valid. 



\subsection{Input for Run Scripts}\label{sec:setup_init.py:run}

\paragraph{Run script mode}

The script \ttt{setup\_init.py} generates a run script (Bash) for each initial condition calculation. Due to the large variety of cluster architectures, these run scripts might not work in every case. It is the user's responsibility to adapt the generated run scripts to his needs.

\ttt{setup\_init.py} can generate run scripts for two different schemes how to execute the calculations. With the first scheme, the ab initio calculations are performed in the directory where they were setup (subdirectories of the directory where \ttt{setup\_init.py} was started). Note that the interfaces will still use their scratch directories to perform the actual quantum chemistry calculations.

With the second option, the run scripts will transfer the input files for each ab initio calculation to a temporary directory, where the interface is started. After the interface finishes all calculations, the results files are transferred back to the primary directory and the temporary directory is deleted. Note that \ttt{setup\_init.py} in any case creates the directory structure in the directory where it was started. The name of the temporary directory can contain shell variables, which will be expanded when the script is running (on the compute host).

\paragraph{Submission script}

The setup script can also create a Bash script for the submission of all ab initio calculations to a queueing system. The user has to provide a submission command for that, including any options which might be necessary. This submission script might not work with all queueing systems.

\paragraph{Project name}

The user can enter a project name. This is used currently only for the job names of submitted jobs (\ttt{-N} option for queueing system).

\subsection{Output}

\ttt{setup\_init.py} will create for each initial condition in the given range a directory whose names follow the format \ttt{ICOND\_\%05i}, where \ttt{\%05i} is the index of the initial condition padded with zeroes to 5 digits. Additionally, the directory \ttt{ICOND\_00000} is created for the calculation of the excitation energies at the equilibrium geometry.

To each directory, the following files will be added:
\begin{itemize}
  \item \ttt{QM.in}: Main input file for the interface, contains the geometry and the control keywords (to specify which quantities need to be calculated). 
  \item \ttt{run.sh}: Run script, which can be started interactively in order to perform the ab initio calculation in this directory. Can also be adapted to a batch script for submission to a queue 
  \item Interface-specific files: Usually a template file, a file containing additional input for the interface, and an initial wavefunction.
\end{itemize}

The calculations in each directory can be simply executed by starting \ttt{run.sh} in each directory. In order to perform this task consecutively on a single machine, the script \ttt{all\_run.sh} can be executed. The file \ttt{DONE} contains the progress of this calculation.
Alternatively, each run script can be sent to a queueing system (you might need to adapt this script to you cluster system).

In figure~\ref{fig:dirs_init}, the directory tree structure setup by \ttt{setup\_init.py} is given.

\begin{figure}
  \centering
  \includegraphics[scale=1]{img/dirs_init/dirs_init.pdf}
  \caption{Directory structure created by \ttt{setup\_init.py}. Directories are in blue, executable scripts in green and regular files in black and white. Interface files usually include initial MO coefficients, template files and interface input files.}
  \label{fig:dirs_init}
\end{figure}

After all calculations are finished, \ttt{excite.py} can be used to collect the results.


\section{Excitation Selection: \ttt{excite.py}}\label{sec:excite.py}

\ttt{excite.py} has two tasks: adding excited-state information to the \ttt{initconds} file, and deciding which excited state for which initial condition is a valid initial state for the dynamics.


\subsection{Usage}

The script is interactive, and can be started by simply typing 
\begin{verbatim}
user@host> python $SHARC/excite.py
\end{verbatim}


\subsection{Input}

\paragraph{Initial condition file}

Enter the path to the initial conditions file, to which \ttt{excite.py} will add excited-state information. This file can already contain excited-state information (in this case this information can be reused).

\paragraph{Generate excited state list}

There are three possibilities to add excited-state information to the \ttt{initconds} file:
\begin{enumerate}
  \item generate a list of dummy excited states,
  \item read excited-state information from the output of the initial ab initio calculations (prepare the calculations with \ttt{setup\_init.py}),
  \item keep the existing excited-state information in the \ttt{initconds} file.
\end{enumerate}
The first option is mainly used if no initial ab initio calculations need to be performed (e.g., the initial state is known). 

In order to use the second option, one should first setup initial excited-state calculations using \ttt{setup\_init.py} (see~\ref{sec:setup_init.py}) and run the calculations. \ttt{excite.py} can then read the output of the initial calculations and calculate excitation energies and oscillator strengths.

The third option can be used to reuse the information in the \ttt{initconds} file, e.g., to apply a different selection scheme to the states or to just read the number of states.

\paragraph{Path to ab initio results}

If \ttt{excite.py} will read the excited-state information from the ab initio calculation results, here the user has to provide the path to the directory containing the \ttt{ICOND\_\%05i} subdirectories.

\paragraph{Number of states}

If a dummy list of states will be generated, the user has to provide the number of states per multiplicity. Note that a singlet ground state has to be counted as well, e.g.\ if 4 singlet states are specified, the calculation will involve the $S_0$, $S_1$, $S_2$ and $S_3$. Also states of higher multiplicity can be given, e.g.\ doublet or triplet states (e.g., \ttt{2 2 1} for two singlets, two doublets and one triplet).

If the ab initio results are read the number of states will be automatically determined from the results.

\paragraph{Excited-state representation}

When generating new lists of excited states (either dummy states or from ab initio results), the user has to specify the representation of the excited states (either MCH or diagonal representation). The MCH representation is spin-free, meaning that transition dipole moments are only allowed between states of the same multiplicity. For molecules without heavy atoms, this option is sufficient. For heavier atoms, the diagonal representation can be used, which includes the effects of spin-orbit coupling on the excitation energies and oscillator strengths. 

When reading ab initio results, \ttt{excite.py} will diagonalize the Hamiltonian and transform the transition dipole matrices for each initial condition to obtain the diagonal representation. 

When a dummy state list is generated, the representation will only be written to the output file \ttt{initconds.excited} (but has no actual numeric effect for \ttt{excite.py}). Note that the representation which is declared in the \ttt{initconds.excited} file influences how \sharc\ determines the initial coefficients (see the paragraph on initial coefficients in~~\ref{ssec:input:keywords}).

Note that the representation cannot be changed if existing excited-state information is kept. 

Hint: If the \ttt{ICOND\_\%05i} directories need to be deleted (e.g., due to disk space restrictions), making one read-out with \ttt{excite.py} for each representation and saving the results to two different files will preserve all necessary information.

\paragraph{Ionization probabilities}

If \ttt{excite.py} detects that the ab initio results contain ionization probabilities, then those can be used instead of the transition dipole moments. Note that in this case the transition dipole moments are not written to the \ttt{initconds.excited} file. 

\paragraph{Reference energy}

\ttt{excite.py} can read the reference energy (ground state equilibrium energy) directly from the ab initio results. If the ab initio data is read anyways, \ttt{excite.py} already knows the relevant path. If a dummy list of states is generated, the user can provide just the path to the \ttt{QM.out} file of the ab initio calculation for the equilibrium geometry. Otherwise, \ttt{excite.py} will prompt the user to enter a reference energy manually (in hartree).

\paragraph{Initial state selection}

Every excited state of each initial condition has a flag specifying it either as a valid initial state or not. \ttt{excite.py} has four modes how to flag the excited states:
\begin{enumerate}
  \item Unselect all excited states,
  \item User provides a list of initial states,
  \item States are selected stochastically based on excitation energies and oscillator strengths,
  \item Keep all existing flags.
\end{enumerate}
The first option can be used if \ttt{excite.py} is only used to read the ab initio results for the generation of an absorption spectrum (using \ttt{spectrum.py}). 

The second option can be used to directly specify a list of initial states, if the initial state is known (e.g., starting in the ground state and exciting with an explicit laser field). In this case, the given states of \textit{all} initial conditions are flagged as initial states.

The third option is only available if excited-state information exists (i.e., if no dummy list is generated). For details on the stochastic selection procedure, see section~\ref{met:exc_selection}. 

The fourth option can only be used if the existing state information is kept. In this case \ttt{excite.py} does nothing except counting the number of flagged initial states.

\paragraph{Excitation window}

This option allows to exclude excited states from the selection procedure if they are outside a given energy window. This option is only available if excited state information exists, but not if a dummy list of states is generated (because the dummy states have no defined excitation energy).

For the stochastic selection procedure, states outside the excitation window do not count for the determination of $p_\text{max}$ (see equation~\eqref{eq:exc_prob}). This allows to excite, e.g., to a dark $n\pi^*$ state despite the presence of a much brighter $\pi\pi^*$ state.

For the keep-flags option, this option can be used to count the number of excited states in the energy window.

\paragraph{Considered states}

Here the user can specify the list of desired initial states. 
For the stochastic selection procedure, the user can instead exclude certain states from the procedure. Excluded states do not count for the determination of $p_\text{max}$ (see equation~\eqref{eq:exc_prob}).

If the number of states per multiplicity is known, \ttt{excite.py} will print a table giving for each state index the multiplicity, quantum number and $M_s$ value.


\paragraph{Random number generator seed}

The random number generator in \ttt{excite.py} is used in the stochastic selection procedure. Instead of typing an integer, typing ``\ttt{!}'' will initialize the RNG from the system time. Note that this will not be reproducible, i.e.\ repeating the \ttt{excite.py} run with ``\ttt{!}'' as random seed will give a different selection in each run.



\subsection{Matrix diagonalization}

When using the diagonal representation, \ttt{excite.py} needs to diagonalize and multiply matrices. By default, the Python package \textsc{NumPy} is used, if available. If the script does not find a \textsc{NumPy} installation, it will use a small Fortran code which comes with the \sharc\ suite. In order for this to work, you need to set the environment variable \ttt{\$SHARC} to the \ttt{bin/} directory within your \sharc\ installation. See section~\ref{sec:diagonalizer.x} for more details.

\subsection{Output}

\ttt{excite.py} writes all output to a file \ttt{<BASE>.excited}, where \ttt{<BASE>} is the name of the initial conditions file used as input. The output file is also an initial conditions file, but contains additional information regarding the excited states, the reference energy and the representation of the excited states. An initial conditions file with excited-state information is needed for the final preparatory step: setting up the dynamics with \ttt{setup\_traj.py}.
Additionally, \ttt{spectrum.py} can calculate absorption spectra from excited-state initial condition files.

\subsection{Specification of the \ttt{initconds.excited} file format}\label{sec:initcondsfile}

The initial conditions files \ttt{initconds} and \ttt{initconds.excited} contain lists of initial conditions, which are needed for the setup of trajectories. An initial condition is a set of initial coordinates of all atoms and corresponding initial velocities of each atom, and optionally a list of excited state informations. In the following, the format of this file is specified.

The file contains of a header, followed by the body of the file containing a list of the initial conditions. 

\paragraph{File header}

An examplary header looks like:
\begin{example}
\footnotesize\begin{verbatim}
SHARC Initial conditions file, version 0.2   <Excited>
Ninit     100
Natom     2
Repr      MCH
Eref         -0.50
Eharm           0.04
States    2 0 1 

Equilibrium
 H   1.0  0.0  0.0  0.0   1.00782503   0.0  0.0  0.0
 H   1.0  1.5  0.0  0.0   1.00782503   0.0  0.0  0.0
\end{verbatim}
\end{example}
The first line must read \ttt{SHARC Initial conditions file, version <VERSION>}, with the correct version string followed. The string \ttt{Excited} is optional, and marks an initial conditions file as being an output file of \ttt{excite.py} (\ttt{setup\_traj.py} will only accept files marked like this). The following lines contain:
\begin{enumerate}
  \item the number of initial conditions, 
  \item the number of atoms,
  \item the electronic state representation (a string which is \ttt{None}, \ttt{MCH} or \ttt{diag}),
  \item the reference energy (hartree),
  \item the harmonic energy (zero point energy in the harmonic approximation, hartree),
  \item optionally the number of states per multiplicity.
\end{enumerate}

After the header, first the equilibrium geometry is expected. It is demarked with the keyword \ttt{Equilibrium}, followed by $n_\text{atom}$ lines, each specifying one atom. Unlike the actual initial conditions, the equilibrium geometry does not have a list of excited states or defined energies.

\paragraph{File body}

The file body contains a list of initial conditions. Each initial condition is specified by a block starting with a line containing the string \ttt{Index} and the number of the initial condition. In the file, the initial conditions are expected to appear in order.

A block specifying an initial condition looks like:
\begin{example}
\footnotesize\begin{verbatim}
Index     1
Atoms
 H   1.0  -0.02  0.0  0.0   1.00782503  -0.001  0.0  0.0
 H   1.0   1.52  0.0  0.0   1.00782503   0.001  0.0  0.0
States
001    -0.49    -0.49  -0.16   0.0  -0.03   0.0   0.05   0.0   0.0   0.00 False
002    -0.25    -0.49   0.02   0.0   0.43   0.0  -1.77   0.0   6.5   0.53 True
003    -0.40    -0.49   0.00   0.0   0.00   0.0   0.00   0.0   2.5   0.00 False
004    -0.40    -0.49   0.00   0.0   0.00   0.0   0.00   0.0   2.5   0.00 False
005    -0.40    -0.49   0.00   0.0   0.00   0.0   0.00   0.0   2.5   0.00 False
Ekin        0.004 a.u.
Epot_harm   0.026 a.u.
Epot        0.013 a.u.
Etot_harm   0.030 a.u.
Etot        0.018 a.u.
\end{verbatim}
\end{example}
The formal structure of such a block is as follows. After the line containing the keyword \ttt{Index} and the index number, the keyword \ttt{Atoms} indicates the start of the list of atoms. Each atom is specified on one line:
\begin{enumerate}
  \item symbol,
  \item nuclear charge,
  \item $x$, $y$, $z$ coordinate in Bohrs,
  \item atomic mass,
  \item $x$, $y$ and $z$ component of nuclear velocity in atomic units.
\end{enumerate}

After the atom list, the keyword \ttt{States} indicates the list of electronic states. This list consists of one line per electronic state, but can be empty, if no information of the electronic states is available. Each line consists of: 
\begin{enumerate}
  \item state number (starting with 1),
  \item state energy in Hartree, 
  \item reference energy in Hartree (usually the energy of the lowest state),
  \item six numbers defining the transition dipole moment to the reference state (usually the lowest state),
  \item the excitation energy in eV,
  \item the oscillator strength,
  \item a string which is either \ttt{True} or \ttt{False}, specifying whether the electronic state was selected by \ttt{excite.py} as initial electronic state. 
\end{enumerate}
The transition dipole moments are specified by six floating point numbers, which are real part of the $x$ component, imaginary part of the $x$ component, then the real and imaginary parts for the $y$ and finally the $z$ component (the transition dipole moments can be complex in the diagonal representation). 

The electronic state list is terminated with the keyword \ttt{Ekin}, which at the same time gives the kinetic energy of all atoms. The remaining entries give the potential energy in the harmonic approximation and the actual potential energy, as well as the total energy.





\section{Setup of Trajectories: \ttt{setup\_traj.py}}\label{sec:setup_traj.py}

This interactive script prepares the input for the excited-state dynamics simulations with \sharc. It works similarly to \ttt{setup\_init.py}, reading an initial conditions file, prompting the user for a number of input parameters, and finally prepares one directory per trajectory. However, the \ttt{setup\_traj.py} input section is noticeably longer, because many options for the dynamics are covered.

\subsection{Input}

\paragraph{Initial conditions file}

Please be aware that \ttt{setup\_traj.py} needs an initial conditions file generated by \ttt{excite.py} (Files generated by \ttt{wigner.py} are not allowed). The script reads the number of initial states, the representation and the reference energy automatically from the file.

\paragraph{Number of states}

This is the total number of states per multiplicity included in the dynamics calculation. Affects the keyword \ttt{nstates} in the \sharc\ input file.

Only advanced users should use here a different number of states than given to \ttt{setup\_init.py}. In this case, the excited-state information in the initial conditions file might be inconsistent. For example, if 10 singlets and 10 triplets were included in the initial calculations, but only 5 singlets and 5 triplets in the dynamics, then the sixth entry in the initial conditions file corresponds to $S_5$, while \ttt{setup\_traj.py} assumes the sixth entry to correspond to $T_1$.

\paragraph{Active states}

States can be frozen for the dynamics calculation here. See section~\ref{met:activestates} for a general description of state freezing in \sharc. Only the highest states in each multiplicity can be frozen, it is not possible to, e.g., freeze the ground state in simulations where ground state relaxation is negligible. Affects the keyword \ttt{actstates}.

\paragraph{Contents of the initial conditions file}

Optionally, a map of the contents of the initial conditions file can be displayed during the execution of \ttt{setup\_traj.py}, showing for each state which initial conditions were selected (and which initial conditions do not have the necessary excited-state information). For each state, a table is given, where each symbol represents one initial condition. A dot ``\ttt{.}'' represents an initial condition where information about the current excited state is available, but which is not selected for dynamics. A hash mark ``\ttt{\#}'' represents an initial condition which is selected for dynamics. A question mark ``\ttt{?}'' represents initial conditions for which no information about the excited state is available (e.g.\ if the initial excited-state calculation failed). The tutorial shows an example of this output.

The content of the initial conditions file is also summarized in a table giving the number of initial conditions selected per state. 

\paragraph{Initial states for dynamics setup}

The user has to input all states from which trajectories should be launched. The numbers must be entered according to the above table giving the number of selected initial conditions per state. It is not allowed to specify inactive states as initial states. The script will give the number of trajectories which can be setup with the specified set of states. If no trajectories can be setup, the user has to specify another set of initial states. The initial state will be written to the \sharc\ input, specified in the same representation as given in the initial conditions file. The initial coefficients will be determined automatically by \sharc, according to the description in section~\ref{ssec:input:keywords}.

\paragraph{Starting index for dynamics setup}

Specifies the first initial condition within the initial condition file to be included in the setup. This is useful, for example, if the user might setup 50 trajectories starting with index 1. \ttt{setup\_traj.py} reports afterwards the last initial condition to be used for setup, e.g.\ index 90. Later, the user can setup additional trajectories, starting with index 91.

\paragraph{Random number generator seed}

The random number generator in \ttt{setup\_traj.py} is used to randomly generate RNG seeds for the \sharc\ input. Instead of typing an integer, typing ``\ttt{!}'' will initialize the RNG from the system time. Note that this will not be reproducible, i.e.\ repeating the \ttt{setup\_traj.py} run (with the same input) with ``\ttt{!}'' as random seed will give for the same trajectories different RNG seeds. Affects the keyword \ttt{RNGseed}.

\paragraph{Interface}

In this point, choose any of the displayed interfaces to carry out the ab initio calculations. Enter the corresponding number. The choice of the interface influences some dynamics options which can be set in the next section of the \ttt{setup\_traj.py} input.

\paragraph{Simulation Time}

This is the maximum time that \sharc\ will run the dynamics simulation. If trajectories need to be run for longer time, it is recommended to first let the simulation finish. Afterwards, increase the simulation time in the corresponding \sharc\ input file (keyword \ttt{tmax}) and add the restart keyword (also make sure that the \ttt{norestart} keyword is not present). Then the simulation can be restarted by running again the \ttt{run.sh} script. Sets the keyword \ttt{tmax} in the \sharc\ input files.

\paragraph{Simulation Timestep}

This gives the timestep for the dynamics. The on-the-fly ab initio calculations are performed with this timestep, as is the propagation of the nuclear coordinates. A shorter timestep gives more accurate results, especially if light atoms (hydrogen) are subjected to high kinetic energies or steep gradients. Of course a shorter timestep is computationally more expensive. A good compromise in many situations is 0.5~fs. Sets the keyword \ttt{stepsize} in the \sharc\ input files.

\paragraph{Number of substeps}

This gives the number of substeps for the interpolation of the Hamiltonian for the propagation of the electronic wavefunction. Usually, 25 substeps are sufficient. In cases where the diagonal elements of the Hamiltonian are very large (very large excitation energies or a badly chosen reference energy) more substeps are necessary. Sets the keyword \ttt{nsubsteps} in the \sharc\ input files.

\paragraph{Prematurely terminate trajectories}

Usually, trajectories which relaxed to the ground state do not recross to an excited state, but vibrate indefinitely in the ground state. If the user is not interested in these vibrations, such trajectories can be terminated prematurely in order to save computational ressources. A threshold of 10--20~fs is usually a good choice to safely detect ground state relaxation. Sets the keyword \ttt{killafter} in the \sharc\ input files.

\paragraph{Representation for the dynamics}

Either the diagonal representation can be chosen (by typing ``\ttt{yes}'') to perform dynamics with the \sharc\ methodology, or the dynamics can be performed on the MCH states (spin-diabatic dynamics \cite{Granucci2012JCP}, FISH \cite{Mitric2009PRA}). Sets the keyword \ttt{surf} in the \sharc\ input files.

\paragraph{Non-adiabatic couplings}

Electronic propagation can be performed with temporal derivatives, non-adiabatic coupling vectors or overlap matrices (Local diabatization). Enter the corresponding number. Note that depending on the chosen interface, some options might not be available, as displayed by \ttt{setup\_traj.py}. Sets the keyword \ttt{coupling} in the \sharc\ input files.

\paragraph{Gradient transformation}

The non-adiabatic coupling vectors can be used to correctly transform the gradients to the diagonal representation. If non-adiabatic coupling vectors are used anyways, this option is strongly recommended, since it gives more accurate gradients for no additional cost. Sets the keyword \ttt{gradcorrect} in the \sharc\ input files. If the dynamics uses the MCH representation, this question is not asked. 

\paragraph{Surface hop treatment}

This option determines how the total energy is conserved after a surface hop. Sets the keyword \ttt{ekincorrect} in the \sharc\ input files.

\paragraph{Decoherence correction}

For most applications, a decoherence correction should be enabled. Requesting decoherence correction here leads to the addition of the keyword \ttt{decoherence} to the \sharc\ input files. 

Note that \ttt{setup\_traj.py} does not allow to modify the $\alpha$ value. In order to change the keyword \ttt{decoherence\_param}, the user has to manually edit the \sharc\ input files.

\paragraph{Scaling and Damping}

These two prompts set the keywords \ttt{scaling} and \ttt{damping} in the \sharc\ input files. The scaling parameter has to be positive, and the damping parameter has to be in the interval $[0,1]$.

\paragraph{Gradient and non-adiabatic coupling selection}

For dynamics in the MCH representation, selection of gradients is used by default, and only one gradient (of the current state) is calculated. Selection of non-adiabatic couplings is only relevant if they are used (for propagation, gradient correction or rescaling of the velocities after a surface hop). For the selection threshold, usually 0.5~eV is sufficient, except if spin-orbit coupling is very strong and hence the gradients mix strongly.
Sets the keywords \ttt{grad\_select} and \ttt{nac\_select} in the \sharc\ input files.

\paragraph{Laser file}

The user can specify to use an external laser field during the dynamics, and has to provide the path to the laser file (see section~\ref{sec:laser.x} and~\ref{sec:laserfile}). \ttt{setup\_traj.py} will check whether the number of steps and the timesteps are compatible to the dynamics. If the interface can provide dipole moment gradients, \ttt{setup\_traj.py} will also ask whether dipole moment gradients should be included in the simulations.

\subsection{Interface-specific input}

This input section is basically the same as for \ttt{setup\_init.py} (sections~\ref{sec:setup_init.py:molpro} to~\ref{sec:setup_init.py:analytical}). Note that for the dynamics simulations an initial wavefunction file is even more strongly recommended than for the initial excited-state calculations.

For MRCI dynamics using the \textsc{Columbus} interface, for performance reasons it is strongly advisable to obtain the \ttt{excitlistfiles} before starting the dynamics. 

\subsection{Run script setup}

Also this input section is very similar to the one in \ttt{setup\_init.py} (see section~\ref{sec:setup_init.py}).

\subsection{Output}

\begin{figure}
  \centering
  \includegraphics[scale=1]{img/dirs_traj/dirs_traj.pdf}
  \caption{Directory structure created by \ttt{setup\_traj.py}. Directories are in blue, executable scripts in green and regular files in black and white. Interface files usually include initial MO coefficients, template files and interface input files.}
  \label{fig:dirs_traj}
\end{figure}

\ttt{setup\_traj.py} will create for each initial state a directory where all trajectories starting in this state will be put. If the initial conditions file specified that the initial conditions are in the MCH representation, then the initial states will be assumed to be in the MCH representation as well. In this case, the directories will be named \ttt{Singlet\_0}, \ttt{Singlet\_1}, ..., \ttt{Doublet\_0}, \ttt{Triplet\_1}, ... If the initial states are in the diagonal representation, then the directories are simply called \ttt{X\_1}, ... since they do not have a definite spin.

In each directory, subdirectories called \ttt{TRAJ\_\%05i} are created, where \ttt{\%05i} is the initial condition index, padded to 5 digits with zeroes. In each trajectory's directory, an \sharc\ input file called \ttt{input} will be created, which contains all the dynamics options chosen during the \ttt{setup\_traj.py} run. Also, files \ttt{geom} and \ttt{veloc} will be created. For trajectories setup with \ttt{setup\_traj.py}, the determination of the initial wavefunction coefficients is done by \sharc.
Furthermore, in each trajectory directory a subdirectory \ttt{QM} is created, where the \ttt{runQM.sh} script containing the call to the interface is put. In the directory \ttt{QM} also all interface-specific input files will be copied.

For each trajectory, a \ttt{run.sh} script will be created, which can be executed to run the dynamics simulation. You might need to adapt the run script to your cluster setup.

Optionally, \ttt{setup\_traj.py} also creates a script \ttt{all\_qsub.sh}, which can be executed to submit all trajectories to a queueing system. You might need to adapt also this script to your cluster setup.

The full directory structure created by \ttt{setup\_traj.py} is given in figure~\ref{fig:dirs_traj}.



\section{Laser field generation: \ttt{laser.x}}\label{sec:laser.x}

The Fortran code \ttt{laser.x} can generate files containing laser fields which can be used with \sharc. It is possible to superimpose several lasers, use different polarizations and apply a number of chirp parameters.

\subsection{Usage}

The program is simply called by 
\begin{verbatim}
user@host> $SHARC/laser.x
\end{verbatim}
It will interactively ask for the laser parameters. After input is complete, it writes the laser field to the file \ttt{laser} in the format which \sharc\ expects (see~\ref{sec:laserfile}).

Similar to the interactive Python scripts, \ttt{laser.x} will also write the user input to \ttt{KEYSTROKES.laser}. After modifying this file, it can be used to directly execute \ttt{laser.x} without doing the interactive input again:
\begin{verbatim}
user@host> $SHARC/laser.x < KEYSTROKES.laser
\end{verbatim}

\subsection{Input}

The first four options are global and need to be entered only once, all remaining input options need to be given for every laser pulse. For the definition of laser fields see section~\ref{met:laser_field}.

\paragraph{Number of lasers}

Any number of lasers can be used. The output file will contain the sum of all laser pulses defined.

\paragraph{Real-valued field}

If this is true, the output file will only contain the real parts of the laser field, while the columns defining the imaginary part of the field will be zero. Note, however, that \sharc\ will anyways only use the real part of the field in the simulations.

\paragraph{Time interval and steps}

The definitions of the starting time, end time and time step of the laser field must exactly match the simulation time and time substeps of the \sharc\ simulation. Note, that the laser field must always start at $t$=0 fs to be used with \sharc. The end time for the laser field must therefore coincide with the total simulation time given in the \sharc\ input. The number of time steps for the laser field is $t_\text{total}/\Delta t_\text{sub} +1$.

\paragraph{Files for debugging}

This option is normally not needed, and can be set to False. If set to True, the chirped and unchirped laser fields in both time and frequency domain will be written to files called \ttt{DEBUG\_\dots}.

\paragraph{Polarization vector}

The polarization vector $\VEC{p}$ (will be normalized).

\paragraph{Type of envelope}

There are two options possible for the envelope function $\mathcal{E}(t)$, either a Gaussian envelope or a sinusoidal one (see~\ref{met:laser_field}).

\paragraph{Field strength}

There are two input lines for the field strength $\mathcal{E}_0$, the first defining the unit in which the field strength is defined, the second gives the corresponding number. Field strength can be read in in GV/m, TW/cm$^{-2}$ or atomic units.

\paragraph{FWHM and time intervals}

This option depends on the type of envelope chosen. While in both cases all 5 numbers need to be entered, for a Gaussian pulse only the first and third number have an effect. For a sinusoidal pulse all but the first number has an effect.

For a Gaussian pulse, the first argument corresponds to FWHM in equation~\eqref{eq:laser_gauss_2} and the third argument to $t_c$ in ~\eqref{eq:laser_gauss_1}.

For a sinusoidal pulse, the second, third, fourth and fifth argument correspond to $t_0$, $t_c$, $t_{c2}$ and $t_e$, respectively, in equation~\eqref{eq:laser_sinus}.

\paragraph{Central frequency}

There are two input lines for the central frequency $\omega_0$. The first defines the unit (wavelength in nm, energy in eV, or atomic units). The second line gives the value.

\paragraph{Phase}

The total phase $\phi$ is given in multiples of $\pi$. For example, the input ``\ttt{1.5}'' gives a phase of $\frac{3\pi}{2}$.

\paragraph{Chirp parameters}

There are four lines giving the chirp parameters $b_1$, $b_2$, $b_3$ and $b_4$. See equation~\eqref{eq:laser_chirp} for the meaning of these parameters.



\section{Calculation of Absorption Spectra: \ttt{spectrum.py}}\label{sec:spectrum.py}

Aside from setting up trajectories, the \ttt{initconds.excited} files can also be used to generate absorption spectra based on the excitation energies and oscillator strengths in the file. The script \ttt{spectrum.py} calculates Gaussian or Lorentzian convolutions of these data in order to obtain spectra. See section~\ref{met:spectrum} for further details.

\ttt{spectrum.py} evaluates the absorption spectrum on a grid for all states it finds in an initial conditions file. Using command-line options, some initial conditions can be omitted in the convolution, see table~\ref{tab:spectrum_opts}.

\subsection{Input}

The script is executed with the initial conditions file as argument:
\begin{verbatim}
user@host> python $SHARC/spectrum.py [OPTIONS] initconds.excited
\end{verbatim}

The script accepts a number of command-line options, which are given in table~\ref{tab:spectrum_opts}.
\begin{table}
  \centering
  \caption{Command-line options for script \ttt{spectrum.py}.}
  \label{tab:spectrum_opts}
  \begin{tabular}{>{\tt}lll}
    \toprule
    \rmfamily Option        &Description      &Default\\
    \midrule
    -h                  &Display help message and quit.         & --        \\
    -o FILENAME         &Output filename (for the spectrum)     &\ttt{spectrum.out}\\
    -n INTEGER          &Number of grid points                  &500       \\
    -e FLOAT FLOAT      &Energy range (eV) for the spectrum     &1 to 10 eV\\
    -i INTEGER INTEGER  &Index range for the initial conditions &1 to 1000\\
    -f FLOAT            &FWHM (eV) for the spectrum             &0.1 eV\\
    -G                  &Gaussian convolution                   &Gaussian\\
    -L                  &Lorentzian convolution                 &Gaussian\\
    -s                  &Use only selected initial conditions   &Use all\\
    -l                  &Make a line spectrum                   &Convolution\\
    -{}-gnuplot FILENAME  &Write a \textsc{Gnuplot} script        &No \textsc{Gnuplot} script\\
    \bottomrule
  \end{tabular}
\end{table}

\subsection{Output}

The script writes the absorption spectrum to a file (by default \ttt{spectrum.out}). Using the \ttt{-o} option, the user can redirect the output to a suitable file. The output is a table containing $n+2$ columns, where $n$ is the number of states found in the initial conditions file. The first column gives the energy in eV, within the given energy interval. In columns 2 to $n+1$ the state-wise absorption spectra are given. The last column contains the total absorption spectrum, i.e., the sum over all states. The table has $n_{\text{grid}}+1$ rows. For line spectra the output format is exactly the same, however, the file will contain one row for each excited state of each initial condition in the initial conditions file.

Additionally, the script writes some information about the calculation to standard output, among these the maximum of the spectrum, which can be used in order to normalize the spectrum. The reported maximum is simply the largest value in the last column of the spectrum. 

If requested, the script generates a \textsc{Gnuplot} script, which can be used to directly plot the spectrum. 






\section{File transfer: \ttt{retrieve.sh}}\label{sec:retrieve}

Usually, \sharc\ will run on some temporary directory, and not in the directory where the trajectories have been submitted from. The shell script \ttt{retrieve.sh} is a simple \ttt{scp} wrapper, which can be executed (in a directory where a trajectory has been sent from) in order to retrieve the output files of this trajectory. This might not work for every cluster setup.

It relies on the presence of the file \ttt{host\_infos}. All trajectories set up with \ttt{setup\_traj.py} create this file after the trajectory has been started with \ttt{run.sh}. \ttt{retrieve.sh} reads \ttt{host\_infos} to determine the hostname and working directory of the trajectory and then uses \ttt{scp} to retrieve the output and restart files.

The script can be called with the option ``\ttt{-lis}'' in order to only retrieve the \ttt{output.lis} file, but not the other output files.

If the script is called with the option ``\ttt{-res}'' then also the restart files and the content of the \ttt{restart/} directory are copied.

It is advisable to configure public-key authentification for the hosts running the trajectories, so that not for every execution of \ttt{retrieve.sh} a password has to be entered.











\section{Data Extractor: \ttt{data\_extractor.x}}\label{sec:data_extractor.x}

The output of \sharc\ is mainly written to \ttt{output.dat}. In order to obtain plottable files in tabular format, the Fortran program \ttt{data\_extractor.x} is used.

\subsection{Usage}

The \ttt{data\_extractor.x} is a command line tool, and is called with the \ttt{output.dat} file as an argument.
\begin{verbatim}
user@host> $SHARC/data_extractor.x output.dat
\end{verbatim}
The program will create a directory \ttt{output\_data/} in the current working directory (not necessarily in the directory where \ttt{output.dat} resides). In this directory, several files are written, containing e.g.\ the potential energies depending on time, etc.

The program will extract the complete \ttt{output.dat} file until it reaches the EOF. No further input except for the data file can be given.

\subsection{Output}

After the program finishes, the directory \ttt{output\_data/} contains a number of files. In each file, the number of columns is dependent in the total number $n$ of states $i\in\{1...n\}$. The content of the files is listed in Table~\ref{tab:outputdata}.

The file \ttt{expec.out} contains the information of \ttt{energy.out}, \ttt{spin.out} and \ttt{fosc.out} in one file. The content of \ttt{expec.out} can be conveniently plotted by using \ttt{make\_gnuscript.py} to generate a \textsc{Gnuplot} script.

\begin{table}
  \centering
  \caption{Content of the files written by \ttt{data\_extractor.x}. $n$ is the total number of states, $j$ is a state index ($j\in\{1..n\}$).}
  \label{tab:outputdata}
  \begin{tabular}{>{\tt}lcll}
    \toprule
    File  &\# Columns     &\multicolumn{2}{l}{Columns}\\
    \midrule
    coeff\_diag.out       &$2+2n$
      &$1$ &Time $t$ (fs)\\
      &&$2$ &Norm of wavefunction $\sum_j |c_j^{\text{diag}}|^2$\\
      &&$1+2j$ &$\Re (c_j^{\text{diag}})$\\
      &&$2+2j$ &$\Im (c_j^{\text{diag}})$\\
    coeff\_MCH.out       &$2+2n$
      &$1$ &Time $t$ (fs)\\
      &&$2$ &Norm of wavefunction $\sum_j |c_j^{\text{MCH}}|^2$\\
      &&$1+2j$ &$\Re (c_j^{\text{MCH}})$\\
      &&$2+2j$ &$\Im (c_j^{\text{MCH}})$\\
    energy.out       &$4+n$
      &$1$ &Time $t$ (fs)\\
      &&$2$ &Kinetic energy (eV)\\
      &&$3$ &Potential energy (eV) of active state\\
      &&$4$ &Total energy (eV)\\
      &&$4+j$ &Potential energy (eV) of state $j$\\
    fosc.out       &$2+n$
      &$1$ &Time $t$ (fs)\\
      &&$2$ &Oscillator strength of active state\\
      &&$2+j$ &Oscillator strength of state $j$\\
    spin.out       &$2+n$
      &$1$ &Time $t$ (fs)\\
      &&$2$ &Total spin expectation value of active state\\
      &&$2+j$ &Total spin expectation value of state $j$\\
    prob.out       &$2+n$
      &$1$ &Time $t$ (fs)\\
      &&$2$ &Random number from surface hopping\\
      &&$2+j$ &Cumulated hopping probability $\sum_{k=1}^j P_k$\\
    expec.out      &$4+3n$
      &$1$ &Time $t$ (fs)\\
      &&$2$ &Kinetic energy (eV)\\
      &&$3$ &Potential energy (eV) of active state\\
      &&$4$ &Total energy (eV)\\
      &&$4+j$ &Potential energy (eV) of state $j$\\
      &&$4+n+j$ &Total spin expectation value of state $j$\\
      &&$4+2n+j$ &Oscillator strength of state $j$\\
    \bottomrule
  \end{tabular}
\end{table}

\section{Plotting the Extracted Data: \ttt{make\_gnuscript.py}}\label{sec:make_gnuscript.py}

The contents of the output files of \ttt{data\_extractor.x} can be plotted with \textsc{Gnuplot}. In order to quickly generate an appropriate \textsc{Gnuplot} script, \ttt{make\_gnuscript.py} can be used. The usage is:
\begin{verbatim}
user@host> python $SHARC/make_gnuscript.py <S> [<D> [<T> [<Q> ... ] ] ]
\end{verbatim}
\ttt{make\_gnuscript.py} takes between 1 and 8 integers as command-line arguments, specifying the number of singlet, doublet, triplet, etc.\ states. It writes an appropriate \textsc{Gnuplot} script to standard out, hence redirect the output to a file, e.g.:
\begin{verbatim}
user@host> python $SHARC/make_gnuscript.py 3 0 2 > gnuscript.gp
\end{verbatim}


Then, \textsc{Gnuplot} can be run in the \ttt{output\_data} directory of a trajectory:
\begin{verbatim}
user@host> gnuplot gnuscript.gp
\end{verbatim}
This can also be accomplished in one step using a pipe, e.g.:
\begin{verbatim}
user@host> python $SHARC/make_gnuscript.py 3 0 2 | gnuplot
\end{verbatim}

The created plot script generates four different plots (press ENTER in the command-line where you started \textsc{Gnuplot} to go to the next plot). The first plot shows the potential energy of all states in the dynamics over time in the diagonal representation. The currently occupied state is marked with black circles. A thin black line gives the total energy (sum of the kinetic energy and the potential energy of the currently occupied state). Each state is colored, with one color as contour and one color at the core of the line. The contour color represents the total spin expectation value of the state. The core color represents the oscillator strength of the state with the lowest state. See figure~\ref{fig:colors} for the relevant color code.
\begin{figure}
  \centering
  \includegraphics[scale=1]{img/colors/colors.pdf}
  \caption{Color code for plots generated with the use of \ttt{make\_gnuscript.py}.}
  \label{fig:colors}
\end{figure}
Note that by definition the ``oscillator strength'' of the lowest state with itself is exactly zero, hence the lowest state is also light grey. This dual coloring allows for a quick recognition of different types of states in the dynamics, e.g.\ singlets vs.\ triplets or $n\pi^*$ vs.\ $\pi\pi^*$ states.

The second plot shows the population $|c_i^{\text{MCH}}|^2$ of the MCH electronic states over time. The line colors are auto-generated in order to give a large spread of all colors over the excited states, but the colors might be sub-optimal, e.g.\ for printing. In this cases, the user should manually adjust the colors in the generated script.

The third plot shows the population $|c_i^{\text{diag}}|^2$ of the diagonal electronic states over time. These are the populations which are actually used for surface hopping. However, since these states are spin-mixed, it is usually difficult to interpret these populations.

The fourth plot shows the surface hopping probabilities over time. The plot is setup in such a way that the visible area corresponding to a certain state is proportional to the probability to hop into the state. Hence, if for a given timestep the random number (black circles) lies within a colored area, a surface hop to the corresponding state is performed.





\section{Calculation of Ensemble Populations: \ttt{populations.py}}\label{sec:populations.py}

For an ensemble of trajectories, usually one of the most relevant results are ensemble-averaged populations. The interactive script \ttt{populations.py} collects these populations from a set of trajectories. 

Different methods to obtain populations or quantities approximating populations can be collected, as described below.

\subsection{Usage}

The script is interactive, simply start it with no command-line arguments or options:
\begin{verbatim}
user@host> python $SHARC/populations.py
\end{verbatim}

Depending on the analysis mode (see below) it might be necessary to run \ttt{data\_extractor.x} for each trajectory prior to running \ttt{populations.py} (but \ttt{populations.py} can also call \ttt{data\_extractor.x} for each subdirectory, if necessary and requested). 

\paragraph{Paths to trajectories}

First the script asks the user to specify all directories for whose content the analysis should be performed. Enter one directory path at a time, and finish the directory input section by typing ``\ttt{end}''. Please do not specify each trajectory directory separately, but specify their parent directories, e.g.\ the directories \ttt{Singlet\_1} and \ttt{Singlet\_2}. \ttt{populations.py} will automatically include all trajectories contained in these directories.

If you want to exclude certain trajectories from the analysis, it is sufficient to create an empty file called \ttt{CRASHED} or \ttt{RUNNING} in the corresponding trajectory directory. \ttt{populations.py} will ignore all directories containing one of these files. The file name is case insensitive, i.e., also files like \ttt{crashed} or even \ttt{cRasHED} will lead to the trajectory being ignored.

\paragraph{Analysis mode}

Using \ttt{populations.py}, there are two basic ways in obtaining the excited-state populations. The first way is to count the number of trajectories for which a certain condition holds. For example, the number of trajectories in each classical state can be obtained in this way. However, it is also possible to count the number of trajectories for which the total spin expectation value is within a certain interval. 
The second way to obtain populations is to obtain the sum of the absolute squares of the quantum amplitudes over all trajectories. Table~\ref{tab:Populations_modes} contains a list of all possible analysis modes.

\begin{table}
  \centering
  \caption{Analysis modes for \ttt{populations.py}. The last column indicates whether \ttt{data\_extractor.x} has to be run prior to the ensemble analysis.}
  \label{tab:Populations_modes}
  \begin{tabular}{lp{6cm}>{\tt}lc}
    \toprule
    Mode        &Description    &\rmfamily From which     &Extract?\\
                               &&\rmfamily file?          &\\
    \midrule
    1   &For each diagonal state count how many trajectories have this state as active state. &output.lis  &No\\
    2   &For each MCH state count how many trajectories have this state as approximate active state (see section~\ref{ssec:state_transform}). &output.lis  &No\\
    3   &For each MCH state count how many trajectories have this state as approximate active state (see section~\ref{ssec:state_transform}). Multiplet components are summed up. &output.lis  &No\\
    4   &Generate a histogram with definable bins (variable width). Bin the trajectories according to their total spin expectation value (of the currently active diagonal state).   &output.lis &No\\
    5   &Generate a histogram with definable bins (variable width). Bin the trajectories according to their state dipole moment expectation value (of the currently active diagonal state).   &output.lis &No\\
    6   &Generate a histogram with definable bins (variable width). Bin the trajectories according to the oscillator strength between lowest and currently active diagonal states.        &output\_data/fosc.out  &Yes\\
    7   &Calculate the sum of the absolute squares of the diagonal coefficients for each state.       &output\_data/coeff\_diag.out&Yes\\
    8   &Calculate the sum of the absolute squares of the MCH coefficients for each state.       &output\_data/coeff\_MCH.out&Yes\\
    9   &Calculate the sum of the absolute squares of the MCH coefficients for each state. Multiplet components are summed up.       &output\_data/coeff\_MCH.out&Yes\\
   10   &Calculate the sum of the absolute squares of the diabatic coefficients for each state (Only for trajectories with local diabatization).      &output\_data/coeff\_diab.out&Yes\\
    \bottomrule
  \end{tabular}
\end{table}

\paragraph{Run data extractor}

For analysis modes 6, 7, 8, 9 and 10 it is necessary to first run the data extractor (see section~\ref{sec:data_extractor.x}). This task can be accomplished by \ttt{populations.py}. However, for a large ensemble or for long trajectories this may take some time. Hence, it is not necessary to perform this step each time \ttt{populations.py} is run. 

\ttt{populations.py} will detect whether the file \ttt{output.dat} or the content of \ttt{output\_data/} is more recent. Only if \ttt{output.dat} is newer the \ttt{data\_extractor.x} will be run for this trajectory.

Note that mode 10 can only be used for trajectories using local diabatization propagation (keyword \ttt{coupling overlap} in \sharc\ input file).

\paragraph{Number of states}

For analysis modes 1, 2, 3, 7, 8 and 9 it is necessary to specify the number of states in each multiplicity. The number is auto-detected from the input file of one of the trajectories.

\paragraph{Intervals}

For analysis modes 4, 5 and 6 the user must specify the intervals for the classification of the trajectories. The user has to input a list of interval borders, e.g.:
\begin{example}
\begin{verbatim}
Please enter the interval limits, all on one line.
Interval limits: 1e-3 0.01 0.1 1
\end{verbatim}
\end{example}

Note that scientific notation can be used. Based on this input, for each timestep a histogram is created with the number of trajectories in each interval. The histogram bins are:
\begin{enumerate}
  \item $x\leq10^{-3}$
  \item $10^{-3}<x\leq10^{-2}$
  \item $10^{-2}<x\leq10^{-1}$
  \item $10^{-2}<x\leq10^{0}$
  \item $10^{0}<x$
\end{enumerate}
Note that there is always one more bin that interval borders entered.

\paragraph{Normalization}

If desired, \ttt{populations.py} can normalize the populations by dividing the populations by the number of trajectories. 

\paragraph{Maximum simulation time}

This gives the maximum simulation time until which the populations are analyzed. For trajectories which are shorter than this value, the last population information is used to make the trajectory long enough. Trajectories which are longer are not analyzed to the end. \ttt{populations.py} prints the length of the shortest and longest trajectories after the analysis.

\paragraph{Gnuplot script}

\ttt{populations.py} can generate an appropriate \textsc{Gnuplot} script for the performed population analysis. 

\subsection{Output}

By default, \ttt{populations.py} writes the resulting populations to \ttt{pop.out}. If the file already exists, the user is ask whether it shall be overwritten, or to provide an alternative filename. Note that the output file is checked only after the analysis is completed, so the program might run for a considerable amount of time before asking for the output file.




\section{Calculation of Numbers of Hops: \ttt{transition.py}}\label{sec:transition.py}

Another important information from the trajectory ensemble is the number of hopping events and the involved states, for example to judge the relative importance of competing reaction pathways.

The interactive script \ttt{transition.py} calculates from an ensemble the number of hops between each pair of states and presents the results as ``transition matrices''.
Currently, the script employs the MCH active state information from \ttt{output.lis} for this computations. 
Note that since the MCH active state is only an approximate quantity (since hops are actually performed in the diagonal basis in \textsc{Sharc}), the results should be checked carefully.
The script \ttt{transition.py} is still partly work-in-progress.

\subsection{Usage}

The script is interactive, simply start it with no command-line arguments or options:
\begin{verbatim}
user@host> python $SHARC/transition.py
\end{verbatim}

\paragraph{Paths to trajectories}

First the script asks the user to specify all directories for whose content the analysis should be performed. Enter one directory path at a time, and finish the directory input section by typing ``\ttt{end}''. Please do not specify each trajectory directory separately, but specify their parent directories, e.g.\ the directories \ttt{Singlet\_1} and \ttt{Singlet\_2}. \ttt{populations.py} will automatically include all trajectories contained in these directories.

If you want to exclude certain trajectories from the analysis, it is sufficient to create an empty file called \ttt{CRASHED} or \ttt{RUNNING} in the corresponding trajectory directory. \ttt{populations.py} will ignore all directories containing one of these files. The file name is case insensitive, i.e., also files like \ttt{crashed} or even \ttt{cRasHED} will lead to the trajectory being ignored.

\paragraph{Analysis mode}

\begin{table}
  \centering
  \caption{Analysis modes for \ttt{transition.py}. The last column indicates whether \ttt{data\_extractor.x} has to be run prior to the ensemble analysis.}
  \label{tab:Transition_modes}
  \begin{tabular}{lp{6cm}>{\tt}lc}
    \toprule
    Mode        &Description    &\rmfamily From which     &Extract?\\
                               &&\rmfamily file?          &\\
    \midrule
    1   &Get transition matrix in MCH basis. &output.lis  &No\\
    2   &Get transition matrix in MCH basis, ignoring hops within multiplets. &output.lis  &No\\
    3   &Write a tabular file with the transition matrix in the MCH basis for each timestep. &output.lis  &No\\
    4   &Write a tabular file with the transition matrix in the MCH basis for each timestep, ignoring hops within multiplets.   &output.lis &No\\
    \bottomrule
  \end{tabular}
\end{table}




\section{Fitting population data to kinetic models: \ttt{make\_fitscript.py}}\label{sec:make_fitscript.py}

Often it is interesting to fit some functions to the population data from a trajectory ensemble, in order to provide a way to abstract the data and to obtain some kind of rate constants for population transfer, which allows to compare to experimental works.
In simple cases, it might be sufficient to fit basic mono- and biexponential functions to the data, which provides the sought-after time constants.
However, often a more concise approach is based on a chemical kinetics model.
Such a model is specified by a set of chemical species (e.g., electronic states, reactants, products, etc) connected by elementary reactions with associated rate constants, which together form a reaction network graph.
For a formal description of those graphs, see section~\ref{met:globalfit}.

The script \ttt{make\_fitscript.py} helps the user in developing and executing such global fits to a kinetics model.

The script employs the open-source computer algebra system \textsc{Maxima} as back-end to solve the differential equation systems which describe the model kinetics.
The script writes a \textsc{Gnuplot} script containing all commands necessary for the fit. 
The fitting itself is performed with \textsc{Gnuplot}.

\subsection{Usage}

The script is interactive, simply start it with no command-line arguments or options:
\begin{verbatim}
user@host> python $SHARC/make_fitscript.py
\end{verbatim}

Before you start the script, you need to prepare a file with the relevant populations data (usually, the output file of \ttt{populations.py} will suffice).
You might want to also run \ttt{transition.py} first, which can help in developing a suitable kinetic model.

\subsection{Input}

The interactive input for this script consists of specifying the reaction network graph, the initial conditions and the data file.
Additionally, the user has to specify which species should be fitted to which data columns in the file.

\paragraph{Kinetic model species}

As a first step, the user has to specify the set of species in the model.
Each species is fully described by its label.
A label must start with a letter and can be followed by letters, numbers and underscores (although an underscore must not be directly followed by another underscore).

During input, the user can add one or several labels to the set of species, remove labels and display the current set of defined labels.
It is not possible to add a label twice.
Once all labels are defined, the keyword \ttt{end} brings the user to the next input section.

\paragraph{Kinetic model elementary reactions}

Next, the reactions have to be defined.
A reaction is specified by its initial species, final species and reaction rate label.
Reaction rate labels are under the same restrictions as species labels and otherwise must not be already used as a species label.
Furthermore, initial and final species must be both defined previously and they must be different.
There can only be one reaction from any species to another species (If a second reaction is defined, the first reaction label is simply overwritten).

During input, the user can add and remove reactions and display the currently defined reactions (displayed as a matrix).
Unlike species labels, only one reaction can be added per line.
Once all reactions are defined, the keyword \ttt{end} brings the user to the next input section.

\paragraph{Kinetic model initial values}

In order to specify the initial values for each species, the user simply has to define which species have non-zero initial population.
These species will then be assigned an initial population constant (e.g., for species \ttt{A} the initial population constant would be \ttt{A\_\_0}).
These constants will show up in the \textsc{Gnuplot} script and their value can edited there.
It is also possible to fit the initial populations to the data.

During input, the user can add and remove species from the set of species with non-zero initial population.
Once all reactions are defined, the keyword \ttt{end} brings the user to the next input section.

\paragraph{Populations data file}

The user has to specify a path (autocomplete is enabled) to the file containing the population data to which the model functions should be fitted.
The script reads the file and automatically detects the maximum time and the number of data columns.

The file should be formatted as a table, with one time step per line. 
On each line, the first number is interpreted as the time in femtoseconds and all consecutive numbers (separated by spaces) as the populations at this time.
Note that the first entry must be at $t$=0 and all subsequent lines must be in strictly increasing order.
Time steps can be unevenly spaced if necessary.

\paragraph{Species--Data mapping}

In the final setup section, the user has to specify which functions should be fitted to which data column from the data file.
In the simplest case, one species is fitted to a single data column (e.g., the species \ttt{S0} is fitted to data column 2).
However, it is also possible to fit the sum of two species to a column (this can be useful, e.g., to describe biexponential processes) and to fit a species to the sum of several columns (e.g., one can fit to the total triplet population to obtain a total ISC rate constant).
In general, it is also possible to fit sums of species to sums of columns.

It is not allowed to use one species or one column in more than one mapping.
However, it is possible to leave species or data columns unused in the global fit. 
While unused species still affect the outcome (through the reaction network definitions), unused data columns are simply ignored in the fit.

During input, the user can add one mapping per line as well as display the current mappings.
If a typo is made, the user can reset the mappings and repeat only the mapping input without the need to repeat the previous input.
Once all mappings are defined, the keyword \ttt{end} finishes the input section.

\paragraph{Running \textsc{Maxima}}

Before the script attempts to call \textsc{Maxima}, it prints the command to be executed and asks the user for permission to execute.
If permission is denied, the user may enter another command to call maxima.
After permission is granted, the script calls \textsc{Maxima} and waits for up to 30~seconds before killing it (this is an error and the script cannot proceed to generate the output files).
If \textsc{Maxima} runs for long durations, often this is due to complicated reaction networks which need additional assumptions (e.g., whether certain linear combinations of rate constants are positive, negative or, zero).
In this cases the script cannot automatically continue, but the user can use the \ttt{MAXIMA.input} and \ttt{MAXIMA.output} files to identify the problem.

\subsection{Output}

After successful execution of the script, two files are created, \ttt{model\_fit.dat} and \ttt{model\_fit.gp}.
The former file contains the populations data formatted appropriately for the global fit.
The latter file contains the \textsc{Gnuplot} script which can be executed by
\begin{verbatim}
user@host> gnuplot model_fit.gp
\end{verbatim}
to perform the global fit.
Please follow the instructions printed by \ttt{make\_fitscript.py} at the end of the execution, in particular by adjusting the starting guesses for the fitting parameters (you have to open and edit \ttt{model\_fit.gp} for this).








\section{Obtaining Special Geometries: \ttt{crossing.py}}\label{sec:crossing.py}

In many cases, it is also important to obtain certain special geometries from the trajectories. The script \ttt{crossing.py} extracts geometries fulfilling special conditions from an ensemble of trajectories. 

Currently, \ttt{crossing.py} finds geometries where the approximate MCH state (see section~\ref{ssec:state_transform}) of the last timestep is different from the MCH state of the current timestep (i.e.\ \ttt{crossing.py} finds geometries where surface hops occured). 

\subsection{Usage}

The script is interactive, simply start it with no command-line arguments or options:
\begin{verbatim}
user@host> python $SHARC/crossing.py
\end{verbatim}

The input to the script is very similar to the one of \ttt{populations.py}. 

\paragraph{Paths to trajectories}

First the script asks the user to specify all directories for whose content the analysis should be performed. Enter one directory path at a time, and finish the directory input section by typing ``\ttt{end}''. Please do not specify each trajectory directory separately, but specify their parent directories, e.g.\ the directories \ttt{Singlet\_1} and \ttt{Singlet\_2}. \ttt{crossing.py} will automatically include all trajectories contained in these directories.

If you want to exclude certain trajectories from the analysis, it is sufficient to create an empty file called \ttt{CRASHED} or \ttt{RUNNING} in the corresponding trajectory directory. \ttt{crossing.py} will ignore all directories containing one of these files.

\paragraph{Analysis mode}

Currently, \ttt{crossing.py} only supports one analysis mode, where \ttt{crossing.py} is scanning for each trajectory the file \ttt{output.lis}. If the occupied MCH state (column 4 in output file \ttt{output.lis}) changes from one timestep to the next, it is checked whether the old and new MCH states are the ones specified by the user. If this is the case, the geometry corresponding to the new timestep ($t$) is retrieved from \ttt{output.xyz} (lines $t(n_{\text{atom}}+2)+1$ to $t(n_{\text{atom}}+2)+n_{\text{atom}}$). 

\paragraph{States involved in surface hop}

First, the user has to specify the permissible old MCH state. The state has to be specified with two integers, the first giving the multiplicity (\ttt{1}=singlet, ...), the second the state within the multiplicity (\ttt{1 1}=$S_0$, \ttt{1 2}=$S_1$, etc.). If a state of higher multiplicity is given, \ttt{crossing.py} will report all geometries where the old MCH state is any of the multiplet components. 

For the new MCH state, the same is valid.

Third, the direction of the surface hop has to be specified. Choosing ``Backwards'' has the same effect as exchanging the old and new MCH states. 

\subsection{Output}

All geometries are in the end written to an output file, by default \ttt{crossing.xyz}. The file is in standard xyz format. The comment of each geometry gives the path to the trajectory where this geometry was extracted, the simulation time and the diagonal and MCH states at this simulation time. 





\section{Internal Coordinates Analysis: \ttt{geo.py}}\label{sec:geo.py}

\sharc\ writes at every timestep the molecular geometry to the file \ttt{output.xyz}. The non-interactive script \ttt{geo.py} can be used in order to extract internal coordinates from xyz files. The usage is:
\begin{verbatim}
user@host> python $SHARC/geo.py [options] < Geo.inp > Geo.out
\end{verbatim}
By default, the coordinates are read from \ttt{output.xyz}, but this can be changed with the \ttt{-g} option (see table~\ref{tab:Geo_options}). Note that the internal coordinate specifications are read from standard input and the result table is written to standard out. 

\subsection{Input}

The specifications for the desired internal coordinates are read from standard input. It follows a simple syntax, where each internal coordinate is specified by a single line of input. Each line starts with a one-letter key which specifies the type of internal coordinate (e.g.\ bond length, angle, dihedral, ...). The key is followed by a list of integers, specifying which atoms should be measured. As a simple example, \ttt{r 1 2} specifies the bond length (\ttt{r} is the key for bond lengths) between atoms 1 and 2. Note that the numbering of the atoms starts with 1. Each line of input is checked for consistency (whether any atom index is larger than the number of atoms, repeated atom indices, misspelled keys, wrong number of atom indices, ...), and erroneous lines are ignored (this is indicate by an error message).

Table~\ref{tab:Geo_input} lists the available types of internal coordinates. The output is a table, where the first column is the time (Actually, the geometries are just enumerated starting with zero, and the number multiplied by the timestep from the \ttt{-t} option). The successive columns in the output table list the results of the internal coordinates calculations. Each request generates at least one column, see table~\ref{tab:Geo_input}. 

Note that for most internal coordinates, the order of the atoms is crucial, since e.g.\ $a_{123}\neq a_{213}$. This also holds for the Cremer-Pople parameter requests. For these input lines, the atoms should be listed in the order they appear in the ring (clockwise or counter-clockwise).

\begin{table}[h]
  \centering
  \caption{Possible types of internal coordinates in \ttt{geo.py}. }
  \label{tab:Geo_input}
  \begin{tabular}{>{\tt}c>{\bfseries\ttfamily}lll}
    \toprule
    \rmfamily Key         &\normalfont\rmfamily Atom      &Description    &Output columns\\
                          &\normalfont\rmfamily Indices   &               &\\
    \midrule
    x   &a              &$x$ coordinate of atom \ttt{a}         &$x$\\
    y   &a              &$y$ coordinate of atom \ttt{a}         &$y$\\
    z   &a              &$z$ coordinate of atom \ttt{a}         &$z$\\
    r   &a b            &Bond length between \ttt{a} and \ttt{b}        &$r$\\
    a   &a b c          &Angle between \ttt{a}--\ttt{b} and \ttt{b}--\ttt{c}         &$a$\\
    d   &a b c d        &Dihedral (Angle between planes (\ttt{a,b,c})    &$d$\\
                       &&and (\ttt{b,c,d}))&\\
    p   &a b c d        &Pyramidalization angle (90$^\circ$ minus angle    &$p$\\
                       &&between bond \ttt{a}--\ttt{b} and plane (\ttt{b,c,d}))&\\
    5   &a b c d e      &Cremer-Pople parameters for 5-membered&$q_2$, $\phi_2$\\
                       &&rings \cite{Cremer1975JACS} and comformation classification.&\\
    6   &a b c d e f    &Cremer-Pople parameters for 6-membered&$Q$, $\phi$, $\theta$, Boeyens\\
                       &&rings \cite{Cremer1975JACS} and Boeyens classification \cite{Boeyens1976JCMS}.&\\
    c   &               &Writes the comment (second line of the &Comment\\
                       &&xyz format) to the table.&\\
    \bottomrule
  \end{tabular}
\end{table}

As an advice, it is always a good idea to put the comment as the \textit{last} request, if needed. Since the comment may contain blanks, having the comment not as the very last column might make it impossible to plot the resulting table.

The Boeyens classification symbols which are output for 6-membered rings are reported in \LaTeX\ math code. Note that in the Boeyens classification scheme a number of symbols are equivalent, and only one symbol is reported. For example, by definition the chair configuration $^1C_4$ is equivalent to $^5C_2$ and $^3C_6$.

For 5-membered rings, the classification symbols are chosen similar to the Boeyens symbols. For the $^aE$ and $E_a$ symbols, atom $a$ is puckered out of the plane and the four other atoms are coplanar, while for the $^aH_b$ symbols the neighboring atoms $a$ and $b$ are puckered out of the plane in opposite directions and only the three remaining atoms are coplanar.

\subsection{Options}

\ttt{geo.py} accepts a number of command-line options, see table~\ref{tab:Geo_options}. All options have sensible defaults. However, especially if long comments should be written to the output file, it might be necessary to increase the field width. Note that the minimum column width is 20 so that the table header can be printed correctly.

\begin{table}[h]
  \centering
  \caption{Command-line options for \ttt{geo.py}. }
  \label{tab:Geo_options}
  \begin{tabular}{>{\tt}lll}
    \toprule
    \rmfamily Option         &Description    &Default\\
    \midrule
    -h          &Display help message and quit.         & --        \\
    -b          &Report $x$, $y$, $z$, $r$, $q_2$ and $Q$ in Bohrs       &Angstrom\\
    -r          &Report $a$, $d$, $p$, $\phi_2$, $\phi$ and $\theta$ in Radians         &Degrees\\
    -g FILENAME &Read coordinates from the specified file       &\ttt{output.xyz}\\
    -t FLOAT    &Assumed timestep between successive geometries (fs)    &1.0 fs\\
    -p INTEGER  &Precision (Number of decimals, max.~width--3)         &4\\
    -w INTEGER  &Width of each column (min.~20)                   &20\\
    \bottomrule
  \end{tabular}
\end{table}








\section{Diagonalization Helper: \ttt{diagonalizer.x}}\label{sec:diagonalizer.x}

The small program \ttt{diagonalizer.x} is used by the Python scripts to diagonalize matrices if the \textsc{NumPy} library is not available. Currently, only \ttt{excite.py} and \ttt{SHARC\_Analytical.py} need to diagonalize matrices. The program \ttt{diagonalizer.x} is implemented as a simple front-end to the LAPACK libary.

The program reads from stdin. The first line consists of the letter ``r'' or ``c'', followed by two integers giving the matrix dimensions. For ``r'', the program assumes a real symmetric matrix, for ``c'' a Hermitian matrix. The matrix must be square.
The second line is a comment and is ignored.
In the following lines, the matrix elements are given. On each line one row of the matrix has to be written. If the matrix is complex, each line contains the double number of entries, where real and imaginary part are always given subsequently.
The following is an example input:
\begin{example}
\footnotesize\begin{verbatim}
c 2 2
comment
1.0  0.0    2.0  0.1
2.0 -0.1    6.0  0.0
\end{verbatim}
\end{example}

\normalsize
for the matrix 
\begin{equation}
  A=\begin{pmatrix}
      1 &2+0.1i\\
      2-0.1i&6
    \end{pmatrix}.
\end{equation}
The diagonal matrix and the matrix of eigenvectors is written to stdout.



% ========================================================================================================= %
% ========================================================================================================= %
% ========================================================================================================= %

\chapter{Methodology}

In this chapter different aspects of \sharc\ simulations are discussed in detail. The topics are ordered alphabetically.


\section{Absorption Spectrum}\label{met:spectrum}

Using \ttt{spectrum.py}, an absorption spectrum can be calculated as the sum over the absorption spectra of each individual initial condition:
\begin{equation}
  \sigma(E)=\sum\limits_i^{n_\text{init}} \sigma_i(E),
\end{equation}
where $i$ runs over the initial conditions.

The spectrum of a single initial condition is the convolution of its line spectrum, defined through a set of tuples $(E^\alpha,f_\text{osc}^\alpha)$ for each electronic state $\alpha$, where $E^\alpha$ is the excitation energy and $f_\text{osc}^\alpha)$ is the oscillator strength.

The convolution of the line spectrum can be performed with \ttt{spectrum.py} using either Gaussian or Lorentzian functions. The contribution of a state $\alpha$ to the absorption spectrum $\sigma^\alpha(E)$ is given by:
\begin{align}
  \sigma_{\text{Gaussian}}^\alpha(E)&=
  \left(f_{\text{osc}}\right)_i^\alpha 
  \E^{c\left(E-E_i^\alpha\right)^2},\\
  \text{with}\qquad
  c&=-\frac{4\ln(2)}{\text{FWHM}^2},
\end{align}
or
\begin{align}
  \sigma_{\text{Lorentzian}}^\alpha(E)&=
  \frac{\left(f_{\text{osc}}\right)_i^\alpha}{\frac{1}{c}\left(E-E_i^\alpha\right)^2+1},\\
  \text{with}\qquad
  c&=\frac{1}{4}\text{FWHM}^2,
\end{align}
where FWHM is the full width at half maximum.


\section{Active and inactive states}\label{met:activestates}

\sharc\ allows to ``freeze'' certain states, which then do not participate in the dynamics. Only energies and dipole moments are calculated, but all couplings are disabled. In this way, these states are never visited (hence also no gradients and non-adiabatic couplings are calculated, making the inclusion of these states cheap). Example:

\newcommand{\R}{\cellcolor{RL!30}}
\begin{example}
  \verb|nstates 2 0 2|

  \verb|actstates 2 0 1|
\end{example}

In the example given, state $T_2$ is frozen. The corresponding Hamiltonian looks like:

\begin{equation}
  \VEC{H}=
  \begin{pmatrix}
&      E(S_0)    &             &   a^*_{01} &\R a^*_{02}   &   b^*_{01} &\R b^*_{02}   &a_{01}       &\R a_{02}&\\
&                &   E(S_1)    &   a^*_{11} &\R a^*_{12}   &   b^*_{11} &\R b^*_{12}   &a_{11}       &\R a_{12}&\\
&      a_{01}    &   a_{11}    &   E(T_1)   &\R p^*_{12}   &            &\R{-q^*_{12}} &             &\R&\\
&  \R a_{02}    &\R a_{12}    &\R p_{12}   &   E(T_2)     &\R q^*_{12} &\R            &\R           &\R&\\
&      b_{01}    &   b_{11}    &            &\R -q_{12}    &   E(T_1)   &\R            &             &\R -q^*_{12}&\\
&  \R b_{02}    &\R b_{12}    &\R q_{12}   &\R            &\R          &   E(T_2)     &\R q^*_{12}  &\R&\\
&      a^*_{01}  &   a^*_{11}  &            &\R            &            &\R -q_{12}    &   E(T_1)    &\R p_{12}&\\
&  \R a^*_{02}  &\R a^*_{12}  &\R          &\R            &\R q_{12}   &\R            &\R p^*_{12}  &   E(T_2)&\\
  \end{pmatrix}
\end{equation}
where all matrix elements marked \begin{tabular}{c}\cellcolor{RL!50}red\end{tabular} are deleted, since $T_2$ is frozen. 

The corresponding matrix elements are also deleted from the non-adiabatic coupling and overlap matrices. For propagation including laser fields, also the corresponding transition dipole moments are neglected, while the transition dipole moments still show up in the output (in order to characterize the frozen states).

Active and frozen states are defined with the \ttt{states} and \ttt{actstates} keywords in the input file. Note that only the highest states in each multiplicity can be frozen, i.e., it is not possible to freeze the $T_1$ while having $T_2$ active. However, it is possible to freeze all states of a certain multiplicity.


\section{Damping}\label{met:damping}

If damping is activated in \sharc\ (keyword \ttt{dampeddyn}), in each timestep the following modification to the velocity vector is made
\begin{equation}
  \VEC{v}^\prime=\VEC{v}\cdot\sqrt{C}
\end{equation}
where $C$ is the damping factor given in the input. Hence, in each timestep the kinetic energy is modified by
\begin{equation}
  E_{\text{kin}}^\prime=E_{\text{kin}}\cdot C
\end{equation}
The damping factor $C$ must be between 0 and 1.


\section{Decoherence}\label{met:decoherence}

In surface hopping, without any corrections the coherence between the states is usually too large \cite{Granucci2007JCP}. A trajectory in state $\beta$, but where state $\alpha$ has a large coefficient, will still travel according to the gradient of state $\beta$. However, the gradients of state $\alpha$ are almost certainly different to the ones of state $\beta$. As a consequence, too much population of state $\alpha$ is following the gradient of state $\beta$. Decoherence corrections damp in different ways the population of all states $\alpha\neq\beta$, so that only population of $\beta$ follows the gradient of state $\beta$.

The decoherence correction currently implemented in \sharc\ is based on the energies of the excited states (``energy-based decoherence'', or EDC, as given in \cite{Granucci2010JCP}). After the surface hopping procedure, when the system is in state $\beta$, the coefficients are updated by the following relation
\begin{align}
  c_\alpha^\prime=&
  c_\alpha\cdot\exp
  \left[
    -\Delta t\frac{|E_\alpha-E_\beta|}{\hbar}
    \left(
      1+\frac{C}{E_{\text{kin}}}
    \right)^{-1}
  \right],\qquad \alpha\neq\beta,\\
  c_\beta^\prime=&
  \frac{c_\beta}{|c_\beta|}\cdot
  \left[
    1-\sum\limits_{\alpha\neq\beta}^{\vphantom{\alpha}} |c^\prime_\alpha|^2
  \right]^{\frac{1}{2}}
\end{align}
where $C$ is the decoherence parameter. The decoherence correction can be activated with the keyword \ttt{decoherence} in the input file. The decoherence parameter $C$ can be set with the keyword \ttt{decoherence\_param} (the default is 0.1~hartree, as suggested in \cite{Granucci2010JCP}).


\section{Excitation Selection}\label{met:exc_selection}

\ttt{excite.py} can select initial active states for the dynamics based on for each initial condition $k$ the excitation energies $E_{k,\alpha}$ and the oscillator strengths $f^{\text{osc}}_{k,\alpha}$ are known for the excited states $\alpha$. The procedure is based on reference~\cite{Barbatti2011}.

First, for all excited states of all initial conditions, the maximum value $p_{\text{max}}$ of 
\begin{equation}
  p_{k,\alpha}=\frac{f^{\text{osc}}_{k,\alpha}}{E_{k,\alpha}^2} \label{eq:exc_prob}
\end{equation}
is found. Then for each excited state, a random number $r_{k,\alpha}$ is picked from $[0,1]$. If
\begin{equation}
  r_{k,\alpha}<\frac{p_{k,\alpha}}{p_{\text{max}}}
\end{equation}
then the excited state is selected for performing the dynamics. This excited-state selection scheme is taken from \cite{Barbatti2011}.

Within \ttt{excite.py} it is possible to restrict the selection to a subset of all excited states. In this case, also $p_{\text{max}}$ is only determined based on this subset of excited states.


\section{Global fits and kinetic models}\label{met:globalfit}

In this section, we specify the basic assumptions of the chemical kinetic models used with \ttt{make\_fitscript.py} and the globals fits of these models to data.

\subsection{Reaction networks}

The kinetic models used by \ttt{make\_fitscript.py} is based on a chemical reaction network, where chemical \textit{species} react via unimolecular \textit{reactions}.

The reaction networks allowed in the script are a simple directed graphs, where the species are the vertices and the reactions are the directed edges.
Each reaction is characterized by an associated rate constant and connects exactly one reactant species to exactly one product species.

In order to obtain rate laws which can analytically be integrated easily, there are a number of restrictions imposed on the network graphs.
Some restrictions and possible features of the graphs are depicted exemplarily in Figure~\ref{fig:graph_restrictions}.
First, each species and each reaction rate needs to have a unique label. 
There cannot be two species with the same label and there cannot be two reactions with the same reaction rate constant.
Second, the graph must be a simple directed graph, hence there cannot be any (self-) loops or more than one reaction with the same initial and the same final species.
However, back reactions are allowed (as a back reaction has a different initial and a different final species as the corresponding reaction).
Except from these restrictions, the graph may contain combinations of sequential and parallel reactions.
The graph may also be disjoint, i.e., it can be the union of several independent sub-networks.

There are two kinds of cycles possible, called here \textit{parallel pathways} and \textit{closed walks}.
Parallel pathways are independent sequences of reactions with the same initial and final species (e.g., $A\rightarrow C$ and $A\rightarrow B\rightarrow C$).
A closed walk is a  sequence of reactions with the same initial and final species.
These cycles can sometimes lead to problems, either in solving the system of differential equations of the rate laws (for some networks containing cycles, the integrated rate equations cannot be stated in closed form and hence cannot be used with \textsc{Gnuplot}) or in the fitting procedure (rate constants in parallel pathways can be strongly correlated and cause large errors and bad convergence in fitting).

\begin{figure}[h!]
  \centering
  \includegraphics[scale=1]{img/reaction_networks/allowed_notallowed.pdf}
  \caption{Forbidden and allowed features of the reaction network graphs.}
  \label{fig:graph_restrictions}
\end{figure}

An example reaction network graph is shown in Figure~\ref{fig:example_graph}.
In this graph, there are 5~species ($S_2$, $S_1$, $S_0$, $T_2$, and $T_1$) and 6~reactions, each with a rate constant ($k_S$, $k_{Rlx}$, $k_{22}$, $k_{11}$, $k_{21}$, $k_{12}$).
This graph shows some features which are allowed in the reaction networks for \ttt{make\_fitscript.py}: sequential reactions, parallel reactions, back reactions, and converging reaction pathways.

\begin{figure}[h!]
  \centering
  \includegraphics[scale=1]{img/reaction_networks/example_graph.pdf}
  \caption{Example reaction network graph. For explanation see text.}
  \label{fig:example_graph}
\end{figure}

\subsection{Kinetic models}

Based on the reaction network graph, a system of differential equations describing the rate laws of all species can be setup.
The system of equations (equivalently, the matrix differential equation) can be written as:
\begin{equation}
  \frac{\partial}{\partial t} \VEC{s}(t) = \VEC{A} \cdot \VEC{s}(t),
  \label{eq:rate_law}
\end{equation}
where $\VEC{s}$ is the vector of the time-dependent populations of each species and $\VEC{A}$ is the matrix containing the rate constants.
In order to construct $\VEC{A}$, start with $\VEC{A}=0$ and, for each reaction from species $i$ to species $j$ with rate $k$, substract $k$ from $A_{ii}$ and add $k$ to $A_{ji}$.

In order to integrate this system of equations, in practice one also needs to define initial conditions. 
In the present context, the initial conditions are fully specified by $\VEC{s}(t=0)=\VEC{s}_0$, where $\VEC{s}_0$ are constant expressions defined by the user.

Solving~\eqref{eq:rate_law} yields (in not too complicated cases) the closed-form expressions for the functions $\VEC{s}(t)$, which contain as parameters all rate constants $k$ and all initial values $\VEC{s}_0$.

\subsection{Global fit}

Suppose there is a data set $\VEC{p}(t)=(p_1(t),p_2(t),\dots)$ of time-dependent populations of several states $k=1,2,\dots$ and which is given at several points of time $\{t_i: 0<t_i<t_\mathrm{max}\}$.
We can \textit{fit} to one data set $p_k(t)$ a function $s_l(t)$ from $\VEC{s}(t)$ by optimizing the parameters (mainly the rate constants) such that $\sum_i |p_k(t_i)-s_l(t_i)|^2$ becomes minimal.

In order to perform global fit including several species $l$ and several states $k$, one constructs piecewise global functions from $\VEC{p}(t)$ and $\VEC{s}(t)$ and then optimizes the parameters accordingly.
% TODO: add more explanation here




\section{Gradient transformation}\label{met:gradtra}

Since the actual dynamics is performed on the PESs of the diagonal states, also the gradients have to be transformed to the diagonal representation. To this end, first a generalized gradient matrix $\VEC{G}^{\text{MCH}}$ is constructed from the gradients %
%%tth: $\VEC{g}^{\text{MCH}}_\alpha=-\nabla_RH_{\alpha\alpha}^{\text{MCH}}$
\tthdump{%
$\VEC{g}^{\text{MCH}}_\alpha=-\nabla_\VEC{R}H_{\alpha\alpha}^{\text{MCH}}$%
}
and the non-adiabatic coupling vectors 
$\VEC{K}_{\beta\alpha}^{\text{MCH}}$:
\begin{equation}
  \VEC{G}^{\text{MCH}}=
  \begin{pmatrix}
    \VEC{g}_1   &-(H_{11}-H_{22})\VEC{K}_{12} &-(H_{11}-H_{33})\VEC{K}_{13} &\cdots\\
    -(H_{22}-H_{11})\VEC{K}_{21}      &\VEC{g}_2      &-(H_{22}-H_{33})\VEC{K}_{23}&\cdots\\
    -(H_{33}-H_{11})\VEC{K}_{31}      &-(H_{33}-H_{22})\VEC{K}_{32} &\VEC{g}_3\\
    \vdots      &\vdots         &       &\ddots
  \end{pmatrix}
\end{equation}
Note that all quantities in the matrix are in the MCH representation, the superscripts were omitted for brevity.

The matrix $\VEC{G}^{\text{MCH}}$ is subsequently transformed into the diagonal representation, using the transformation matrix $\VEC{U}$:
\begin{equation}
  \VEC{G}^{\text{diag}}=\VEC{U}^\dagger\VEC{G}^{\text{MCH}}\VEC{U}.
\end{equation}
The diagonal elements of $\VEC{G}^{\text{diag}}$ now contain the gradients of the diagonal states, while the off-diagonal elements contain the scaled non-adiabatic couplings $-(H^{\text{diag}}_{\beta\beta}-H^{\text{diag}}_{\alpha\alpha})\VEC{K}_{\beta\alpha}^{\text{diag}}$. The gradients are needed in the Velocity Verlet algorithm in order to propagate the nuclear coordinates. The non-adiabatic couplings are necessary if the velocity vector is to be rescaled along the non-adiabatic coupling vector.

Since the matrix $\VEC{G}^{\text{MCH}}$ contains elements which are itself vectors with $3N$ components, the transformation is done component-wise (e.g.\ first a matrix $G_{x,\text{atom} 1}$ is constructed from the $x$ components of all gradients (and non-adiabatic couplings) for atom $1$, this matrix is transformed and written to the $x$, atom $1$ component of $\VEC{G}^{\text{diag}}$, then this is repeated for all components).

Since the calculation of the non-adiabatic couplings $\VEC{K}^{\text{MCH}}_{\beta\alpha}$ might add considerable computational cost, there is the input keyword \ttt{nogradcorrect} which tells \sharc\ to neglect the $\VEC{K}^{\text{MCH}}_{\beta\alpha}$ in the gradient transformation.

\subsection{Dipole moment derivatives}\label{met:dipolegrad}

For strong laser fields, the derivative of the dipole moments might be a non-negligible contribution to the gradients. In this case, they should be included in the gradient transformation step:
\begin{equation}
  \VEC{G}^{\text{diag}}=\VEC{U}^\dagger
  \left[
    \VEC{G}^{\text{MCH}}
    -\boldsymbol{\epsilon}(t)\cdot\frac{\partial}{\partial R}\boldsymbol{\mu}
  \right]\VEC{U}.
\end{equation}
This can be activated with the keyword \ttt{dipole\_grad} in the \sharc\ input file.


\section{Internal coordinates definitions}\label{met:geo}

In this section, the internal coordinates available in \ttt{geo.py} are defined.

\paragraph{Bond length}

The bond length between two atoms $a$ and $b$ is:
\begin{equation}
  r_{ab}=
  \sqrt{
    (x_a-x_b)^2+(y_a-y_b)^2+(z_a-z_b)^2
  }
\end{equation}

\paragraph{Bond angle}

The bond angle for atoms $a$, $b$ and $c$ is defined as the angle
\begin{equation}
  \theta=
  \cos^{-1}\left(
    \frac{\VEC{v}_{ba}\cdot\VEC{v}_{bc}}{|\VEC{v}_{ba}|\cdot|\VEC{v}_{bc}|}
  \right)\label{eq:angle}
\end{equation}
where $\VEC{v}_{ba}$ is the vector from atom $b$ to atom $a$.

\paragraph{Dihedral}

The dihedral angle is defined via the vectors $\VEC{w}_1$ and $\VEC{w}_2$:
\begin{equation}
  \VEC{w}_1=\VEC{v}_{ab}\times\VEC{v}_{bc}\qquad\text{and}\qquad\VEC{w}_1=\VEC{v}_{ab}\times\VEC{v}_{bc}.
\end{equation}
The dihedral is given as the angle between $\VEC{w}_1$ and $\VEC{w}_2$ according to equation~\eqref{eq:angle}.

\paragraph{Pyramidalization angle}

The pyramidalization angle is defined via the vectors $\VEC{v}_{ba}$ and 
\begin{equation}
  \VEC{w}_1=\VEC{v}_{bc}\times\VEC{v}_{bd}.
\end{equation}
The pyramidalization angle is then given as $90^\circ - \theta(\VEC{v}_{ba},\VEC{w}_1)$.

\paragraph{Cremer-Pople parameters}

The definitions of the Cremer-Pople parameters for 5- and 6-membered rings is described in \cite{Cremer1975JACS}.

\paragraph{Boeyens classification}

The Boeyens classification scheme is described in \cite{Boeyens1976JCMS}.

\section{Kinetic energy adjustments}\label{met:ekinadj}

There are several options how to adjust the kinetic energy after a surface hop occured. The simplest option is to not adjust the kinetic energy at all (input: \ttt{ekincorrect none}), but this obviously leads to violation of the conservation of total energy.

Alternatively, the velocities of all atoms can be rescaled so that the new kinetic energy and the potential energy of the new state $\beta$ again sum up to the total energy.
\begin{align}
  f&=\sqrt{\frac{E_{\text{total}}-E_\beta}{E_{\text{kin}}}}\\
  \VEC{v}^\prime&=f\VEC{v}\\
  E_{\text{kin}}^\prime&=f^2E_{\text{kin}}
\end{align}
Within this methodology, when the energy of the old state $\alpha$ was lower than the energy of the new state $\beta$ the kinetic energy is lowered. Since the kinetic energy must be positive, this implies that there might be states which cannot be reached (their potential energy is above the total energy). A hop to such a state is called ``frustrated hop'' and will be rejected by \sharc. Rescaling parallel to the nuclear velocity vector is requested with \ttt{ekincorrect parallel\_vel}.

Alternatively, according to Tully's original formulation of the surface hopping method \cite{Tully1990JCP}, after a hop from $\alpha$ to $\beta$ only the component of the velocity along the direction of the non-adiabatic coupling vector $\VEC{K}_{\beta\alpha}$ should be rescaled. With
\begin{align}
  a&=\sum\limits_i^{N_\mathrm{atom}} \frac{\VEC{K}_{\beta\alpha, i}\cdot\VEC{K}_{\beta\alpha, i}}{2M_i}\\
  b&=\sum\limits_i^{N_\mathrm{atom}} \VEC{v}_{i}\cdot\VEC{K}_{\beta\alpha, i}
\end{align}
the available energy can be calculated:
\begin{equation}
  \Delta=
  4a
  \left(
    E_\alpha-E_\beta
  \right)+b^2.
\end{equation}
If $\Delta<0$, the hop is frustrated and will be rejected. Otherwise, the scaled velocities $\VEC{v}^\prime$ can be calculated as
\begin{align}
  \VEC{v}_i^\prime&=\VEC{v}_i-f\frac{\VEC{K}_{\beta\alpha, i}}{M_i}\\
  \mathrm{with}\quad f&=
  \begin{cases}
    \frac{b+\sqrt{\Delta}}{2a},\qquad b<0,\\
    \frac{b-\sqrt{\Delta}}{2a},\qquad b\geq 0.
  \end{cases}
\end{align}
This procedure can be requested with \ttt{ekincorrect parallel\_nac}. Note that in this case \sharc\ will request the non-adiabatic coupling vectors, even if they are not used for the wavefunction propagation.


\section{Laser fields}\label{met:laser_field}

The program \ttt{laser.x} can calculate laser fields as superpositions of several analytical, possibly chirped, laser pulses. In the following, the laser parametrization is given (see \cite{Marquetand2007} for further details).

\subsection{Form of the laser field}

In general, the laser field $\boldsymbol{\epsilon}(t)$ is a linear superposition of a number of laser pulses $l_i(t)$:
\begin{equation}
  \boldsymbol{\epsilon}(t)=\sum\limits_i \VEC{p}_il_i(t),
\end{equation}
where $\VEC{p}_i$ is the normalized polarization vector of pulse $i$.

A pulse $l(t)$ is formed as the product of an envelope function and a field function. 
\begin{equation}
  l(t)=\mathcal{E}(t)f(t)
\end{equation}

\subsection{Envelope functions}

There are two types of envelope function defined in \ttt{laser.x}, which are Gaussian and sinusoidal.

The Gaussian envelope is defined as:
\begin{align}
  \mathcal{E}(t)&=\mathcal{E}_0 \E^{-\beta(t-t_c)^2}\label{eq:laser_gauss_1}\\
  \beta&=\frac{4\ln 2}{\mathrm{FWHM}^2}\label{eq:laser_gauss_2}
\end{align}
where $\mathcal{E}_0$ is the peak field strength, FWHM is the full width at half maximum and $t_c$ is the temporal center of the pulse.

The sinusoidal envelope is defined as:
\begin{equation}
  \mathcal{E}(t)=\mathcal{E}_0
  \begin{cases}
    0                                                   &\text{if } t<t_0,\\
    \sin^2\left(\frac{\pi(t-t_0)}{2(t_c-t_0)}\right)      &\text{if } t_0<t<t_c,\\
    1                                                   &\text{if } t_c<t<t_{c2},\\
    \cos^2\left(\frac{\pi(t-t_{c2})}{2(t_e-t_{c2})}\right)      &\text{if } t_{c2}<t<t_e,\\
    0                                                   &\text{if } t_e<t,\label{eq:laser_sinus}
  \end{cases}
\end{equation}
where again $\mathcal{E}_0$ is the peak field strength, $t_0$ and $t_c$ define the interval where the field strength increases, and $t_{c2}$ and $t_e$ define the interval where the field strength decreases. Figure~\ref{fig:laser_envelope} shows the general form of the envelope functions and the meaning of the temporal parameters $t_0$, $t_c$, $t_{2c}$ and $t_e$.

\begin{figure}[h!]
  \centering
  \includegraphics[scale=1]{img/laser_envelope/laser_envelope.pdf}
  \caption{Types of laser envelopes implemented in \ttt{laser.x}.}
  \label{fig:laser_envelope}
\end{figure}

\subsection{Field functions}

The field function $f(t)$ is defined as:
\begin{equation}
  f(t)=\E^{\I \left(\omega_0(t-t_c)+\phi\right)},
\end{equation}
where $\omega_0$ is the central frequency and $\phi$ is the phase of the pulse. Even though the laser field is complex in this expression, in the propagation of the electronic wavefunction in \sharc\ only the real part is used.

\subsection{Chirped pulses}

In order to apply a chirp to the laser pulse $l(t)$, it is first Fourier transformed to the frequency domain, giving the function $\tilde{l}(\omega)$. The chirp is applied by calculating:
\begin{equation}
  \tilde{l}^\prime(\omega)=
  \tilde{l}(\omega)
  \E^{-i\left[
  b_1|\omega-\omega_0|
  +\frac{b_2}{2}(\omega-\omega_0)^2
  +\frac{b_3}{6}(\omega-\omega_0)^3
  +\frac{b_4}{24}(\omega-\omega_0)^4
  \right]}\label{eq:laser_chirp}
\end{equation}
The chirped laser in the time domain $l^\prime(t)$ is then obtained by Fourier transform of the chirped pulse $\tilde{l}^\prime(\omega)$.


\subsection{Quadratic chirp without Fourier transform}

If \ttt{laser.x} was compiled without the FFTW package, the only accessible chirps are quadratic chirps for Gaussian pulses:
\begin{align}
  l(t)=&
  \mathcal{E}_0^\prime
  \E^{-\beta^\prime(t-t_c)^2}
  \E^{-\I\left(
    \omega_0(t-t_c)+a_2(t-t_c)^2+\phi
  \right)}\\
  \beta=&\frac{4\ln 2}{\mathrm{FWHM}^2}\\
  \beta^\prime=&\frac{1}{\frac{1}{\beta}+4\beta b_2^2}\\
  a_2=&\frac{b_2}{\frac{1}{4\beta^2}+b^2_2}\\
  \mathcal{E}_0^\prime=&\mathcal{E}_0\sqrt{\frac{1}{2\I b_2\beta+1}}
\end{align}
Other chirps are only possible with the Fourier transformation.


\section{Laser interactions}\label{met:laser}

The laser field $\boldsymbol{\epsilon}$ is included in the propagation of the electronic wavefunction. In each substep of the propagation, the interaction of the laser field with the dipole moments is included in the Hamiltonian. The contribution $\VEC{V}_i$ is in each timestep added to the Hamiltonian in equations~\eqref{eq:ham_propn} or \eqref{eq:ham_propl}, respectively:
\begin{align}
  \VEC{V}_i=&
  -
  \Re\left(
    \boldsymbol{\mu}_i\cdot
    \boldsymbol{\epsilon}_i
  \right),\\
  \boldsymbol{\mu}_i=&
  \boldsymbol{\mu}^{\text{MCH}}(t) + \frac{i}{n}
  \left(
    \boldsymbol{\mu}^{\text{MCH}}(t+\Delta t)-\boldsymbol{\mu}^{\text{MCH}}(t)
  \right),\\
  \boldsymbol{\epsilon}_i=&\boldsymbol{\epsilon}\left(t+\frac{i}{n}\Delta t\right)
\end{align}
where $i$, $n$ $t$ and $\Delta t$ are defined as in section \ref{met:propagate}.

\subsection{Surface Hopping with laser fields}

If laser fields are present, there can be two fundamentally different types of hops: laser-induced hops and non-adiabatic hops. The latter ones are the same hops as in the laser-free simulations, and demand that the total energy is conserved. The laser-induced hops on the other hand demand that the momentum (kinetic energy) is conserved. Hence, \sharc\ needs to decide for every hop whether it is laser-induced or not. 

Consider a previous state $\alpha$ and a new state $\beta$. Currently, the hop is classified based on the energy gap $\Delta E=|E_\beta^\text{diag}-E_\alpha^\text{diag}|$ and the instantaneous central energy of the laser pulse $\omega$. 
The hop is assumed to be laser-induced if
\begin{equation}
  |\Delta E-\omega| < W,
\end{equation}
where $W$ is a fixed parameter. $W$ can be set using the input keyword \ttt{laserwidth}.

If a hop has been classified as laser-free, the momentum is adjusted according to the equations given in section~\ref{met:ekinadj}.

\section{Phase tracking}

\subsection{Phase tracking of the transformation matrix}\label{met:phase_track}

A Hermitian matrix $\VEC{H}^{\text{MCH}}$ can always be diagonalized. Its eigenvectors form the rows of a unitary matrix $\VEC{U}$, which can be used to transform between the original basis and the basis of the eigenfunctions of $\VEC{H}$. 
\begin{equation}
  \VEC{H}^{\text{diag}}=\VEC{U}^\dagger\VEC{H}^{\text{MCH}}\VEC{U}.
\end{equation}

However, the condition that $\VEC{U}$ diagonalizes $\VEC{H}^{\text{MCH}}$ is not sufficient to define $\VEC{U}$ uniquely. Each normalized eigenvector $\VEC{u}$ can be multiplied by a complex number on the unit circle and still remains a normalized eigenvector:
\begin{align}
  \VEC{H}\VEC{u}=h\VEC{u}
  \qquad&\text{and}\qquad
  \VEC{u}^\dagger\VEC{u}=1\\
  &\Rightarrow\nonumber\\
  \VEC{H}\left(\E^{\I\phi}\VEC{u}\right)
  =\E^{\I\phi}\left(\VEC{H}\VEC{u}\right)
  &=\E^{\I\phi}h\VEC{u}
  =h\left(\E^{\I\phi}\VEC{u}\right)\\
  &\text{and}\nonumber\\
  \left(\E^{\I\phi}\VEC{u}\right)^\dagger\left(\E^{\I\phi}\VEC{u}\right)
  =\VEC{u}^\dagger\E^{-\I\phi}&\E^{\I\phi}\VEC{u}
  =\VEC{u}^\dagger\VEC{u}=1
\end{align}
Thus, for all diagonal matrices $\boldsymbol{\Phi}$ with elements 
%%tth: $\delta_{\beta\alpha}\exp(\I\phi_\beta)$, 
\tthdump{
  $\delta_{\beta\alpha}\E^{\I\phi_\beta}$, 
}
also the matrix $\VEC{U}^\prime=\VEC{U}\boldsymbol{\Phi}$ diagonalizes $\VEC{H}^{\text{MCH}}$ (if $\VEC{U}$ diagonalizes it).

The propagation of the coefficients in the diagonal basis is written as (see section~\ref{met:propagate}):
\begin{equation}
  \VEC{c}^{\text{diag}}(t+\Delta t)=\underbrace{\VEC{U}^\dagger(t+\Delta t)\VEC{R}^{\text{MCH}}(t+\Delta t,t)\VEC{U}(t)}_{\VEC{R}^{\text{diag}}(t+\Delta t,t)}\VEC{c}^{\text{diag}}(t)
\end{equation}
where $\VEC{U}(t)$ and $\VEC{U}(t+\Delta t)$ are determined independently from diagonalizing the matrices $\VEC{H}^{\text{MCH}}(t)$ and $\VEC{H}^{\text{MCH}}(t+\Delta t)$, respectively. However, depending on the implementation of the diagonalization, $\VEC{U}(t)$ and $\VEC{U}(t+\Delta t)$ may carry unrelated, random phases. Even if $\VEC{H}^{\text{MCH}}(t)$ and $\VEC{H}^{\text{MCH}}(t+\Delta t)$ were identical, $\VEC{U}(t)$ and $\VEC{U}(t+\Delta t)$ might still differ, e.g.:
\begin{equation}
  \VEC{U}(t)=
  \begin{pmatrix}1&0\\0&1\end{pmatrix}
  \qquad\text{and}\qquad 
  \VEC{U}(t+\Delta t)=
  \begin{pmatrix}\I&0\\0&-\I\end{pmatrix}
\end{equation}
The result is that the coefficients $\VEC{c}$ pick up random phases during the propagation, leading to random changes in the direction of population transfer, invalidating the whole propagation.

In order to make the phases of $\VEC{U}(t)$ and $\VEC{U}(t+\Delta t)$ as similar as possible, \sharc\ employs a projection technique. First, we define the overlap matrix $\VEC{V}$ between $\VEC{U}(t)$ and $\VEC{U}(t+\Delta t)$:
\begin{equation}
  \VEC{V}=\VEC{U}^\dagger(t+\Delta t)\VEC{U}(t)
\end{equation}
For $\Delta t=0$, clearly
\begin{equation}
  \VEC{U}(t+\Delta t)\VEC{V}=\VEC{U}(t)
\end{equation}
and $\VEC{V}$ can be identified with the phase matrix $\boldsymbol{\Phi}$.

For $\Delta t\neq 0$, we must now find a matrix $\VEC{P}$ so that
\begin{equation}
  \VEC{U}(t+\Delta t)\VEC{P}=\VEC{U}^\prime(t+\Delta t)
\end{equation}
still diagonalizes $\VEC{H}^{\text{MCH}}(t+\Delta t)$, but which minimizes the phase change with regard to $\VEC{U}(t)$.
The matrix $\VEC{P}$ has elements
\begin{equation}
  P_{\beta\alpha}=V_{\beta\alpha}
  \delta\left(
    E_\beta-E_\alpha
  \right).
\end{equation}
where $E_\beta$ is the $\beta$-th eigenvalue of $\VEC{H}^{\text{MCH}}(t+\Delta t)$.

Within the \sharc\ algorithm, the phase of $\VEC{U}(t+\Delta t)$ is adjusted to be most similar to $\VEC{U}(t)$ by calculating first $\VEC{V}$, generating $\VEC{P}$ from $\VEC{V}$ and the eigenvalues of $\VEC{H}^{\text{MCH}}(t+\Delta t)$ and calculating the phase-corrected matrix $\VEC{U}^\prime(t+\Delta t)$ as $\VEC{U}(t+\Delta t)\VEC{P}$.

\subsection{Tracking of the phase of the MCH wavefunctions}

Additionally, within the quantum chemistry programs, the phases of the electronic wavefunctions may change from one timestep to the next one. This will result in changes of the phase of all off-diagonal matrix elements (spin-orbit couplings, transition dipole moments, non-adiabatic couplings). \sharc\ has several possibilities to correct for that:
\begin{itemize}
  \item The interface can provide wavefunction phases through \ttt{QM.out}.
  \item If the overlap matrix is available, its diagonal contains the necessary phase information.
  \item Otherwise the scalar products of old and new non-adiabatic couplings and the relative phase of SOC matrix elements can be used to construct phase information.
\end{itemize}


\section{Random initial velocities}\label{met:veloc}

Random initial velocities are calculated with a given amount of kinetic energy $E$ per atom $a$. For each atom, the velocity is calculated as follows, with two uniform random numbers $\theta$ and $\phi$, from the interval $[0,1[$:
\begin{equation}
  \VEC{v}=\sqrt{2E/m_a}
  \begin{pmatrix}
    \cos{\theta}\sin{\phi}\\
    \sin{\theta}\sin{\phi}\\
    \cos{\phi}
  \end{pmatrix}
\end{equation}
This procedure gives a uniform probability distribution on a sphere with radius $\sqrt{2E/m_a}$.

Note that the translational and rotational components of random initial velocities are not projected out in the current implementation.

Random initial velocities can be requested in the input with \ttt{veloc random $E$}, where $E$ is a float defining the kinetic energy per atom (in eV).


\section{Representations}\label{sec:repr}

Within \sharc, two different representations for the electronic states are used. The first is the so-called MCH basis, which is the basis of the eigenfunctions of the molecular Coulomb Hamiltonian. The molecular Coulomb Hamiltonian is the standard electronic Hamiltonian employed by the majority of quantum chemistry programs. It contains only the kinetic energy of the electrons and the potential energy arising from the Coulomb interaction between the electrons and nuclei.
\begin{equation}
  \hat{H}_{\text{el}}^{\text{MCH}}
  =\hat{K}_{\text{e}}
  +\hat{V}_{\text{ee}}
  +\hat{V}_{\text{ne}}
  +\hat{V}_{\text{nn}}.
\end{equation}
With this hamiltonian, states of the same multiplicity couple via the non-adiabatic couplings, while states of different multiplicity do not interact at all. 

The second representation used in \sharc\ is the so-called diagonal representation. It is the basis of the eigenfunctions of the total Hamiltonian.
\begin{equation}
  \hat{H}_{\text{el}}^{\text{total}}
  =\hat{H}_{\text{el}}^{\text{MCH}}
  +\hat{H}_{\text{el}}^{\text{coup}}.
\end{equation}
The term $\hat{H}_{\text{el}}^{\text{coup}}$ contains additional couplings not contained in the molecular Coulomb Hamiltonian. The most common couplings are spin-orbit couplings and interactions with an external electric field.
\begin{equation}
  \hat{H}_{\text{el}}^{\text{coup}}=\hat{H}_{\text{el}}^{\text{SOC}}-\boldsymbol{\mu}\boldsymbol{\epsilon}^{\text{ext}}
\end{equation}
Both of these couplings introduce off-diagonal elements in the total Hamiltonian. Thus, the eigenfunctions of the molecular Coulomb Hamiltonian are not the eigenfunctions of the total Hamiltonian. 

Within \sharc, usually quantum chemistry information is read in the MCH representation, while the surface hopping is performed in the diagonal one.

\subsection{Current state in MCH representation}\label{ssec:state_transform}

Oftentimes, it is very useful to know to which MCH state the currently active diagonal state corresponds. If $\hat{H}_{\text{el}}^{\text{coup}}$ is small or the state separation is large, then each diagonal state approximately corresponds to one MCH state. Only in the case of large couplings and/or near-degenerate states are the MCH states strongly mixed in the diagonal states.

In order to obtain for a given timestep from the currently active diagonal state $\beta$ the corresponding MCH state $\alpha$, a vector $\VEC{c}^\text{diag}$ with $c_i^\text{diag}=\delta_{i\beta}$ is generated. The vector is transformed into the MCH representation
\begin{equation}
  \VEC{c}^\text{MCH}=\VEC{U}\VEC{c}^\text{diag}.
\end{equation}
The corresponding MCH state $\alpha$ is the index of the (absolute) largest element of vector $\VEC{c}^\text{MCH}$.


\section{Sampling from Wigner Distribution}\label{met:wigner}

The sampling is based on references~\cite{Dahl1988JCP, Schinke1995}.

The frequency calculation provides a set of vibrational frequencies $\{\nu_i\}$ and the corresponding normal mode vectors $\{\VEC{n}_i\}$, where $i$ runs from 1 to $N=3n_{\text{atom}}$. It also provides the equilibrium geometry $\VEC{R}_{\text{eq}}$.

In order to create an initial condition $(\VEC{R},\VEC{v})$, the following procedure is applied. Initially, $\VEC{R}_0=\VEC{R}_{\text{eq}}$ and $\VEC{v}_0=0$. Then, for each normal mode $i$, two random numbers $P_i$ and $Q_i$ are chosen uniformly from the interval $[-3,3]$. The value of a ground state quantum Wigner distribution for these values is calculated:
\begin{equation}
  W_i=\E^{-P_i^2}\E^{-Q_i^2}.
\end{equation}
$W_i$ is compared to a uniform random $r_i$ number from $[0,1]$. If $W_i>r_i$, then $P_i$ and $Q_i$ are accepted and the coordinates and velocities are updated:
\begin{align}
  \VEC{R}_i=&\VEC{R}_{i-1} + \frac{Q}{\sqrt{2\nu_i}}\VEC{n}_i\\
  \VEC{v}_i=&\VEC{v}_{i-1} + \frac{P\sqrt{\nu_i}}{\sqrt{2}}\VEC{n}_i\\
\end{align}
The random number procedure and updates are repeated for all normal modes, until $(\VEC{R}_N,\VEC{v})_N$ is obtained, which constitutes one initial condition. Finally, the center of mass is restored and translational and rotational components are projected out of $\VEC{v}$. The harmonic potential energy is given by:
\begin{equation}
  E_{\text{pot}}=\frac{1}{2}\sum\limits_i \nu_iQ_i^2
\end{equation}


\section{Scaling}\label{met:scaling}

The scaling factor (keyword \ttt{scaling}) applies to all energies and derivatives of energies. Hence, the full Hamiltonian is scaled, and the gradients are scaled. Nothing else is scaled (no dipole moments, non-adiabatic couplings, overlaps, etc).


\section{Seeding of the RNG}\label{met:seed}

The standard Fortran 90 random number generator is seeded by a sequence of integers of length $n$, where $n$ depends on the computer architecture. The input of \sharc, however, takes only a single RNG seed, which must reproducibly produce the same sequence of random numbers for the same input.

In order to generate the seed sequence from the single input $x$, the following procedure is applied:
\begin{itemize}
  \item Query for the number $n$,
  \item Generate a first seed sequence $\VEC{s}$ with $s_i=x+37i+17i^2$,
  \item Seed with the sequence $\VEC{s}$,
  \item Obtain a sequence $\VEC{r}$ of $n$ random numbers on the interval $[0,1[$,
  \item Generate a second seed sequence $\VEC{s}^\prime$ with $s_i^\prime=\text{int}\left(65536(r_i-\frac{1}{2})\right)$,
  \item Reseed with the sequence $\VEC{s}^\prime$.
\end{itemize}
The fifth step will generate a sequence of nearly uncorrelated numbers, distributed uniformly over the full range of possible integer values. 


\section{Selection of gradients and non-adiabatic couplings}\label{met:selection}

In order to increase performance, it is possible to omit the calculation of certain gradients and non-adiabatic couplings. An energy-gap-based algorithm selects at each timestep a subset of all possible gradients and non-adiabatic couplings to be calculated. Given the diagonal energy $E^{\text{diag}}_\xi$ of the current active state $\xi$, the gradient $\VEC{g}^{\text{MCH}}_\alpha$ of MCH state $\alpha$ is calculated if:
\begin{equation}
  \left|
    E^{\text{diag}}_\xi - E^{\text{MCH}}_\alpha
  \right|
  <
  \varepsilon_\text{grad}
\end{equation}
where $\varepsilon_\text{grad}$ is the selection threshold.

Similarly, a non-adiabatic coupling vector $\VEC{K}^{\text{MCH}}_{\beta\alpha}$ is calculated if:
\begin{equation}
  \left|
    E^{\text{diag}}_\xi - E^{\text{MCH}}_\alpha
  \right|
  <
  \varepsilon_\text{nac}
  \qquad\text{and}\qquad
  \left|
    E^{\text{diag}}_\xi - E^{\text{MCH}}_\beta
  \right|
  <
  \varepsilon_\text{nac}
\end{equation}
with selection threshold $\varepsilon_\text{nac}$.

Neither $\VEC{g}^{\text{MCH}}_\alpha$ nor $\VEC{K}^{\text{MCH}}_{\beta\alpha}$ are ever calculated if $\alpha$ or $\beta$ are frozen states.

There is only one keyword (\ttt{eselect}) to set the selection threshold, so $\varepsilon_\text{grad}$ and $\varepsilon_\text{nac}$ are the same in most cases. 


\section{State ordering}\label{met:ordering}

The canonical ordering of MCH states of different $S$ and $M_S$ in \sharc\ is as follows. In the innermost loop, the quantum number is increased; then $M_S$ and finally $S$. Example:

\begin{example}
  \verb|nstates 3 0 3|
\end{example}

In this example, the order of states is given as:

\begin{tabular}{rlccc}
  \toprule
  Number      &Label       &$S$ &$M_S$  &$n$\\
  \midrule
  1&$S_0$       &0&0&1\\
  2&$S_1$       &0&0&2\\
  3&$S_2$       &0&0&3\\
  4&$T_1^-$       &2&-1&1\\
  5&$T_2^-$       &2&-1&2\\
  6&$T_3^-$       &2&-1&3\\
  7&$T_1^0$       &2&0&1\\
  8&$T_2^0$       &2&0&2\\
  9&$T_3^0$       &2&0&3\\
  10&$T_1^+$       &2&+1&1\\
  11&$T_2^+$       &2&+1&2\\
  12&$T_3^+$       &2&+1&3\\
  \bottomrule
\end{tabular}

The canonical ordering of states is for example important in order to specify the initial state in the MCH basis (using the \ttt{state} keyword in the input file).


\section{Surface Hopping}

Given two coefficient vectors $\VEC{c}^{\text{diag}}(t)$ and $\VEC{c}^{\text{diag}}(t+\Delta t)$ and the corresponding propagator matrix $\VEC{R}^{\text{MCH}}(t+\Delta t,t)$, the surface hopping probabilities are given by
\begin{equation}
  P_{\beta\rightarrow\alpha}=
  \left(
    1-
    \frac{
      \left|
        c_\beta^{\text{diag}}(t+\Delta t)
      \right|^2
    }{
      \left|
        c_\beta^{\text{diag}}(t)
      \right|^2
    }\right)
    \times
    \frac{
      \Re\left[
        c^{\text{diag}}_\alpha(t+\Delta t)
        R^*_{\alpha\beta}
        \left(
          c^{\text{diag}}_\beta(t)
        \right)^*
      \right]
    }{
      \left|
        c^{\text{diag}}_\beta(t)
      \right|^2
      -\Re\left[
        c^{\text{diag}}_\beta(t+\Delta t)
        R^*_{\beta\beta}
        \left(
          c^{\text{diag}}_\beta(t)
        \right)^*
      \right]
    }.
\end{equation}
where, however, $P_{\beta\rightarrow\beta}=0$ and all negative $P_{\beta\rightarrow\alpha}$ are set to zero.

The hopping procedure itself obtains a uniform random number $r$ from the interval $[0,1]$. A hop to state $\alpha$ is performed, if
\begin{equation}
  \sum\limits_{i=1}^{\alpha-1} P_{\beta\rightarrow i} < r \le P_{\beta\rightarrow\alpha}+\sum\limits_{i=1}^{\alpha-1} P_{\beta\rightarrow i}
\end{equation}
See section~\ref{met:ekinadj} for further details on how frustrated hops are handled.


\section{Velocity Verlet}

The nuclear coordinates of atom $A$ are updated according to the Velocity Verlet algorithm \cite{Verlet1967PR}, based on the gradient of state $\beta$ at $\VEC{R}(t)$ and $\VEC{R}(t+\Delta t)$:
\begin{align}
  \VEC{a}_A(t)=&
  -\frac{1}{m_A}\nabla_{\VEC{R_A}}E_\beta(\VEC{R}(t))\\
  \VEC{a}_A(t+\Delta t)=&
  -\frac{1}{m_A}\nabla_{\VEC{R_A}}E_\beta(\VEC{R}(t+\Delta t))\\
  \VEC{R}_A(t+\Delta t)=&
  \VEC{R}_A(t)+\VEC{v}_A(t)\Delta t + \frac{1}{2}\VEC{a}_A(t)\Delta t^2\\
  \VEC{v}_A(t+\Delta t)=&
  \VEC{v}_A(t)+\frac{1}{2}\left[\VEC{a}_A(t)+\VEC{a}_A(t+\Delta t)\right]\Delta t
\end{align}

Currently, there are no other integrators for the nuclear motion implemented in \sharc.


\section{Wavefunction propagation}\label{met:propagate}

The electronic wavefunction is needed in order to carry out surface hopping. The electronic wavefunction is expanded in the basis of the so-called model space $\mathcal{S}$, which includes the few lowest states $|\psi^{\text{MCH}}_\alpha\rangle$ of the multiplicities under consideration (e.g.\ the 3 lowest singlet and 2 lowest triplet states). 
\begin{equation}
  \Psi_{\text{el}}(t)=\sum\limits_{\alpha\in\mathcal{S}} c^{\text{MCH}}_\alpha \left|\psi^{\text{MCH}}_\alpha\right\rangle
\end{equation}
All multiplet components are included explicitly, i.e., the inclusion of an MCH triplet state adds three explicit states to the model space (the three components of the triplet).

Within \sharc, the wavefunction is represented just by the vector $\VEC{c}^{\text{MCH}}$. The Hamiltonian $\VEC{H}^{\text{MCH}}$ is represented in matrix form with elements:
\begin{equation}
  H^{\text{MCH}}_{\beta\alpha}=\left\langle\psi^{\text{MCH}}_\beta\middle|\hat{H}_{\text{el}}^{\text{total}}\middle|\psi^{\text{MCH}}_\alpha\right\rangle
\end{equation}

From the MCH representation, the diagonal representation can be obtained by unitary transformation within the model space $\mathcal{S}$ ($\VEC{U}^\dagger\VEC{H}^{\text{MCH}}\VEC{U}=\VEC{H}^{\text{diag}}$ and $\VEC{U}^\dagger\VEC{c}^{\text{MCH}}=\VEC{c}^{\text{diag}}$):
\begin{equation}
  \Psi_{\text{el}}(t)=\sum\limits_{\alpha\in\mathcal{S}} c^{\text{diag}}_\alpha \left|\psi^{\text{diag}}_\alpha\right\rangle
\end{equation}
and
\begin{equation}
  H^{\text{diag}}_{\beta\alpha}=\left\langle\psi^{\text{diag}}_\beta\middle|\hat{H}_{\text{el}}^{\text{total}}\middle|\psi^{\text{diag}}_\alpha\right\rangle
\end{equation}

The propagation of the electronic wavefunction from time $t$ to $t+\Delta t$ can then be written as the product of a propagation matrix with the coefficients at time $t$:
\begin{equation}
  \VEC{c}^{\text{diag}}(t+\Delta t)=\VEC{R}^{\text{diag}}(t+\Delta t,t)\VEC{c}^{\text{diag}}(t)
\end{equation}
or
\begin{equation}
  \VEC{c}^{\text{diag}}(t+\Delta t)=\underbrace{\VEC{U}^\dagger(t+\Delta t)\VEC{R}^{\text{MCH}}(t+\Delta t,t)\VEC{U}(t)}_{\VEC{R}^{\text{diag}}(t+\Delta t,t)}\VEC{c}^{\text{diag}}(t)
\end{equation}

In order to calculate $\VEC{R}^{\text{MCH}}(t+\Delta t,t)$, \sharc\ uses (unitary) operator exponentials. 

\subsection{Propagation using non-adiabatic couplings}

Here we assume that in the dynamics the interaction between the electronic states is described by a matrix of non-adiabatic couplings $\VEC{K}^{\text{MCH}}(t)$, such that
\begin{equation}
  \left(\VEC{K}^{\text{MCH}}(t)\right)_{\beta\alpha}
  =
  \left\langle
    \psi_\beta(t)
  \middle|
    \frac{\partial}{\partial t}
  \middle|
    \psi_\alpha(t)
  \right\rangle
  \label{eq:ddt}
\end{equation}
or
\begin{equation}
  \left(\VEC{K}^{\text{MCH}}(t)\right)_{\beta\alpha}
  =
  \frac{\partial \VEC{R}}{\partial t}\cdot
  \left\langle
    \psi_\beta(t)
  \middle|
    \frac{\partial}{\partial \VEC{R}}
  \middle|
    \psi_\alpha(t)
  \right\rangle.
  \label{eq:ddr}
\end{equation}
In equation~\eqref{eq:ddt}, the time-derivative couplings are directly calculated by the quantum chemistry program (use \ttt{coupling ddt} in the \sharc\ input), while in~\eqref{eq:ddr} the matrix $\VEC{K}^{\text{MCH}}(t)$ is obtained from the scalar product of the nuclear velocity and the non-adiabatic coupling vectors (use \ttt{coupling ddr} in the input).

The propagation matrix can then be written as 
\begin{equation}
  \VEC{R}^{\text{MCH}}(t+\Delta t,t)=
  \hat{\mathfrak{T}}
  \exp\left[
    -\int\limits_{t}^{t+\Delta t}
    \left(
      \frac{\I}{\hbar}\VEC{H}^{\text{MCH}}(\tau)+\VEC{K}^{\text{MCH}}(\tau) 
    \right)\D\tau
  \right]
\end{equation}
with the time-ordering operator $\hat{\mathfrak{T}}$. For small timesteps $\Delta t$, $\VEC{H}^{\text{MCH}}(\tau)$ and $\VEC{K}^{\text{MCH}}(\tau)$ can be interpolated linearly
\begin{equation}
  \VEC{R}^{\text{MCH}}(t+\Delta t,t)=
  \exp\left[
    -\frac{1}{2}\left(
      \frac{\I}{\hbar}\VEC{H}^{\text{MCH}}(t)+\frac{\I}{\hbar}\VEC{H}^{\text{MCH}}(t+\Delta t)
      +\VEC{K}^{\text{MCH}}(t)+\VEC{K}^{\text{MCH}}(t+\Delta t)
    \right)\Delta t
  \right]
\end{equation}
And in order to have a sufficiently small timestep for this to work, the interval $(t,t+\Delta t)$ is further split into subtimesteps $\Delta\tau=\frac{\Delta t}{n}$. 
\begin{align}
  \VEC{R}^{\text{MCH}}(t+\Delta t,t)=&
  \prod\limits_{i=1}^{n}
  \VEC{R}_i\\
  \VEC{R}_i=&
  \exp\left[
      -\left(
        \frac{\I}{\hbar}\VEC{H}_i
        +\VEC{K}_i
      \right)\Delta\tau
  \right]\\
  \VEC{H}_i=&
  \VEC{H}^{\text{MCH}}(t) + \frac{i}{n}
  \left(
    \VEC{H}^{\text{MCH}}(t+\Delta t)-\VEC{H}^{\text{MCH}}(t)
  \right)\label{eq:ham_propn}\\
  \VEC{K}_i=&
  \VEC{K}^{\text{MCH}}(t) + \frac{i}{n}
  \left(
    \VEC{K}^{\text{MCH}}(t+\Delta t)-\VEC{K}^{\text{MCH}}(t)
  \right)
\end{align}

\subsection{Propagation using overlap matrices}

In many situations, the non-adiabatic couplings in $\VEC{K}^{\text{MCH}}$ are very localized on the potential hypersurfaces. If this is the case, in the dynamics very short timesteps are necessary to properly sample the non-adiabatic couplings. If too large timesteps are used, part of the coupling may be missed, leading to wrong population transfer. The local diabatization algorithm gives more numerical stability in these situations. It can be requested with the line \ttt{coupling overlap} in the input file.

Within this algorithm, the change of the electronic states between timesteps is described by the overlap matrix $\VEC{S}^{\text{MCH}}(t,t+\Delta t)$
\begin{equation}
  \left(\VEC{S}^{\text{MCH}}(t,t+\Delta t)\right)_{\beta\alpha}=
  \left\langle
    \psi_\beta(t)
  \middle|
    \psi_\alpha(t+\Delta t)
  \right\rangle
\end{equation}

With this, the propagator matrix can be written as
\begin{align}
  \VEC{R}^{\text{MCH}}(t+\Delta t,t)=&
  \VEC{S}^{\text{MCH}}(t,t+\Delta t)^\dagger\prod\limits_{i=1}^{n}
  \VEC{R}_i\\
  \VEC{R}_i=&
  \exp\left[
      -\frac{\I}{\hbar}\VEC{H}_i\Delta\tau
  \right]\\
  \VEC{H}_i=&
  \VEC{H}^{\text{MCH}}(t) + \frac{i}{n}
  \left(
    \VEC{H}^{\text{MCH}}_{\text{tra}}
    -\VEC{H}^{\text{MCH}}(t)
  \right)\label{eq:ham_propl}\\
  \VEC{H}^{\text{MCH}}_{\text{tra}}=&
    \VEC{S}^{\text{MCH}}(t,t+\Delta t)
    \VEC{H}^{\text{MCH}}(t+\Delta t)
    \VEC{S}^{\text{MCH}}(t,t+\Delta t)^\dagger
\end{align}











%%tth: \chapter{Bibliography}
\begin{unnumbered}
  \tthdump{
    \phantomsection
    \addcontentsline{toc}{chapter}{Bibliography}
  }
  \bibliography{mai_bibliography}
  \bibliographystyle{paper-sebastian}
\end{unnumbered}

\end{document}<|MERGE_RESOLUTION|>--- conflicted
+++ resolved
@@ -526,11 +526,6 @@
 \begin{itemize}
   \item \href{http://www.molpro.net/}{\textsc{Molpro}} (this release was checked against \textsc{Molpro} 2010 and 2012).
   \item \href{http://http://molcas.org/}{\textsc{Molcas}} (this release was checked against \textsc{Molcas} 7.8 and 8.0).
-<<<<<<< HEAD
-  \begin{itemize}
-    \item \href{http://www.univie.ac.at/columbus/docs_COL70/documentation_main.html}{\textsc{Columbus} 7}, interfaced to \href{http://http://molcas.org/}{\textsc{Molcas}}, for multi-reference configuration interaction wavefunctions. 
-%     \item \href{http://dasher.wustl.edu/tinker/}{Tinker}, interfaced to \textsc{Molcas} 7.8 or 8.0 for QM/MM dynamics with CASSCF.
-=======
 %   \begin{itemize}
 %     \item \href{http://dasher.wustl.edu/tinker/}{Tinker}, interfaced to \textsc{Molcas} 7.8 or 8.0 for QM/MM dynamics.
 %   \end{itemize}
@@ -542,7 +537,6 @@
   \item \href{http://www.turbomole.com}{\textsc{Turbomole}}
   \begin{itemize}
     \item \href{http://orcaforum.cec.mpg.de}{\textsc{Orca}} for spin-orbit couplings.
->>>>>>> b0818f2b
   \end{itemize}
 \end{itemize}
 
@@ -1854,19 +1848,12 @@
 
 \section{COLUMBUS Interface}\label{sec:int:columbus}
 
-<<<<<<< HEAD
-The \sharc-\textsc{Columbus} interface allows to run \sharc\ dynamics based on \textsc{Columbus}' CASSCF, RASSCF and MRCI type wavefunctions. The interface is compatible to \textsc{Columbus} calculations utilizing the \textsc{Columbus}-\textsc{Molcas} interface (\textsc{Seward} integrals and \textsc{Alaska} gradients) or with integrals from \textsc{Dalton} (no SOC available).
-Time derivatives cannot be calculated with the \textsc{Columbus} interface, and non-adiabatic coupling vectors are only available with \textsc{Dalton} integrals; however, wavefunction overlaps can always be used.
-The interface can also calculate Dyson norms between neutral and ionic wavefunctions using a suitable code.
-%Matthias Ruckenbauer's Dyson code (or any other suitable code). 
-=======
 The \sharc-\textsc{Columbus} interface allows to run \sharc\ dynamics based on \textsc{Columbus}' CASSCF, RASSCF and MRCI wavefunctions. 
 The interface is compatible to \textsc{Columbus} calculations utilizing the \textsc{Columbus}-\textsc{Molcas} interface (\textsc{Seward} integrals and \textsc{Alaska} gradients), or using the \textsc{Dalton} integral code distributed with \textsc{Columbus}. 
 Using \textsc{Seward} integrals, spin-orbit couplings can be calculated, but no nonadiabatic couplings (only overlaps can thus be used).
 Using \textsc{Dalton} integrals, spin-orbit couplings are not possible, but nonadiabatic couplings can be calculated.
 The interface utilizes the \ttt{Wfoverlap} program of the Gonz\'alez group\cite{Plasser2016JCTC} to calculate the overlap matrices needed for local diabatization propagation. 
 The interface can also calculate Dyson norms between neutral and ionic wavefunctions using the \textsc{Wfoverlap} code.
->>>>>>> b0818f2b
 
 The interface needs as additional input the file \ttt{QM/SH2COL.inp} and a template directory containing all input files needed for the \textsc{Columbus} calculations. Additionally, initial MOs can be given in the file \ttt{QM/mocoef\_mc.init}.
 
@@ -1881,14 +1868,9 @@
 
 \paragraph{Integral input}
 
-<<<<<<< HEAD
 The interface is able to use input for calculations using \textsc{Seward} or \textsc{Dalton} integrals. 
-If you want to calculation SOC, you have to use \textsc{Seward} and have to include the AMFI keyword in the integral input.
+If you want to calculate SOCs, you have to use \textsc{Seward} and have to include the AMFI keyword in the integral input.
 If you use \textsc{Dalton}, SOCs are not available, but it is possible to compute non-adiabatic couplings.
-=======
-The interface is able to use input for calculations using \textsc{Molcas/Seward} integrals or \textsc{Dalton} integrals. 
-For spin-orbit couplings, you have to use \textsc{Molcas} and include scalar-relativistic (Douglas-Kroll-Hess) and spin-orbit (AMFI) effects in the integral input.
->>>>>>> b0818f2b
 
 It is important to make sure that \textbf{the order of atoms} in the template input files and in the \sharc\ input \textbf{is consistent}.
 
@@ -1928,7 +1910,6 @@
 
 \begin{longtable}{>{\tt}lp{12cm}}
   \caption{Keywords for the \ttt{SH2COL.inp} file.}
-<<<<<<< HEAD
   \label{tab:columbus_sh2}\\
 
 % ========================================
@@ -1966,7 +1947,6 @@
 
 columbus        &Path to the \textsc{Columbus} main directory. Relative and absolute paths, environment variables and \ttt{\textasciitilde} can be used.\\
 molcas          &Path to the \textsc{Molcas} main directory.  Relative and absolute paths, environment variables and \ttt{\textasciitilde} can be used. This path is only used for overlap/Dyson calculations (since in this case the interface calls \textsc{Molcas} explicitly). Otherwise \textsc{Columbus} will use the path to \textsc{Molcas} specified during the installation of \textsc{Columbus}.\\
-% dyson           &Path to the Dyson code. Relative and absolute paths, environment variables and \ttt{\textasciitilde} can be used. Only necessary if Dyson norms are calculated. Needs a suitable code that computes Dyson norms.\\
 wfoverlap       &Path to the wavefunction overlap and Dyson norm code. Relative and absolute paths, environment variables and \ttt{\textasciitilde} can be used. Only necessary if overlaps or Dyson norms are calculated. Needs a suitable code that computes overlaps of CI wavefunctions.\\
 runc            &Path to the \ttt{runc} script for \textsc{Columbus} execution. Default is \ttt{\$COLUMBUS/runc}. This keyword is intended for users who like to modify \ttt{runc}.\\
 scratchdir      &Path to the temporary directory, used to perform the \textsc{Columbus} calculations. Relative and absolute paths, environment variables and \ttt{\textasciitilde} can be used. If it does not exist, the interface will create it. The interface will delete this directory after the calculation.\\
@@ -1974,29 +1954,12 @@
 memory          &(integer, MB) Memory for \textsc{Columbus}. The maximum amount of memory used by the wfoverlap code is also controlled with this keyword.\\
 ncpu            &(integer) Number of CPU cores to use for SMP-parallel execution of the wfoverlap code. Parallel \textsc{Columbus} is currently not supported.\\
 wfthres         &(float) Gives the amount of wavefunction norm which will be neglected in the generation of the determinant files for Dyson and overlap calculations. Default is 0.03 (i.e., the wavefunctions in the determinant files will have a norm of 0.97)\\
-% dysonthres      &(float) Threshold for including a pair of determinants in the calculation of Dyson norms. Since screening with \ttt{ciothres} is more efficient, \ttt{dysonthres} should be kept at the default ($10^{-12}$).\\
 nooverlap       &(no argument) Do not keep the files necessary to calculate wavefunction overlaps in the next timestep. If Dyson norms are requested, \ttt{nooverlap} is ignored.\\
 always\_mocoef\_init    &Use the initial MO guess (\ttt{mocoef\_mc.init}) for all timesteps, not only for the first step.\\
 always\_scf     &In all timesteps obtain the MO guess from an SCF calculation, instead of using the MOs from the previous step.\\
 integrals       &Followed by a string which is either \ttt{seward} or \ttt{dalton}. Chooses the integral program for \textsc{Columbus}. Note that with \textsc{Dalton} integrals SOC is not available. Default is \ttt{seward}.\\
 molcas\_rasscf  &Use \textsc{Molcas}' RASSCF program instead of \textsc{Columbus}' MCSCF program. Needs a properly prepared \textsc{Columbus} input (A \ttt{\&RASSCF} section in \ttt{molcas.input}). Note that gradients are not available in this mode (Hence, this option is mainly intended for spectrum simulations without dynamics).\\
 template        &Is followed by the path to the directory containing the template subdirectories. Relative and absolute paths, environment variables and \ttt{\textasciitilde} can be used. See also \ref{int:col:template}.\\
-=======
-  \label{tab:columbus_sh2}
-  \begin{tabular}{>{\tt}lp{12cm}}
-  \toprule
-  Keyword       &Description\\
-  \midrule
-columbus        &Is followed by a string giving the path to the \textsc{Columbus} main directory. Relative and absolute paths, environment variables and \ttt{\textasciitilde} can be used.\\
-molcas          &Is followed by a string giving the path to the \textsc{Molcas} main directory.  Relative and absolute paths, environment variables and \ttt{\textasciitilde} can be used. This path is only used for overlap calculations (since in this case the interface calls \textsc{Molcas} explicitly). Otherwise \textsc{Columbus} will use the path to \textsc{Molcas} specified during the installation of \textsc{Columbus}.\\
-scratchdir      &Is a path to the temporary directory. Relative and absolute paths, environment variables and \ttt{\textasciitilde} can be used. If it does not exist, the interface will create it. In any case, the interface will delete this directory after the calculation.\\
-savedir         &Is a path to another temporary directory.  Relative and absolute paths, environment variables and \ttt{\textasciitilde} can be used. The interface will store files needed for restart there.\\
-memory          &(integer, MB) Memory for \textsc{Columbus}. Note that the maximum amount of memory used by cioverlaps cannot be controlled with this keyword.\\
-wfthres         &(float) Threshold for truncation of the eigenvectors for the overlap and Dyson calculations.\\
-wfoverlap       &Is followed by a string giving the path to the \textsc{Wfoverlap} executable. Relative and absolute paths, environment variables and \ttt{\textasciitilde} can be used.\\
-nooverlap       &(no argument) Do not keep the binary files necessary to calculate wavefunction overlaps in the next timestep.\\
-template        &Is followed by the path to the directory containing the template subdirectories. Relative and absolute paths, environment variables and \ttt{\textasciitilde} can be used.\\
->>>>>>> b0818f2b
 DIR             &See \ref{int:col:template}.\\
 MOCOEF          &See \ref{int:col:template}.\\
 ncore           &Can be used to override the number of frozen orbitals in Dyson calculations (Default is the value from the \ttt{cidrt} input).\\

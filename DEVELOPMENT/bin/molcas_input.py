#!/usr/bin/env python2

# Script for the calculation of Wigner distributions from molden frequency files
# 
# usage 

import copy
import math
import sys
import re
import os
import stat
import shutil
import datetime
from optparse import OptionParser
import readline
import time

# =========================================================0
# compatibility stuff

if sys.version_info[0]!=2:
  print 'This is a script for Python 2!'
  sys.exit(0)

if sys.version_info[1]<5:
  def any(iterable):
    for element in iterable:
      if element:
        return True
    return False

  def all(iterable):
    for element in iterable:
      if not element:
        return False
    return True



# some constants
DEBUG = False
CM_TO_HARTREE = 1./219474.6     #4.556335252e-6 # conversion factor from cm-1 to Hartree
HARTREE_TO_EV = 27.211396132    # conversion factor from Hartree to eV
U_TO_AMU = 1./5.4857990943e-4            # conversion from g/mol to amu
BOHR_TO_ANG=0.529177211
PI = math.pi

version='1.0'
versiondate=datetime.date(2015,1,23)


# List of atomic numbers until Rn, with Lanthanoids missing (1-57, 72-86)
NUMBERS = {'H':  1, 'He': 2,
'Li': 3, 'Be': 4, 'B':  5, 'C':  6,  'N': 7,  'O': 8, 'F':  9, 'Ne':10,
'Na':11, 'Mg':12, 'Al':13, 'Si':14,  'P':15,  'S':16, 'Cl':17, 'Ar':18,
'K': 19, 'Ca':20, 
'Sc':21, 'Ti':22, 'V': 23, 'Cr':24, 'Mn':25, 'Fe':26, 'Co':27, 'Ni':28, 'Cd':29, 'Zn':30,
'Ge':31, 'Ga':32, 'As':33, 'Se':34, 'Br':35, 'Kr':36, 
'Rb':37, 'Sr':38,
'Y':39,  'Zr':40, 'Nb':41, 'Mo':42, 'Tc':43, 'Ru':44, 'Rh':45, 'Pd':46, 'Ag':47, 'Cd':48,
'In':49, 'Sn':50, 'Sb':51, 'Te':52,  'I':53, 'Xe':54,
'Cs':55, 'Ba':56,
'La':57, 'Hf':72, 'Ta':73,  'W':74, 'Re':75, 'Os':76, 'Ir':77, 'Pt':78, 'Au':79, 'Hg':80,
'Tl':81, 'Pb':82, 'Bi':83, 'Po':84, 'At':85, 'Rn':86
}


MASSES = {'H' :   1.00782,
          'He':   4.00260,
          'Li':   7.01600,
          'Be':   9.01218,
          'B' :  11.00931,
          'C' :  12.00000,
          'N' :  14.00307,
          'O' :  15.99491,
          'F' :  18.99840,
          'Ne':  19.99244,
          'Na':  22.98980,
          'Mg':  23.98504,
          'Al':  26.98153,
          'Si':  27.97693,
          'P' :  30.97376,
          'S' :  31.97207,
          'Cl':  34.96885,
          'Ar':  39.96238,
          'K' :  38.96371,
          'Ca':  39.96259,
          'Sc':  44.95592,
          'Ti':  47.94795,
          'V' :  50.94400,
          'Cr':  51.94050,
          'Mn':  54.93800,
          'Fe':  55.93490,
          'Co':  58.93320,
          'Ni':  57.93534,
          'Cu':  62.92960,
          'Zn':  63.92910,
          'Ga':  68.92570,
          'Ge':  73.92190,
          'As':  74.92160,
          'Se':  79.91650,
          'Br':  78.91830,
          'Kr':  83.80000,
          'Rb':  84.91170,
          'Sr':  87.90560,
          'Y' :  88.90590,
          'Zr':  89.90430,
          'Nb':  92.90600,
          'Mo':  97.90550,
          'Tc':  98.90620,
          'Ru': 101.90370,
          'Rh': 102.90480,
          'Pd': 105.90320,
          'Ag': 106.90509,
          'Cd': 113.90360,
          'In': 114.90410,
          'Sn': 119.90220,   # MOLPRO library is wrong
          'Sb': 120.90380,
          'Te': 129.90670,
          'I' : 126.90440,
          'Xe': 131.90420,
          'Cs': 132.90510,
          'Ba': 137.90500,
          'La': 138.90610,
          'Hf': 179.94680,
          'Ta': 180.94800,
          'W' : 183.95100,
          'Re': 186.95600,
          'Os': 190.20000,
          'Ir': 192.96330,
          'Pt': 194.96480,
          'Au': 196.96660,
          'Hg': 201.97060,
          'Tl': 204.97450,
          'Pb': 207.97660,
          'Bi': 208.98040,
          'Po': 208.98250,
          'At': 209.98715,   # MOLPRO library is wrong
          'Rn': 210.99060}   # MOLPRO library is wrong


IToMult={1: 'Singlet',
         2: 'Doublet',
         3: 'Triplet',
         4: 'Quartet',
         5: 'Quintet',
         6: 'Sextet',
         7: 'Septet',
         8: 'Octet',
         'Singlet': 1,
         'Doublet': 2,
         'Triplet': 3,
         'Quartet': 4,
         'Quintet': 5,
         'Sextet': 6,
         'Septet': 7,
         'Octet': 8
}


# ======================================================================================================================
# ======================================================================================================================
# ======================================================================================================================

def centerstring(string,n,pad=' '):
  l=len(string)
  if l>=n:
    return string
  else:
    return  pad*((n-l+1)/2)+string+pad*((n-l)/2)

def displaywelcome():
  string='\n'
  string+='  '+'='*    80+'\n'
  string+='||'+centerstring('',80)+'||\n'
  string+='||'+centerstring('MOLCAS Input file generator',80)+'||\n'
  string+='||'+centerstring('',80)+'||\n'
  string+='||'+centerstring('Author: Sebastian Mai',80)+'||\n'
  string+='||'+centerstring('',80)+'||\n'
  string+='||'+centerstring('Version:'+version,80)+'||\n'
  string+='||'+centerstring(versiondate.strftime("%d.%m.%y"),80)+'||\n'
  string+='||'+centerstring('',80)+'||\n'
  string+='  '+'='*    80+'\n\n'
  string+='''
This script allows to quickly create MOLCAS input files for single-points calculations
on the SA-CASSCF and (MS-)CASPT2 levels of theory. 
It also generates MOLPRO.template files to be used with the SHARC-MOLPRO Interface.
  '''
  print string

# ======================================================================================================================
# ======================================================================================================================
# ======================================================================================================================


def open_keystrokes():
  global KEYSTROKES
  KEYSTROKES=open('KEYSTROKES.tmp','w')

def close_keystrokes():
  KEYSTROKES.close()
  shutil.move('KEYSTROKES.tmp','KEYSTROKES.molcas_input')

# ===================================

def question(question,typefunc,default=None,autocomplete=True):
  if typefunc==int or typefunc==float:
    if not default==None and not isinstance(default,list):
      print 'Default to int or float question must be list!'
      quit(1)
  if typefunc==str and autocomplete:
    readline.set_completer_delims(' \t\n;')
    readline.parse_and_bind("tab: complete")    # activate autocomplete
  else:
    readline.parse_and_bind("tab: ")            # deactivate autocomplete

  while True:
    s=question
    if default!=None:
      if typefunc==bool or typefunc==str:
        s+= ' [%s]' % (str(default))
      elif typefunc==int or typefunc==float:
        s+= ' ['
        for i in default:
          s+=str(i)+' '
        s=s[:-1]+']'
    if typefunc==str and autocomplete:
      s+=' (autocomplete enabled)'
    s+=' '

    line=raw_input(s)
    line=re.sub('#.*$','',line).strip()
    if not typefunc==str:
      line=line.lower()

    if line=='' or line=='\n':
      if default!=None:
        KEYSTROKES.write(line+' '*    (40-len(line))+' #'+s+'\n')
        return default
      else:
        continue

    if typefunc==bool:
      posresponse=['y','yes','true', 'ja',  'si','yea','yeah','aye','sure','definitely']
      negresponse=['n','no', 'false','nein',     'nope']
      if line in posresponse:
        KEYSTROKES.write(line+' '*    (40-len(line))+' #'+s+'\n')
        return True
      elif line in negresponse:
        KEYSTROKES.write(line+' '*    (40-len(line))+' #'+s+'\n')
        return False
      else:
        print 'I didn''t understand you.'
        continue

    if typefunc==str:
      KEYSTROKES.write(line+' '*    (40-len(line))+' #'+s+'\n')
      return line

    if typefunc==int or typefunc==float:
      # int and float will be returned as a list
      f=line.split()
      try:
        for i in range(len(f)):
          f[i]=typefunc(f[i])
        KEYSTROKES.write(line+' '*    (40-len(line))+' #'+s+'\n')
        return f
      except ValueError:
        if typefunc==int:
          i=1
        elif typefunc==float:
          i=2
        print 'Please enter a %s' % ( ['string','integer','float'][i] )
        continue

# ======================================================================================================================
# ======================================================================================================================
# ======================================================================================================================

def show_massses(masslist):
  s='Number\tType\tMass\n'
  for i,atom in enumerate(masslist):
    s+='%i\t%2s\t%12.9f %s\n' % (i+1,atom[0],atom[1], ['','*    '][atom[1]!=MASSES[atom[0]]])
  print s

def ask_for_masses(masslist):
  print '''
Please enter non-default masses:
+ number mass           use non-default mass <mass> for atom <number>
- number                remove non-default mass for atom <number> (default mass will reinstated)
show                    show atom masses
end                     finish input for non-default masses
'''
  show_massses(masslist)
  while True:
    line=question('Change an atoms mass:',str,'end',False)
    if 'end' in line:
      break
    if 'show' in line:
      show_massses(masslist)
      continue
    if '+' in line:
      f=line.split()
      if len(f)<3:
        continue
      try:
        num=int(f[1])
        mass=float(f[2])
      except ValueError:
        continue
      if not 0<=num<=len(masslist):
        print 'Atom %i does not exist!' % (num)
        continue
      masslist[num-1][1]=mass
      continue
    if '-' in line:
      f=line.split()
      if len(f)<2:
        continue
      try:
        num=int(f[1])
      except ValueError:
        continue
      if not 0<=num<=len(masslist):
        print 'Atom %i does not exist!' % (num)
        continue
      masslist[num-1][1]=MASSES[masslist[num-1][0]]
      continue
  return masslist

# ======================================================================================================================
# ======================================================================================================================
# ======================================================================================================================

def get_infos():
  '''Asks for the settings of the calculation:
- type (single point, optimization+freq or MOLPRO.template
- level of theory
- basis set
- douglas kroll
- memory
- geometry

specific:
- opt: freq?
- CASSCF: docc, act'''

  INFOS={}

  # Type of calculation
  print centerstring('Type of calculation',60,'-')
  print '''\nThis script generates input for the following types of calculations:
  1       Single point calculations (RASSCF, CASPT2)
  2       Optimizations & Frequency calculations (RASSCF, CASPT2)
  3       MOLCAS.template file for SHARC dynamics (SA-CASSCF)
Please enter the number corresponding to the type of calculation.
'''
  while True:
    ctype=question('Type of calculation:',int)[0]
    if not ctype in [1,2,3]:
      print 'Enter an integer (1-3)!'
      continue
    break
  INFOS['ctype']=ctype
  freq=False
  if ctype==2:
    freq=question('Frequency calculation?',bool,True)
  INFOS['freq']=freq
  print ''


  guessnact=None
  guessninact=None
  guessnelec=None
  guessnorb=None
  guessbase=None
  guessstates=[0]*8
  guessspin=None


  # Geometry
  print centerstring('Geometry',60,'-')
  if ctype==3:
    print '\nNo geometry necessary for MOLCAS.template generation\n'
    INFOS['geom']=None
    # see whether a MOLCAS.input file is there, where we can take the number of electrons from
    nelec=0
    try:
      molproinput=open('MOLCAS.input','r')
      for line in molproinput:
        #print line.strip()
        if 'basis' in line.lower():
          guessbase=line.split()[-1]
        if 'nactel' in line.lower():
          guessnact=int(line.split()[-1].split(',')[0])
        if 'inact' in line.lower():
          guessninact=int(line.split()[-1])
        if 'ras2' in line.lower():
          guessnorb=int(line.split()[-1])
        if 'spin' in line.lower():
          guessspin=int(line.split()[-1])
        if 'ciroot' in line.lower():
          s=int(line.split()[-1].split(',')[0])
          guessstates[guessspin-1]=s
      try:
        for istate in range(len(guessstates)-1,-1,-1):
          if guessstates[istate]==0:
            guessstates.pop()
          else:
            break
        #print guessnorb,guessnact,guessninact,guessnelec
        if guessninact!=None and guessnact!=None:
          guessnelec=[2*guessninact+guessnact]
        if guessnorb!=None:
          guessnorb=[guessnorb]
        if guessnact!=None:
          guessnact=[guessnact]
        if guessninact!=None:
          guessninact=[guessninact]
        #print guessnorb,guessnact,guessninact,guessnelec
      except:
        pass
    except (IOError,ValueError):
      pass
    # continue with asking for number of electrons
    while True:
      nelec=question('Number of electrons: ',int,guessnelec,False)[0]
      if nelec<=0:
        print 'Enter a positive number!'
        continue
      break
    INFOS['nelec']=nelec
  else:
    print '\nPlease specify the geometry file (xyz format, Angstroms):'
    while True:
      path=question('Geometry filename:',str,'geom.xyz')
      try:
        gf=open(path,'r')
      except IOError:
        print 'Could not open: %s' % (path)
        continue
      g=gf.readlines()
      gf.close()
      try:
        natom=int(g[0])
      except ValueError:
        print 'Malformatted: %s' % (path)
        continue
      geom=[]
      ncharge=0
      fine=True
      for i in range(natom):
        try:
          line=g[i+2].split()
        except IndexError:
          print 'Malformatted: %s' % (path)
          fine=False
        try:
          atom=[line[0],float(line[1]),float(line[2]),float(line[3])]
        except (IndexError,ValueError):
          print 'Malformatted: %s' % (path)
          fine=False
          continue
        geom.append(atom)
        try:
          ncharge+=NUMBERS[atom[0]]
        except KeyError:
          print 'Atom type %s not supported!' % (atom[0])
          fine=False
      if not fine:
        continue
      else:
        break
    print 'Number of atoms: %i\nNuclear charge: %i\n' % (natom,ncharge)
    INFOS['geom']=geom
    INFOS['ncharge']=ncharge
    INFOS['natom']=natom
    print 'Enter the total (net) molecular charge:'
    while True:
      charge=question('Charge:',int,[0])[0]
      break
    INFOS['nelec']=ncharge-charge
    print 'Number of electrons: %i\n' % (ncharge-charge)

  # Masses
  if INFOS['freq']:
    # make default mass list
    masslist=[]
    for atom in geom:
      masslist.append( [atom[0],MASSES[atom[0]]] )
    # ask
    #INFOS['nondefmass']=not question('Use standard masses (most common isotope)?',bool,True)
    #if INFOS['nondefmass']:
      #INFOS['masslist']=ask_for_masses(masslist)
    #else:
    INFOS['masslist']=masslist

  # Level of theory
  print '\n'+centerstring('Level of theory',60,'-')
  print '''\nSupported by this script are:
  1       RASSCF
  2       CASPT2 %s
''' % (['','(Only numerical gradients)'][INFOS['freq']])
  #if ctype==3:
    #ltype=1
    #print 'Choosing RASSCF for MOLCAS.template generation.'
  #else:
  while True:
    ltype=question('Level of theory:',int)[0]
    if not ltype in [1,2]:
      print 'Enter an integer (1-2)!'
      continue
    break
  INFOS['ltype']=ltype


  # basis set
  print '\nPlease enter the basis set.'
  print '''Common available basis sets:
  Pople:     6-31G**, 6-311G, 6-31+G, 6-31G(d,p), ...    %s
  Dunning:   cc-pVXZ, aug-cc-pVXZ, cc-pVXZ-DK, ...    
  ANO:       ANO-S-vdzp, ANO-L, ANO-RCC                   ''' % (['','(Not available)'][ctype==3])
  basis=question('Basis set:',str,guessbase,False)
  INFOS['basis']=basis
  INFOS['cholesky']=question('Use Cholesky decomposition?',bool,False)

  # douglas kroll
  dk=question('Douglas-Kroll scalar-relativistic integrals?',bool,True)
  INFOS['DK']=dk

  # CASSCF
  if ltype>=1:
    print '\n'+centerstring('CASSCF Settings',60,'-')+'\n'
    while True:
      nact=question('Number of active electrons:',int,guessnact)[0]
      if nact<=0:
        print 'Enter a positive number larger than zero!'
        continue
      if INFOS['nelec']<nact:
        print 'Number of active electrons cannot be larger than total number of electrons!'
        continue
      if (INFOS['nelec']-nact)%2!=0:
        print 'nelec-nact must be even!'
        continue
      break
    INFOS['cas.nact']=nact
    while True:
      norb=question('Number of active orbitals:',int,guessnorb)[0]
      if norb<=0:
        print 'Enter a positive number!'
        continue
      if 2*norb<=nact:
        print 'norb must be larger than nact/2!'
        continue
      break
    INFOS['cas.norb']=norb

  if ltype>=1:
    print 'Please enter the number of states for state-averaging as a list of integers\ne.g. 3 0 2 for three singlets, zero doublets and two triplets.'
    while True:
      states=question('Number of states:',int,guessstates)
      maxmult=len(states)
      for i in range(maxmult):
        n=states[i]
        if (not i%2==INFOS['nelec']%2) and int(n)>0:
          print 'Nelec is %i. Ignoring states with mult=%i!' % (INFOS['nelec'], i+1)
          states[i]=0
        if n<0:
          states[i]=0
      if sum(states)==0:
        print 'No states!'
        continue
      break
    s='Accepted number of states:'
    for i in states:
      s+=' %i' % (i)
    print s
    INFOS['maxmult']=len(states)
    INFOS['cas.nstates']=states
    if ctype==2:
      print '\nPlease specify the state to optimize\ne.g. 3 2 for the second triplet state.'
      while True:
        rmult,rstate=tuple(question('Root:',int,[1,1]))
        if not 1<=rmult<=INFOS['maxmult']:
          print '%i must be between 1 and %i!' % (rmult,INFOS['maxmult'])
          continue
        if not 1<=rstate<=states[rmult-1]:
          print 'Only %i states of mult %i' % (states[rmult-1],rmult)
          continue
        break
      INFOS['opt.root']=[rmult,rstate]
      print 'Optimization: Only performing one RASSCF for %ss.' % (IToMult[rmult])
      for imult in range(len(INFOS['cas.nstates'])):
        if INFOS['cas.nstates'][imult]==0:
          continue
        if imult+1!=rmult:
          INFOS['cas.nstates'][imult]=0
      s='Accepted number of states:'
      for i in INFOS['cas.nstates']:
        s+=' %i' % (i)
      print s

  if ltype>1:
    print '\n'+centerstring('CASPT2 Settings',60,'-')+'\n'
    if ctype==1:
      INFOS['pt2.multi']=question('Multi-state CASPT2?',bool,True)
    else:
      INFOS['pt2.multi']=True
    INFOS['pt2.ipea']=not question('Set IPEA shift to zero?',bool,False)
<<<<<<< HEAD
    INFOS['pt2.imag']=question('Imaginary level shift:',float,[0.0])[0]
=======
    INFOS['pt2.imag']=question('Imaginary level shift?',float,[0.0])[0]
>>>>>>> 42b82c47





  print '\n'+centerstring('Further Settings',60,'-')+'\n'

  if ctype==1 and maxmult>1:
    INFOS['soc']=question('Do Spin-Orbit RASSI?',bool,False)
  else:
    INFOS['soc']=False

  print ''

  return INFOS

# ======================================================================================================================
# ======================================================================================================================
# ======================================================================================================================

def setup_input(INFOS):
  ''''''

  if INFOS['ctype']==3:
    inpf='MOLCAS.template'
  else:
    inpf='MOLCAS.input'
  print 'Writing input to %s' % (inpf)
  try:
    inp=open(inpf,'w')
  except IOError:
    print 'Could not open %s for write!' % (inpf)
    quit(1)


  if INFOS['ctype']==3:
    s='basis %s\n' % (INFOS['basis'])
    s+='ras2 %i\n' % (INFOS['cas.norb'])
    s+='nactel %i\n' % (INFOS['cas.nact'])
    s+='inactive %i\n' % ((INFOS['nelec']-INFOS['cas.nact'])/2)
    s+='roots'
    for i,n in enumerate(INFOS['cas.nstates']):
      s+=' %i ' % (n)
    s+='\n\n'
    if not INFOS['DK']:
      s+='no-douglas-kroll\n'
    if INFOS['cholesky']:
      s+='cholesky\n'
    if INFOS['ltype']==1:
      s+='method CASSF\n'
    elif INFOS['ltype']==2:
      if not INFOS['pt2.ipea']:
        s+='ipea 0.00\n'
      s+='imaginary %4.2f\n' % INFOS['pt2.imag']
      if INFOS['pt2.multi']:
        s+='method MS-CASPT2\n'
      else:
        s+='method CASPT2\n'
    s+='\n\n'
    s+='#     Infos:\n'
    s+='#     %s@%s\n' % (os.environ['USER'],os.environ['HOSTNAME'])
    s+='#     Date: %s\n' % (datetime.datetime.now())
    s+='#     Current directory: %s\n\n' % (os.getcwd())
    inp.write(s)
    return


  s='**     %s generated by molcas_input.py Version %s\n\n' % (inpf,version)
  s+='&GATEWAY\n'
  if INFOS['geom']:
    s+='COORD\n%i\n\n' % (len(INFOS['geom']))
    for iatom,atom in enumerate(INFOS['geom']):
      s+='%s%i % 16.9f % 16.9f % 16.9f\n' % (atom[0],iatom+1,atom[1],atom[2],atom[3])
  if INFOS['basis']:
    s+='GROUP = nosym\nTITLE = Molcas-%s\nBASIS = %s\n' % (['SP','Opt',''][INFOS['ctype']-1],INFOS['basis'])


  if INFOS['ctype']==2:
    s+='\n\n**     ================ Optimization ================\n\n'
    s+='>> LINK FORCE %sOrbitals.RasOrb INPORB\n' % (IToMult[INFOS['opt.root'][0]])
    s+='>>> DO WHILE\n'


  s+='\n&SEWARD\n'
  if INFOS['DK']:
    s+='EXPERT\nRELINT\nR02O\n'
  if INFOS['soc']:
    s+='* If using MOLCAS v>=8.1, move the AMFI keyword to the &GATEWAY section.'
    s+='AMFI\n'
  if INFOS['cholesky']:
    s+='CHOLESKY\n'


  ijobiph=0
  for imult,nstate in enumerate(INFOS['cas.nstates']):
    if nstate==0:
      continue
    mult=imult+1
    ijobiph+=1

    if INFOS['ctype']==1:
      s+='\n\n**     ================ %s states ================\n\n' % (IToMult[mult])
      s+='**     Uncomment the following line in order to restart the orbitals:\n'
      s+='*      >> LINK FORCE %sOrbitals.RasOrb INPORB\n' % (IToMult[mult])

    s+='''
&RASSCF
SPIN   = %i
NACTEL = %i,0,0
INACT  = %i
RAS2   = %i
CIROOT = %i,%i,1
'''% (mult,
       INFOS['cas.nact'],
       (INFOS['nelec']-INFOS['cas.nact'])/2,
       INFOS['cas.norb'],
       nstate,nstate)
    if INFOS['ctype']==1:
      s+='''**     Uncomment the following line in order to restart the orbitals:
*      LUMORB
**     Uncomment the following lines in order to change the orbital order:
*      ALTER
*      1         *     Number of swaps
*      1 1 2     *     Symmetry, State 1, State 2
'''
    if INFOS['ctype']==2:
      s+='LUMORB\n'
      if INFOS['ltype']==1 and nstate>1:
        s+='RLXROOT = %i\n' % (INFOS['opt.root'][1])
    if INFOS['ctype']==1:
      s+='''
>> SAVE $Project.rasscf.molden %sOrbitals.molden
>> SAVE $Project.RasOrb %sOrbitals.RasOrb
''' % (IToMult[mult],IToMult[mult])

    if INFOS['ltype']>1:
      s+='''
&CASPT2
SHIFT      = 0.0
IMAGINARY  = %4.2f
IPEASHIFT  = %4.2f
MAXITER    = 120
''' % (INFOS['pt2.imag'],[0.,0.25][INFOS['pt2.ipea']])
      if not INFOS['pt2.multi']:
        s+='NOMULT\n' 
      s+='MULTISTATE = %i %s\n' % (nstate, ' '.join([str(i+1) for i in range(nstate)]))
      if INFOS['ctype']==2:
        #s+='LUMORB\n'
        if INFOS['ltype']==2 and nstate>1:
          s+='RLXROOT = %i\n' % (INFOS['opt.root'][1])

    if INFOS['ctype']==1:
      if INFOS['ltype']==1:
        s+='\n>> SAVE $Project.JobIph JOB%03i\n\n' % (ijobiph)
      elif INFOS['ltype']==2:
        s+='\n>> SAVE $Project.JobMix JOB%03i\n\n' % (ijobiph)



  if INFOS['ctype']==2:
    s+='\n&SLAPAF\n>>> ENDDO\n'
  if INFOS['freq']:
    s+='\n**     ================ Frequencies ================\n'
    s+='\n&MCKINLEY\n'
    #s+='\n&MCLR\nMASS\n'
    #for iatom,atom in enumerate(INFOS['geom']):
      #s+='%s%i = %f\n' % (atom[0],iatom+1,INFOS['masslist'][iatom][1])


  if INFOS['ctype']==1:
    s+='\n\n**     ================ Final RASSI calculation ================\n\n'

    s+='&RASSI\nNROFJOBIPHS\n'
    njobiph=[]
    for nstate in INFOS['cas.nstates']:
      if nstate>0:
        njobiph.append(nstate)
    s+='%i %s\n' % (len(njobiph),' '.join([str(i) for i in njobiph]))
    ijobiph=0
    for imult,nstate in enumerate(INFOS['cas.nstates']):
      if nstate==0:
        continue
      mult=imult+1
      ijobiph+=1
      s+='%s\n' % (' '.join([str(i+1) for i in range(nstate)]))
    s+='CIPR\n'
    if INFOS['ltype']==2:
      s+='EJOB\n'
    if INFOS['soc']:
      s+='SPINORBIT\nSOCOUPLING = 0.0\n'


  #if INFOS['ltype']>=4:
    #s+='{casscf\n'
    #s+='frozen,0\nclosed,%i\n' % ((INFOS['nelec']-INFOS['cas.nact'])/2)
    #s+='occ,%i\n' % (INFOS['cas.norb']+(INFOS['nelec']-INFOS['cas.nact'])/2)
    #if INFOS['ctype']<3:
      #s+='!start,2140.2       ! uncomment if restarting\n'
      #s+='orbital,2140.2\n'
    #if INFOS['ctype']==1:
      #s+='!rotate,-1.1,-1.1   ! uncomment if rotating orbitals\n'
    #for i,n in enumerate(INFOS['cas.nstates']):
      #if n==0:
        #continue
      #s+='wf,%i,1,%i\n' % (INFOS['nelec'],i)
      #s+='state,%i\n' % (n)
      #s+='weight'+',1'*    n+'\n'

    #if INFOS['ctype']==2:
      #if INFOS['ltype']==5:
        #s+='\ncpmcscf,grad,state=%i.1,ms2=%i,record=5001.2,accu=1e-7\n' % (INFOS['cas.root'][1],INFOS['cas.root'][0]-1)
      #if INFOS['ltype']==4 and INFOS['freq']:
        #s+='\ncpmcscf,hess,accu=1e-4\n'
    #s+='};\n\n'

  #if INFOS['ctype']==2:
    #s+='{optg,maxit=50};\n'
    #if INFOS['freq']:
      #s+='{frequencies};\n'
    #s+='\n'

  #if INFOS['ctype']==1:
    #s+='PUT,MOLDEN,geom.molden\n'
  #elif INFOS['ctype']==2:
    #if INFOS['freq']:
      #s+='PUT,MOLDEN,freq.molden\n'
    #else:
      #s+='PUT,MOLDEN,opt.molden\n'

  #if 'soci' in INFOS and INFOS['soci']:
    #s+='\n\n'
    #for i,n in enumerate(INFOS['cas.nstates']):
      #if n==0:
        #continue
      #s+='{ci\nmaxiter,250,1000\norbital,2140.2\nsave,%i.2\nnoexc\ncore,%i\n' % (6001+i,(INFOS['nelec']-INFOS['cas.nact'])/2)
      #s+='wf,%i,%i,%i\nstate,%i\n}\n\n' % (INFOS['nelec'],1,i,n)
    #s+='{ci\nhlsmat,amfi'
    #for i,n in enumerate(INFOS['cas.nstates']):
      #if n==0:
        #continue
      #s+=',%i.2' % (6001+i)
    #s+='\nprint,hls=1\n}\n\n'

  s+='\n\n'
  s+='*     Infos:\n'
  s+='*     %s at %s\n' % (os.environ['USER'],os.environ['HOSTNAME'])
  s+='*     Date: %s\n' % (datetime.datetime.now())
  s+='*     Current directory: %s\n\n' % (os.getcwd())

  inp.write(s)

# ======================================================================================================================
# ======================================================================================================================
# ======================================================================================================================

def set_runscript(INFOS):

  if INFOS['ctype']==3:
    # no run script for template generation
    return

  print ''
  if not question('Runscript?',bool,True):
    return
  print ''

  # MOLCAS executable
  print centerstring('Path to MOLCAS',60,'-')+'\n'
  path=os.getenv('MOLCAS')
  if path!=None:
    path=os.path.expanduser(os.path.expandvars(path))
    print 'Environment variable $MOLCAS detected:\n$MOLCAS=%s\n' % (path)
    if question('Do you want to use this MOLCAS installation?',bool,True):
      INFOS['molcas']=path
  if not 'molcas' in INFOS:
    print '\nPlease specify path to MOLCAS directory (SHELL variables and ~ can be used, will be expanded when interface is started).\n'
    INFOS['molcas']=question('Path to MOLCAS:',str)
  print ''


  # Scratch directory
  print centerstring('Scratch directory',60,'-')+'\n'
  print 'Please specify an appropriate scratch directory. This will be used to run the calculation. Remember that this script cannot check whether the path is valid, since you may run the calculation on a different machine. The path will not be expanded by this script.'
  INFOS['scratchdir']=question('Path to scratch directory:',str)+'/WORK'
  print ''
  # Keep scratch directory
  INFOS['delete_scratch']=question('Delete scratch directory after calculation?',bool,False)

  # Memory
  print '\n'+centerstring('Memory',60,'-')
  print '\nRecommendation: for small systems: 100-300 MB, for medium-sized systems: 1000-2000 MB\n'
  mem=abs(question('Memory in MB: ',int,[500])[0])
  # always give at least 50 MB
  mem=max(mem,50)
  INFOS['mem']=mem



  string='''#!/bin/bash

PRIMARY_DIR=%s
SCRATCH_DIR=%s

export MOLCAS=%s
export MOLCASMEM=%i
export MOLCASDISK=0
export MOLCASRAMD=0
export MOLCAS_MOLDEN=ON

export $Project=MOLCAS
export HomeDir=$PRIMARY_DIR
export CurrDir=$PRIMARY_DIR
export WorkDir=$SCRATCH_DIR/$Project/

cd $HomeDir
mkdir -p $WorkDir

''' % (os.getcwd(), 
       INFOS['scratchdir'], 
       INFOS['molcas'],
       INFOS['mem'])

  for imult,nstate in enumerate(INFOS['cas.nstates']):
    if nstate==0:
      continue
    mult=imult+1
    string+='cp $HomeDir/%sOrbitals.RasOrb $WorkDir\n' % (IToMult[mult])

  string+='\n$MOLCAS/bin/molcas.exe MOLPRO.input > $CurrDir/MOLCAS.log\n\n'

  for imult,nstate in enumerate(INFOS['cas.nstates']):
    if nstate==0:
      continue
    mult=imult+1
    string+='cp $WorkDir/%sOrbitals.* $HomeDir\n' % (IToMult[mult])

  if INFOS['delete_scratch']:
    string+='\nrm -r $SCRATCH_DIR\n'


  runscript='run_MOLCAS.sh'
  print 'Writing run script %s' % (runscript)
  try:
    runf=open(runscript,'w')
  except IOError:
    print 'Could not write %s' (runscript)
    return
  runf.write(string)
  runf.close()
  os.chmod(runscript, os.stat(runscript).st_mode | stat.S_IXUSR)

# ======================================================================================================================
# ======================================================================================================================
# ======================================================================================================================

def main():
  '''Main routine'''

  usage='''
python molpro_input.py

This interactive program prepares a MOLPRO input file for ground state optimizations and frequency calculations with HF, DFT, MP2 and CASSCF. It also generates input for SA-CASSCF excited-state calculations (MOLPRO.template files to be used with the SHARC-MOLPRO interface).
'''

  description=''
  parser = OptionParser(usage=usage, description=description)

  displaywelcome()
  open_keystrokes()

  INFOS=get_infos()

  print centerstring('Full input',60,'#')+'\n'
  for item in INFOS:
    print item, ' '*    (15-len(item)), INFOS[item]
  print ''

  setup_input(INFOS)
  set_runscript(INFOS)
  print '\nFinished\n'

  close_keystrokes()

# ======================================================================================================================

if __name__ == '__main__':
  try:
    main()
  except KeyboardInterrupt:
    print '\nCtrl+C makes me a sad SHARC ;-(\n'
    quit(0)<|MERGE_RESOLUTION|>--- conflicted
+++ resolved
@@ -608,11 +608,7 @@
     else:
       INFOS['pt2.multi']=True
     INFOS['pt2.ipea']=not question('Set IPEA shift to zero?',bool,False)
-<<<<<<< HEAD
-    INFOS['pt2.imag']=question('Imaginary level shift:',float,[0.0])[0]
-=======
     INFOS['pt2.imag']=question('Imaginary level shift?',float,[0.0])[0]
->>>>>>> 42b82c47
 
 
 

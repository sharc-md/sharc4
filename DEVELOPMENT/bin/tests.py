--- conflicted
+++ resolved
@@ -495,21 +495,13 @@
 
     for j,ja in enumerate(a1):
       jb=b1[j]
-<<<<<<< HEAD
-
-=======
       #print i,flag,compare[flag][0],compare[flag][1],j,ja,jb
->>>>>>> 526b99d4
       d=abs(abs(ja)-abs(jb))
       if d>compare[flag][0]:
         count+=1
         sys.stdout.write('*** Value deviation on line %i: %18.12f vs %18.12f\n' % (i, ja,jb))
       if compare[flag][1]:
-<<<<<<< HEAD
         if not sign(ja)==sign(jb) and abs(ja) > 1e-8:
-=======
-        if not sign(ja)==sign(jb) and abs(ja)>1e-8:
->>>>>>> 526b99d4
           count+=1
           sys.stdout.write('***  Sign deviation on line %i: %18.12f vs %18.12f\n' % (i, ja,jb))
   return count

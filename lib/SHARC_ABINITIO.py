--- conflicted
+++ resolved
@@ -8,21 +8,18 @@
 from datetime import date
 from io import TextIOWrapper
 from textwrap import dedent
-from multiprocessing import Pool, Array, set_start_method
-import ctypes
+from multiprocessing import Pool, set_start_method
 from typing import Optional
 from itertools import starmap
-from functools import reduce
 
 import numpy as np
-from numpy.ctypeslib import as_ctypes
 import sympy
 from sympy.physics.wigner import wigner_3j
 from qmin import QMin
 from SHARC_INTERFACE import SHARC_INTERFACE
 from utils import containsstring, readfile, safe_cast, link, writefile, shorten_DIR, mkdir, itmult, convert_list, is_exec
 from constants import ATOMIC_RADII, MK_RADII, IToMult
-from resp import Resp, multipoles_from_dens_parallel2
+from resp import Resp, multipoles_from_dens_parallel
 from asa_grid import GRIDS
 import wf2rho
 
@@ -1247,55 +1244,10 @@
         mol = self.QMin.molecule["mol"]
         gsmult = self.QMin.maps["statemap"][1][0]
         charge = self.QMin.maps["chargemap"][gsmult]  # the charge is irrelevant for the integrals calculated!!
-<<<<<<< HEAD
         fits.prepare(
             mol
         )  # the charge of the atom does not affect integrals
-        fits.prepare_parallel2(self.QMout.density_matrices, self.QMin.resources["resp_fit_order"])
-        # ints_3c2e, Vnuc, geom_tens = fits.prepare_parallel(self.QMin.resources["resp_fit_order"])
-
-        # shared_ints_3c2e = Array(ctypes.c_double, reduce(lambda x, y: x * y, ints_3c2e.shape), lock=False)
-        # shared_ints_3c2e = np.frombuffer(shared_ints_3c2e, dtype=ctypes.c_double, count=len(shared_ints_3c2e)).reshape(ints_3c2e.shape)
-
-        # shared_Vnuc_base = Array(ctypes.c_double, reduce(lambda x, y: x * y, Vnuc.shape), lock=False)
-        # shared_Vnuc = np.ctypeslib.as_array(shared_Vnuc_base.get_obj())
-        # shared_Vnuc = shared_Vnuc.reshape(Vnuc.shape)
-        # shared_Vnuc[...] = Vnuc[...]  # insert values as shallow copy
-
-        # shared_weights_base = Array(ctypes.c_double, reduce(lambda x, y: x * y, fits.weights.shape), lock=False)
-        # shared_weights = np.ctypeslib.as_array(shared_weights_base.get_obj())
-        # shared_weights = shared_weights.reshape(fits.weights.shape)
-        # shared_weights[...] = fits.weights[...]  # insert values as shallow copy
-
-        # kw_geo_tens = {}
-        # for i, name in enumerate(["geo_tens0", "geo_tens1", "geo_tens2"]):
-            # if i in geom_tens:
-                # tensor = geom_tens[i]
-                # # shared_tensor_base = Array(ctypes.c_double, reduce(lambda x, y: x * y, tensor.shape), lock=False)
-                # # shared_tensor = np.ctypeslib.as_array(shared_tensor_base.get_obj())
-                # # shared_tensor = shared_tensor.reshape(tensor.shape)
-                # # shared_tensor[...] = tensor[...]  # insert values as shallow copy
-                # # kw_geo_tens[name] = shared_tensor
-                # kw_geo_tens[name] = tensor
-            # else:
-                # kw_geo_tens[name] = None
-
-        # def do_parallel_fit(dm, include_core_charges, charge, order, betas, natom, ints_3c2e=shared_ints_3c2e, Vnuc=shared_Vnuc, weights=shared_weights,
-                            # geo_tens0=kw_geo_tens["geo_tens0"],
-                            # geo_tens1=kw_geo_tens["geo_tens1"],
-                            # geo_tens2=kw_geo_tens["geo_tens2"],):
-            # # multipoles_from_dens_parallel(dm: np.ndarray, include_core_charges=True, charge=0, order=2, betas=[0.0005, 0.0015, 0.003], natom=None, Vnuc=None, ints_3c2e=None, weights=None, geo_tens0=None, geo_tens1=None, geo_tens2=None)
-            # return multipoles_from_dens_parallel(dm, include_core_charges=include_core_charges, charge=charge, order=order,
-                                                 # betas=betas, natom=natom, Vnuc=Vnuc, ints_3c2e=ints_3c2e, weights=weights,
-                                                 # geo_tens0=geo_tens0, geo_tens1=geo_tens1, geo_tens2=geo_tens2)
-        # do_parallel_fit = lambda d, ic, c, o, b, na: multipoles_from_dens_parallel(d, ic, c, o, b, na, Vnuc=Vnuc, ints_3c2e=ints_3c2e, weights=weights,
-                            # geo_tens0=kw_geo_tens["geo_tens0"],
-                            # geo_tens1=kw_geo_tens["geo_tens1"],
-                            # geo_tens2=kw_geo_tens["geo_tens2"])
-
-=======
-        fits.prepare(mol)  # the charge of the atom does not affect integrals
->>>>>>> c62d9e9b
+        fits.prepare_parallel(self.QMout.density_matrices, self.QMin.resources["resp_fit_order"])
 
         fits_map = {}
         queued = set()
@@ -1311,23 +1263,14 @@
                 charge = s1.Z if s1 == s2 else 0
                 queued.add(dens)
                 fits_map[dens] = pool.apply_async(
-                    multipoles_from_dens_parallel2,
+                    multipoles_from_dens_parallel,
                     args=(
                         (s1, s2, "tot"),
                         s1 is s2,
                         charge,
                         self.QMin.resources["resp_fit_order"],
                         self.QMin.resources["resp_betas"],
-<<<<<<< HEAD
                         self.QMin.molecule["natom"],
-                        # Vnuc,
-                        # ints_3c2e,
-                        # fits.weights,
-                        # kw_geo_tens["geo_tens0"],
-                        # kw_geo_tens["geo_tens1"],
-                        # kw_geo_tens["geo_tens2"],
-=======
->>>>>>> c62d9e9b
                     ),
                 )
             pool.close()

from textwrap import wrap
from utils import itnmstates


def printcomplexmatrix(matrix, states):
    print(formatcomplexmatrix(matrix, states))

# TODO: typing
def formatcomplexmatrix(matrix, states):
    '''Prints a formatted matrix. Zero elements are not printed, blocks of different mult and MS are delimited by dashes. Also prints a matrix with the imaginary parts, if any one element has non-zero imaginary part.

    Arguments:
    1 list of list of complex: the matrix
    2 list of integers: states specs'''

    nmstates = 0
    for i in range(len(states)):
        nmstates += states[i] * (i + 1)
    string = 'Real Part:\n'
    string += '-' * (11 * nmstates + nmstates // 3)
    string += '\n'
    istate = 0
    for imult, i, ms in itnmstates(states):
        jstate = 0
        string += '|'
        for jmult, j, ms2 in itnmstates(states):
            if matrix[istate][jstate].real == 0.:
                string += ' ' * 11
            else:
                string += '% .3e ' % (matrix[istate][jstate].real)
            if j == states[jmult - 1]:
                string += '|'
            jstate += 1
        string += '\n'
        if i == states[imult - 1]:
            string += '-' * (11 * nmstates + nmstates // 3)
            string += '\n'
        istate += 1
<<<<<<< HEAD

=======
    string += '\n'
    
>>>>>>> 4199fad0
    imag = False
    string2 = 'Imaginary Part:\n'
    string2 += '-' * (11 * nmstates + nmstates // 3)
    string2 += '\n'
    istate = 0
    for imult, i, ms in itnmstates(states):
        jstate = 0
        string2 += '|'
        for jmult, j, ms2 in itnmstates(states):
            if matrix[istate][jstate].imag == 0.:
                string2 += ' ' * 11
            else:
                imag = True
                string2 += '% .3e ' % (matrix[istate][jstate].imag)
            if j == states[jmult - 1]:
                string2 += '|'
            jstate += 1
        string2 += '\n'
        if i == states[imult - 1]:
            string2 += '-' * (11 * nmstates + nmstates // 3)
            string2 += '\n'
        istate += 1
    string2 += '\n'
    if imag:
        string += string2
    return string

# ======================================================================= #

def printgrad(grad, natom, elements, DEBUG=False):
    print(formatgrad(grad, natom, elements, DEBUG=False))

def formatgrad(grad, natom, elements, DEBUG=False):
    '''Prints a gradient or nac vector. Also prints the atom elements. If the gradient is identical zero, just prints one line.

    Arguments:
    1 list of list of float: gradient
    2 integer: natom
    3 list: element name'''

    string = ''
    iszero = True
    leng = min([len(i) for i in grad])
    for atom in range(natom):
        if not DEBUG:
            if atom == 5:
                string += '...\t...\n' + '\t     ...' * leng + '\n'
            if 5 <= atom < natom - 1:
                continue
        string += '%i\t%s' % (atom + 1, elements[atom])
        for xyz in range(leng):
            if grad[atom][xyz] != 0:
                iszero = False
            g = grad[atom][xyz]
            if isinstance(g, float):
                string += '\t% .5f' % (g)
            elif isinstance(g, complex):
                string += '\t% .5f\t% .5f\t' % (g.real, g.imag)
        string += '\n'
    string += '\n'
    if iszero:
        return '\t\t...is identical zero...\n'
    else:
        return string

# ======================================================================= #

def printtheodore(matrix, QMin):
    print(formattheodore(matrix, QMin))

def formattheodore(matrix, QMin):
    string = '%6s ' % 'State'
    for i in QMin['resources']['theodore_prop']:
        string += '%6s ' % i
    for i in range(len(QMin['resources']['theodore_fragment'])):
        for j in range(len(QMin['resources']['theodore_fragment'])):
            string += '  Om%1i%1i ' % (i + 1, j + 1)
    string += '\n' + '-------' * (1 + QMin['resources']['theodore_n']) + '\n'
    istate = 0
    for imult, i, ms in itnmstates(QMin['states']):
        istate += 1
        string += '%6i ' % istate
        for i in matrix[istate - 1]:
            string += '%6.4f ' % i.real
        string += '\n'
    string += '\n'
    return string

# ======================================================================= #

def printheader(content):
    print(formatheader(content))

def formatheader(content: list[str]):
    '''Prints the formatted header of the log file. Prints version number and version date
    Takes nothing, returns nothing.
    Wraps the specified content lines in as :
      ================================================================================
    ||                                                                                ||
    ||                                 content line 1                                 ||
    ||                                 content line 2                                 ||
    ||                                 content line 3                                 ||
    ||                                 content line 4                                 ||
    ||                                 content line 5                                 ||
    ||                                                                                ||
      ================================================================================
    '''

    rule = '=' * 76
    lines = [rule, '', *content, '', rule]

    # wraps Authors line in case its too long
    lines[4:5] = wrap(lines[4], width=70)
    lines[1:-1] = map(lambda s: '||{:^76}||'.format(s), lines[1:-1])
    string = '\n'.join(lines) + '\n'
    return string<|MERGE_RESOLUTION|>--- conflicted
+++ resolved
@@ -36,12 +36,8 @@
             string += '-' * (11 * nmstates + nmstates // 3)
             string += '\n'
         istate += 1
-<<<<<<< HEAD
+    string += '\n'
 
-=======
-    string += '\n'
-    
->>>>>>> 4199fad0
     imag = False
     string2 = 'Imaginary Part:\n'
     string2 += '-' * (11 * nmstates + nmstates // 3)

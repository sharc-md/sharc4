#!/usr/bin/env python3

# ******************************************
#
#    SHARC Program Suite
#
#    Copyright (c) 2019 University of Vienna
#
#    This file is part of SHARC.
#
#    SHARC is free software: you can redistribute it and/or modify
#    it under the terms of the GNU General Public License as published by
#    the Free Software Foundation, either version 3 of the License, or
#    (at your option) any later version.
#
#    SHARC is distributed in the hope that it will be useful,
#    but WITHOUT ANY WARRANTY; without even the implied warranty of
#    MERCHANTABILITY or FITNESS FOR A PARTICULAR PURPOSE.  See the
#    GNU General Public License for more details.
#
#    You should have received a copy of the GNU General Public License
#    inside the SHARC manual.  If not, see <http://www.gnu.org/licenses/>.
#
# ******************************************

import ast

# IMPORTS
# external
import os
import re
import sys
from abc import ABC, abstractmethod
from datetime import date
from io import TextIOWrapper
from socket import gethostname
from textwrap import wrap
from typing import Any, Optional

import numpy as np

# internal
from constants import ATOMCHARGE, BOHR_TO_ANG, FROZENS
from logger import SHARCPRINT, CustomFormatter, logging
from qmin import QMin
from qmout import QMout
from utils import clock, expand_path, itnmstates, parse_xyz, readfile, writefile

all_features = {
    "h",
    "soc",
    "dm",
    "grad",
    "nacdr",
    "overlap",
    "phases",
    "ion",
    "dmdr",
    "socdr",
    "multipolar_fit",
    "theodore",
    "point_charges",
    # raw data request
    "basis_set",
    "wave_functions",
    "density_matrices",
}


class SHARC_INTERFACE(ABC):
    """
    Abstract Base Class for SHARC interfaces

    persistent:     Changes from stateless to statefull
    logname:        Name of the logger
    logfile:        Filename for logger output
    loglevel:       Set loglevel
    """

    # internal status indicators    # are these needed?
    _setup_mol = False
    _read_resources = False
    _read_template = False
    _DEBUG = False
    _PRINT = True

    # TODO: set Debug and Print flag
    # TODO: set persistant flag for file-io vs in-core

    def __init__(
        self,
        persistent=False,
        logname: Optional[str] = None,
        logfile: Optional[str] = None,
        loglevel: int = logging.INFO,
    ):
        # all the output from the calculation will be stored here
        self.QMout = QMout()
        self.clock = clock()
        self.persistent = persistent
        self.QMin = QMin()
        self._setsave = False

        logname = logname if isinstance(logname, str) else self.name()
        self.log = logging.getLogger(logname)
        self.log.propagate = False
        self.log.handlers = []
        self.log.setLevel(loglevel)
        hdlr = (
            logging.FileHandler(filename=logfile, mode="w", encoding="utf-8")
            if isinstance(logfile, str)
            else logging.StreamHandler(sys.stdout)
        )
        hdlr._name = logname + "Handler"
        hdlr.setFormatter(CustomFormatter())

        self.log.addHandler(hdlr)
        self.log.print = self.sharcprint

    def sharcprint(self, msg, *args, **kwargs):
        """
        Log 'msg % args' with severity 'SHARCPRINT'.

        To pass exception information, use the keyword argument exc_info with
        a true value, e.g.
        """
        self.log.log(SHARCPRINT, msg, *args, **kwargs)

    @staticmethod
    @abstractmethod
    def authors() -> str:
        """
        Return authors of interface
        """
        return "Severin Polonius, Sebastian Mai"

    @staticmethod
    @abstractmethod
    def version() -> str:
        """
        Return version of interface
        """
        return "4.0"

    @staticmethod
    @abstractmethod
    def versiondate() -> date:
        """
        Return creation date of interface
        """
        return date(2021, 7, 15)

    @staticmethod
    @abstractmethod
    def name() -> str:
        """
        Return name of interface
        """
        return "base"

    @staticmethod
    @abstractmethod
    def description() -> str:
        """
        Return interface description
        """
        return "Abstract base class for SHARC interfaces."

    @staticmethod
    @abstractmethod
    def changelogstring() -> str:
        """
        Return changelog of interface
        """
        return "This is the changelog string"

    @abstractmethod
    def get_features(self, KEYSTROKES: Optional[TextIOWrapper] = None) -> set:
        """return availble features

        ---
        Parameters:
        KEYSTROKES: object as returned by open() to be used with question()
        """
        return all_features

    @abstractmethod
    def get_infos(self, INFOS: dict, KEYSTROKES: Optional[TextIOWrapper] = None) -> dict:
        """communicate requests from setup and asks for additional paths or info

        The `INFOS` dict holds all global informations like paths to programs
        and requests in `INFOS['needed_requests']`

        all interface specific information like additional files etc should be stored
        in the interface intance itself.

        use the `question()` function from the `utils` module and write the answers
        into `KEYSTROKES`

        Parameters:
        ---
        INFOS
            dict[str]: dictionary with all previously collected infos during setup
        KEYSTROKES
            str: object as returned by open() to be used with question()
        """
        return INFOS

    @abstractmethod
    def prepare(self, INFOS: dict, dir_path: str):
        """
        prepares the folder for an interface calculation

        Parameters
        ----------
        INFOS
            dict[str]: dictionary with all infos from the setup script
        dir_path
            str: *relative* path to the directory to setup (can be appended to `scratchdir`)
        """
        return

    def print_qmin(self) -> None:
        """
        Print contents of QMin object
        """
        self.log.info(f"{self.QMin}")

    def main(self) -> None:
        """
        main routine for all interfaces.
        This routine containes all functions that will be accessed when any interface is calculating
        a single point. All of these functions have to be defined in the derived class if not
        available in this base class.
        """

        args = sys.argv
        self.clock = clock()
        self.printheader()
        if len(args) != 2:
            self.log.info(
                f"Usage:,\n./SHARC_{self.name()}.py <QMin>\nversion: {self.version()}\ndate: {self.versiondate():%d.%m.%Y}\nchangelog: {self.changelogstring()}"
            )
            sys.exit(1)
        QMinfilename = sys.argv[1]

        # --- the following are called once inside a driver ---
        # set up the system (i.e. molecule, states, unit...)
        self.setup_mol(QMinfilename)
        # read in the resources available for this computation (program path, cores, memory)
        self.read_resources(f"{self.name()}.resources")
        # read in the specific template file for the interface with all keywords
        self.read_template(f"{self.name()}.template")
        # setup internal state for the computation
        self.setup_interface()

        # --- the following are called per time step inside a driver ---
        # read the property requests that have to be calculated
        self.read_requests(QMinfilename)
        # set the coordinates of the molecular system
        self.set_coords(QMinfilename)
        # print qmin
        self.print_qmin()
        # perform the calculation and parse the output, do subsequent calculations with other tools
        self.run()
        # get output as requested
        self.getQMout()

        # Remove old data
        self.clean_savedir(self.QMin.save["savedir"], self.QMin.requests["retain"], self.QMin.save["step"])

        # writes a STEP file in the SAVEDIR (marks this step as succesfull)
        self.write_step_file()

        # printing and output generation
        # if self._PRINT or self._DEBUG:
        #     string = self.formatQMout()
        self.log.info(self.formatQMout())
        self.QMout["runtime"] = self.clock.measuretime()
        self.writeQMout()

    @abstractmethod
    def read_template(self, template_file: str, kw_whitelist: Optional[list[str]] = None) -> None:
        """
        Reads a template file and assigns parameters to
        self.QMin.template. No sanity checks at all, has to be done
        in the interface. If multiple entries
        of a parameter with one value are in the file, the latest value will be saved.

        template_file:  Path to template file
        """
        self.log.debug(f"Reading template file {template_file}")

        if self._read_template:
            self.log.warning(f"Template already read! Overwriting with {template_file}")

        self.QMin.template.update(self._parse_raw(template_file, self.QMin.template.types, kw_whitelist))

        self._read_template = True

    @staticmethod
    def clean_savedir(path: str, retain: int, step: int) -> None:
        """
        Remove older files than step-retain

        path:       Path to savedir
        retain:     Number of timesteps to keep (-1 = all)
        step:       Current step
        """

    @abstractmethod
    def run(self) -> None:
        """
        Do request & other logic and calculations here
        """

    @abstractmethod
    def setup_interface(self) -> None:
        """
        Prepare the interface for calculations
        """

    @abstractmethod
    def getQMout(self) -> dict[str, np.ndarray]:
        """
        Return QMout object
        """

    @abstractmethod
    def create_restart_files(self) -> None:
        """
        Create restart files
        """

    def set_coords(self, xyz: str | list | np.ndarray, pc: bool = False) -> None:
        """
        Sets coordinates, qmmm and pccharge from file or list/array
        xyz: path to xyz file or list/array with coords
        pc: Set point charge coordinates
        """
        key = "coords" if not pc else "pccoords"
        if isinstance(xyz, str):
            lines = readfile(xyz)
            try:
                natom = int(lines[0])
            except ValueError as error:
                raise ValueError("first line must contain the number of atoms!") from error
            self.QMin.coords[key] = (
                np.asarray([parse_xyz(x)[1] for x in lines[2 : natom + 2]], dtype=float) * self.QMin.molecule["factor"]
            )
        elif isinstance(xyz, (list, np.ndarray)):
            self.QMin.coords[key] = np.asarray(xyz) * self.QMin.molecule["factor"]
        else:
            raise NotImplementedError("'set_coords' is only implemented for str, list[list[float]] or numpy.ndarray type")

    def setup_mol(self, qmin_file: str) -> None:
        """
        Sets up the molecular system from a `QM.in` file.
        parses the elements, states, and savedir and prepare the QMin object accordingly.

        qmin_file:  Path to QM.in file.
        """
        self.log.debug(f"Setting up molecule from {qmin_file}")

        if self._setup_mol:
            self.log.warning(
                f"setup_mol() was already called! Continue setup with {qmin_file}",
            )

        qmin_lines = readfile(qmin_file)
        self.QMin.molecule["comment"] = qmin_lines[1]

        try:
            natom = int(qmin_lines[0])
        except ValueError as err:
            raise ValueError("first line must contain the number of atoms!") from err

        self.QMin.molecule["elements"] = list(map(lambda x: parse_xyz(x)[0], (qmin_lines[2 : natom + 2])))
        self.QMin.molecule["Atomcharge"] = sum(map(lambda x: ATOMCHARGE[x], self.QMin.molecule["elements"]))
        self.QMin.molecule["frozcore"] = sum(map(lambda x: FROZENS[x], self.QMin.molecule["elements"]))
        self.QMin.molecule["natom"] = len(self.QMin.molecule["elements"])

        # replaces all comments with white space. filters all empty lines
        filtered = filter(
            lambda x: not re.match(r"^\s*$", x),
            map(
                lambda x: re.sub(r"#.*$", "", x),
                qmin_lines[self.QMin.molecule["natom"] + 2 :],
            ),
        )

        # naively parse all key argument pairs from QM.in
        for line in filtered:
            llist = line.split(None, 1)
            key = llist[0].lower()
            if key == "states":
                # also does update nmstates, nstates, statemap
                states_dict = self.parseStates(llist[1])
                if len(states_dict["states"]) < 1:
                    self.log.error("Number of states must be > 0!")
                    raise ValueError()
                self.QMin.maps["statemap"] = states_dict["statemap"]
                self.QMin.molecule["nstates"] = states_dict["nstates"]
                self.QMin.molecule["nmstates"] = states_dict["nmstates"]
                self.QMin.molecule["states"] = states_dict["states"]
            elif key == "unit":
                unit = llist[1].strip().lower()
                if unit in ["bohr", "angstrom"]:
                    self.QMin.molecule["unit"] = unit
                    self.QMin.molecule["factor"] = 1.0 if unit == "bohr" else 1.0 / BOHR_TO_ANG
                else:
                    raise ValueError("unknown unit specified")
            elif key == "savedir":
                self._setsave = True
                self.QMin.save["savedir"] = llist[1].strip()
                self.log.debug(f"SAVEDIR set to {self.QMin.save['savedir']}")
            elif key == "point_charges":
                self.QMin.molecule["point_charges"] = True
                pcfile = expand_path(llist[1].strip())
                self.log.debug(f"Reading point charges from {pcfile}")

                # Read pcfile and assign charges and coordinates
                pccharge = []
                pccoords = []
                for pcharges in map(lambda x: x.split(), readfile(pcfile)):
                    pccoords.append(
                        [
                            float(pcharges[0]) * self.QMin.molecule["factor"],
                            float(pcharges[1]) * self.QMin.molecule["factor"],
                            float(pcharges[2]) * self.QMin.molecule["factor"],
                        ]
                    )
                    pccharge.append(float(pcharges[3]))

                self.QMin.coords["pccoords"] = pccoords
                self.QMin.coords["pccharge"] = pccharge
                self.QMin.molecule["npc"] = len(pccharge)

        if self.QMin.molecule["factor"] is None:
            self.log.warning("No Unit specified assuming Angstrom!")
            self.QMin.molecule["factor"] = 1.0 / BOHR_TO_ANG
            self.QMin.molecule["unit"] = "angstrom"

        if not isinstance(self.QMin.save["savedir"], str):
            self.QMin.save["savedir"] = "./SAVEDIR/"
            self.log.debug("Setting default SAVEDIR")

        self.QMin.save["savedir"] = expand_path(self.QMin.save["savedir"])

        if not isinstance(self.QMin.molecule["unit"], str):
            self.log.warning('No "unit" specified in QMin! Assuming Bohr')
            self.QMin.molecule["unit"] = "bohr"

        if all((val is None for val in self.QMin.molecule.values())):
            raise ValueError(
                """Input file must contain at least:
                natom
                comment
                geometry
                keyword "states"
                at least one task"""
            )

        self._setup_mol = True

        self.log.debug("Setup successful.")

    def parseStates(self, states: str) -> dict[str, Any]:
        """
        Setup states, statemap and everything related
        """
        res = {}
        try:
            res["states"] = list(map(int, states.split()))
        except (ValueError, IndexError) as err:
            raise ValueError('Keyword "states" has to be followed by integers!', 37) from err
        reduc = 0
        for i in reversed(res["states"]):
            if i == 0:
                reduc += 1
            else:
                break
        for i in range(reduc):
            del res["states"][-1]
        nstates = 0
        nmstates = 0
        if any(map(lambda x: x < 0, res["states"])):
            raise ValueError("States must be positive numbers!")
        for i in range(len(res["states"])):
            nstates += res["states"][i]
            nmstates += res["states"][i] * (i + 1)
        return {
            "nstates": nstates,
            "nmstates": nmstates,
            "states": res["states"],
            "statemap": {i + 1: [*v] for i, v in enumerate(itnmstates(res["states"]))},
        }

    @abstractmethod
    def read_resources(self, resources_file: str, kw_whitelist: Optional[list[str]] = None) -> None:
        """
        Reads a resource file and assigns parameters to
        self.QMin.resources. Parameters are only checked by type (if available),
        sanity checks need to be done in specific interface. If multiple entries
        of a parameter with one value are in the file, the latest value will be saved.

        resources_file: Path to resource file.
        kw_whitelist:   Whitelist for keywords (with multiple values) that do not get
                        overwritten when keyword multiple times in resources_file,
                        instead the list will be extended
        """
        self.log.debug(f"Reading resource file {resources_file}")
        kw_whitelist = [] if not kw_whitelist else kw_whitelist

        if not self._setup_mol:
            raise RuntimeError("Interface is not set up for this template. Call setup_mol first!")

        if self._read_resources:
            self.log.warning(f"Resources already read! Overwriting with {resources_file}")

        # Set ncpu from env variables, gets overwritten if in resources
        priority_order = ["SLURM_NTASKS_PER_NODE", " NSLOTS"]
        for prio in priority_order:
            if prio in os.environ:
                self.QMin.resources["ncpu"] = max(1, int(os.environ[prio]))
                self.log.info(
                    f'Found env variable ncpu={os.environ[prio]}, resources["ncpu"] set to {self.QMin.resources["ncpu"]}',
                )
                break

        raw_dict = self._parse_raw(resources_file, self.QMin.resources.types, kw_whitelist)

        if "savedir" in raw_dict:
            if not self._setsave:
                self.QMin.save["savedir"] = expand_path(raw_dict["savedir"])
                self.log.debug(
                    f"SAVEDIR set to {self.QMin.save['savedir']}",
                )
            else:
                self.log.info("SAVEDIR is already set and will not be overwritten!")
            del raw_dict["savedir"]
        self.QMin.resources.update(raw_dict)

        self._read_resources = True

    def _parse_raw(self, file: str, types_dict: dict, kw_whitelist=None) -> dict:
        """
        parse the content of a keyword-argument file (.resources, .template)

        Args:
            file: file to parse from
            types_dict: dictionary with keywords and their respective types
            kw_whitelist list: list with keywords that should be appended upon multiple encounters

        Raises:
            RuntimeError:

        Returns:

        """
        kw_whitelist = [] if not kw_whitelist else kw_whitelist

        lines = readfile(file)
        # replaces all comments with white space. filters all empty lines
        filtered = filter(lambda x: not re.match(r"^\s*$", x), map(lambda x: re.sub(r"#.*$", "", x).strip(), lines))
        file_str = "\n".join(filtered)
        if not file_str or file_str.isspace():  # check if there is only whitespace left!
            return {}

        # concat all lines for select keyword:
        # 1 join lines to full file string,
        # 2 match all select/start ... end blocks,
        # 3 replace all \n with ',' in the matches,
        # 4 return matches between [' and ']
        def format_match(x: re.Match) -> str:
            return x.group(3) + " " + re.sub(r"\n+", "','", "['{}']".format(x.group(4)))

        lines = re.sub(r"(s(elect|tart)\s+)(.+)\n([\w\d\s\n]*)(\nend)", format_match, file_str).split("\n")
        # Store all encountered keywords to warn for duplicates
        keyword_list = set()
        out_dict = {}
        for line in lines:
            # assign values
            param = line.split(maxsplit=1)
            if param[0] in keyword_list and param[0] not in kw_whitelist:
                self.log.warning(f"Multiple entries of {param[0]} in {file}")

            keyword_list.add(param[0])

            match param:
                case [key] if key in types_dict:
                    key_type = types_dict[key]
                    if key_type is bool:
                        out_dict[key] = True
                    else:
                        self.log.error(f"resources keyword '{key}' is type {key_type} but has no value!")
                        raise RuntimeError()

                case [key, val] if key in types_dict:
                    key_type = types_dict[key]
                    if key_type is list:
                        if key not in out_dict or key not in kw_whitelist:
                            out_dict[key] = []
                        if val[0] == "[":
                            raw_value = ast.literal_eval(val)
                            # check if matrix
                            if type(raw_value[0]) is str:
                                raw_value = [
                                    entry if len(entry) > 1 else entry[0] for entry in map(lambda x: x.split(), raw_value)
                                ]
                        else:
                            raw_value = val.split()
                        out_dict[key].append(raw_value if len(raw_value) > 1 else raw_value[0])
                    elif key_type is str:
                        out_dict[key] = expand_path(val) if re.match(r"\~|\$", val) else val
                    elif key_type is tuple:
                        out_dict[key] = (v for v in val)
                    else:
                        out_dict[key] = key_type(val)

                case _:
                    self.log.warning(f"'{param[0]}' not in {file.split('.')[-1]} keywords: {', '.join(types_dict.keys())}")
                    # raise ValueError(f"'{param[0]}' not in {file.split('.')[-1]} keywords: {', '.join(types_dict.keys())}")

        # sanitize lists:
        for key, key_type in types_dict.items():
            if key in out_dict and key_type == list and len(out_dict[key]) == 1 and type(out_dict[key][0]) == list:
                out_dict[key] = out_dict[key][0]

        return out_dict

    def read_requests(self, requests_file: str = "QM.in") -> None:
        """
        Reads QM.in file and parses requests
        """
        # TODO: pc file? densmap only for multipolar fit?
        assert self._read_template, "Interface is not set up correctly. Call read_template with the .template file first!"
        assert self._read_resources, "Interface is not set up correctly. Call read_resources with the .resources file first!"

        self.log.debug(f"Reading requests from {requests_file}")

        # Reset requests
        self.QMin.requests = QMin().requests
        self.QMin.save["init"] = False
        self.QMin.save["samestep"] = False
        self.QMin.save["newstep"] = False
        self.QMin.save["restart"] = False

        # read file and skip geometry
        lines = readfile(requests_file)[self.QMin.molecule["natom"] + 2 :]
        # replaces all comments with white space. filters all empty lines
        filtered = filter(lambda x: not re.match(r"^\s*$", x), map(lambda x: re.sub(r"#.*$", "", x).strip(), lines))
        file_str = "\n".join(filtered)
        if not file_str or file_str.isspace():  # check if there is only whitespace left!
            return {}

        # concat all lines for select keyword:
        # 1 join lines to full file string,
        # 2 match all select/start ... end blocks,
        # 3 replace all \n with ',' in the matches,
        # 4 return matches between [' and ']
        def format_match(x: re.Match) -> str:
            return x.group(3) + " " + re.sub(r"\n+", "','", "['{}']".format(x.group(4)))

        lines = re.sub(r"(s(elect|tart)\s+)(.+)\n([\w\d\s\n]*)(\nend)", format_match, file_str).split("\n")

        for line in lines:
            match line.lower().split(maxsplit=1):
                case [key] if key in (*self.QMin.requests.keys(), "step"):
                    self.log.debug(f"Parsing request {key}")
                    self._set_request((key, None))
                case ["select" | "start", key]:
                    self.log.error(f"line with '{line}' found but no 'end' keyword!")
                    raise ValueError(f"line with '{line}' found but no 'end' keyword!")
                case [key, val] if key in (*self.QMin.requests.keys(), "step"):
                    if val[0] == "[":
                        raw_value = ast.literal_eval(val)
                        # check if matrix
                        if type(raw_value[0]) is str:
                            raw_value = [entry if len(entry) > 1 else entry[0] for entry in map(lambda x: x.split(), raw_value)]
                    else:
                        raw_value = val.split() if len(val.split()) > 1 else val
                    self._set_request((key, raw_value))
                case ["backup"]:
                    self.log.warning("'backup' request is deprecated, use 'retain <number of steps>' instead!")
                case ["init" | "newstep" | "samestep" | "restart"]:
                    pass
                case ["unit" | "states", _]:
                    pass
                case _:
                    self.log.warning(f"request '{line}' not specified! Will not be applied!")

        self._step_logic()
        self._request_logic()

    def _step_logic(self) -> None:
        """
        Performs step logic
        """
        self.log.debug("Starting step logic")

        # TODO: implement previous_step from driver
        last_step = None
        stepfile = os.path.join(self.QMin.save["savedir"], "STEP")
        self.log.debug(f"stepfile {stepfile}")
        if os.path.isfile(stepfile):
            self.log.debug(f"Found stepfile {stepfile}")
            last_step = int(readfile(stepfile)[0])

        if not self.QMin.save["step"]:
            if last_step:
                self.QMin.save["newstep"] = True
                self.QMin.save["step"] = last_step + 1
            else:
                self.QMin.save["init"] = True
                self.QMin.save["step"] = 0
            return

        if last_step is None:
            assert (
                self.QMin.save["step"] == 0
            ), f'Specified step ({self.QMin.save["step"]}) could not be restarted from!\nCheck your savedir and "STEP" file in {self.QMin.save["savedir"]}'
            self.QMin.save["init"] = True
        elif self.QMin.save["step"] == -1:
            self.QMin.save["newstep"] = True
            self.QMin.save["step"] = last_step + 1
        elif self.QMin.save["step"] == last_step:
            self.QMin.save["samestep"] = True
        elif self.QMin.save["step"] == last_step + 1:
            self.QMin.save["newstep"] = True
        else:
            self.log.error(
                f"""Determined last step ({last_step}) from savedir and specified step ({self.QMin.save["step"]}) do not fit!
                Prepare your savedir and "STEP" file accordingly before starting again or choose "step -1" if you want to proceed from last successful step!"""
            )
            raise RuntimeError()

    def _set_driver_requests(self, requests: dict) -> None:
        # delete all old requests
        self.QMin.requests = QMin().requests
        self.log.debug(f"getting requests {requests} step: {self.QMin.save['step']}")
        # logic for raw tasks object from pysharc interface
        if "tasks" in requests and isinstance(requests["tasks"], str):
            requests.update({k.lower(): True for k in requests["tasks"].split()})
            if "soc" in requests:
                requests["h"] = True
            del requests["tasks"]
        for task in ["nacdr", "overlap", "grad", "ion"]:
            if task in requests and isinstance(requests[task], str):
                if requests[task] == "":  # removes task from dict if {'task': ''}
                    del requests[task]
                elif task == requests[task].lower() or requests[task] == "all":
                    requests[task] = [i + 1 for i in range(self.QMin.molecule["nstates"])]
                else:
                    requests[task] = [int(i) for i in requests[task].split()]

        if self.QMin.save["step"] == 0:
            for req in ["overlap", "phases"]:
                if req in requests:
                    requests[req] = False
        self.log.debug(f"setting requests {requests}")
        self.QMin.requests.update(requests)
        for i in ["init", "newstep", "samestep"]:
            self.QMin.save[i] = False
        self._request_logic()

    def _set_request(self, request: list[str]) -> None:
        """
        Setup requests and do basic sanity checks
        """
        req = request[0]
        if req in self.QMin.requests.keys():
            match request:
                case ["grad", None]:
                    self.QMin.requests[req] = [i + 1 for i in range(self.QMin.molecule["nmstates"])]
                case ["grad", "all"]:
                    self.QMin.requests[req] = [i + 1 for i in range(self.QMin.molecule["nmstates"])]
                case ["nacdr" | "multipolar_fit" | "density_matrices", None]:
                    self.QMin.requests[req] = ["all"]
                case ["nacdr" | "multipolar_fit" | "density_matrices", "all"]:
                    self.QMin.requests[req] = ["all"]
                case ["grad", value]:
                    self.QMin.requests[req] = sorted(list(map(int, request[1])))
                    if max(self.QMin.requests[req]) > self.QMin.molecule["nmstates"]:
                        self.log.error(f"Requested {req} higher than total number of states!")
                        raise ValueError()
                    if min(self.QMin.requests[req]) <= 0:
                        self.log.error(f"Requested {req} must be greather than 0!")
                        raise ValueError()
                    if len(self.QMin.requests[req]) != len(set(self.QMin.requests[req])):
                        self.log.error(f"Duplicate {req} requested!")
                        raise ValueError()
                case ["nacdr" | "multipolar_fit" | "density_matrices", value]:
                    self.QMin.requests[req] = sorted([[int(x) for x in y] for y in request[1]])
                    if not all(len(x) == 2 for x in self.QMin.requests[req]):
                        raise ValueError(f"'{req}' not set correctly! Needs to to be nx2 matrix not {self.QMin.requests[req]}")
<<<<<<< HEAD
                case ["soc", None]:
                    if sum(i > 0 for i in self.QMin.molecule["states"]) < 2:
=======
                case ["soc", _]:
                    if (
                        len(self.QMin.molecule["states"]) < 3
                        or (self.QMin.molecule["states"][0] == 0 and self.QMin.molecule["states"][2] <= 1)
                        or (self.QMin.molecule["states"][0] > 0 and self.QMin.molecule["states"][2] == 0)
                    ):
>>>>>>> cf62575a
                        self.log.warning("SOCs requested but only 1 multiplicity given! Disable SOCs")
                        return
                    self.QMin.requests["soc"] = True
                case ["retain", _]:
                    self.QMin.requests[req] = int(request[1])
                case _:
                    self.QMin.requests[req] = True
        else:
            match request[0]:
                case "step":
                    self.QMin.save[req] = int(request[1])
                case _:
                    self.QMin.save[req] = True

    def _request_logic(self) -> None:
        """
        Checks for conflicting options, generates requested maps
        and sets path variables according to requests
        """
        self.log.debug("Starting request logic")

        if not os.path.isdir(self.QMin.save["savedir"]):
            self.log.debug(f"Creating savedir {self.QMin.save['savedir']}")
            os.mkdir(self.QMin.save["savedir"])

        assert not (
            (self.QMin.requests["overlap"] or self.QMin.requests["phases"]) and self.QMin.save["init"]
        ), '"overlap" and "phases" cannot be calculated in the first timestep!'

    def write_step_file(self) -> None:
        """
        Write current step into stepfile (only if cleanup not requested)
        """
        if self.QMin.requests["cleanup"]:
            return
        stepfile = os.path.join(self.QMin.save["savedir"], "STEP")
        writefile(stepfile, str(self.QMin.save["step"]))

    def writeQMout(self, filename: str = "QM.out") -> None:
        """
        Writes the requested quantities to the file which SHARC reads in.
        """
        outfilename = os.path.splitext(filename)[0] + ".out"
        self.log.info(f"===> Writing output to file {outfilename} in SHARC Format\n")
        self.QMout.write(outfilename, self.QMin.requests)

    def formatQMout(self) -> str:
        """If PRINT, prints a summary of all requested QM output values.
        Matrices are formatted using printcomplexmatrix, vectors using printgrad.
        """
        return self.QMout.formatQMout(self.QMin, DEBUG=self._DEBUG)

    def printQMout(self) -> None:
        """
        Prints formatted QMout data
        """
        self.log.info(self.formatQMout())

    # ============================PRINTING ROUTINES========================== #

    def printheader(self) -> None:
        """Prints the formatted header of the log file. Prints version number and version date
        Takes nothing, returns nothing."""

        self.log.info(f"{self.clock.starttime} {gethostname()} {os.getcwd()}")
        rule = "=" * 76
        lines = [
            f"  {rule}",
            "",
            f"SHARC - {self.name()} - Interface",
            "",
            f"Authors: {self.authors()}",
            "",
            f"Version: {self.version()}",
            f"Date: {self.versiondate():%d.%m.%Y}",
            "",
            f"  {rule}",
        ]
        # wraps Authors line in case its too long
        lines[4:5] = wrap(lines[4], width=70)
        lines[1:-1] = map(lambda s: "||{:^76}||".format(s), lines[1:-1])
        self.log.info("\n".join(lines))


if __name__ == "__main__":
    logging.info("hello from log!")
    logging.debug("this is a debug")
    logging.error("EROROR")<|MERGE_RESOLUTION|>--- conflicted
+++ resolved
@@ -794,17 +794,12 @@
                     self.QMin.requests[req] = sorted([[int(x) for x in y] for y in request[1]])
                     if not all(len(x) == 2 for x in self.QMin.requests[req]):
                         raise ValueError(f"'{req}' not set correctly! Needs to to be nx2 matrix not {self.QMin.requests[req]}")
-<<<<<<< HEAD
                 case ["soc", None]:
-                    if sum(i > 0 for i in self.QMin.molecule["states"]) < 2:
-=======
-                case ["soc", _]:
                     if (
                         len(self.QMin.molecule["states"]) < 3
                         or (self.QMin.molecule["states"][0] == 0 and self.QMin.molecule["states"][2] <= 1)
                         or (self.QMin.molecule["states"][0] > 0 and self.QMin.molecule["states"][2] == 0)
                     ):
->>>>>>> cf62575a
                         self.log.warning("SOCs requested but only 1 multiplicity given! Disable SOCs")
                         return
                     self.QMin.requests["soc"] = True

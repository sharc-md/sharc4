--- conflicted
+++ resolved
@@ -738,15 +738,12 @@
         Matrices are formatted using printcomplexmatrix, vectors using printgrad.
         """
         return self.QMout.formatQMout(self.QMin, DEBUG=self._DEBUG)
-<<<<<<< HEAD
-=======
 
     def printQMout(self) -> None:
         """
         Prints formatted QMout data
         """
         self.log.info(self.formatQMout())
->>>>>>> 725033b1
 
     # ============================PRINTING ROUTINES========================== #
 

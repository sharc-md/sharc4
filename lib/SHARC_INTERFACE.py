#!/usr/bin/env python3

# ******************************************
#
#    SHARC Program Suite
#
#    Copyright (c) 2019 University of Vienna
#
#    This file is part of SHARC.
#
#    SHARC is free software: you can redistribute it and/or modify
#    it under the terms of the GNU General Public License as published by
#    the Free Software Foundation, either version 3 of the License, or
#    (at your option) any later version.
#
#    SHARC is distributed in the hope that it will be useful,
#    but WITHOUT ANY WARRANTY; without even the implied warranty of
#    MERCHANTABILITY or FITNESS FOR A PARTICULAR PURPOSE.  See the
#    GNU General Public License for more details.
#
#    You should have received a copy of the GNU General Public License
#    inside the SHARC manual.  If not, see <http://www.gnu.org/licenses/>.
#
# ******************************************

# IMPORTS
# external
from copy import deepcopy
from datetime import date, datetime
import math
import sys
import os
import glob
import re
import shutil
import ast
import numpy as np
import subprocess as sp
from abc import ABC, abstractmethod
from typing import Union, List

# from functools import reduce, singledispatchmethod
from socket import gethostname
from textwrap import wrap
from logger import log as logging

# internal
from printing import printcomplexmatrix, printgrad, printtheodore
from utils import *
from constants import *
from qmin import QMin



all_features = {'h': [],
                 'soc': [],
                 'dm': [],
                 'grad': [],
                 'nacdr': [],
                 'overlap': [],
                 'phases': [],
                 'ion': [],
                 'dmdr': [],
                 'socdr': [],
                 'multipolar_fit': [],
                 'theodore': [],
                 'point_charges': [],
                # raw data request
                 'basis_set': [],
                 'wave_functions': [],
                 'density_matrices': [],
                 }

<<<<<<< HEAD
=======
class CustomFormatter(logging.Formatter):
    err_fmt = "ERROR: %(msg)s"
    dbg_fmt = "DEBUG: %(msg)s"
    info_fmt = "%(msg)s"
    warn_fmt = "WARNING: %(msg)s"

    def format(self, record):
        # Replace the original format with one customized by logging level
        if record.levelno == logging.DEBUG:
            self._fmt = CustomFormatter.dbg_fmt

        elif record.levelno == logging.INFO:
            self._fmt = CustomFormatter.info_fmt

        elif record.levelno == logging.ERROR:
            self._fmt = CustomFormatter.err_fmt

        elif record.levelno == logging.WARNING:
            self._fmt = CustomFormatter.warn_fmt

        # Call the original formatter class to do the grunt work
        formatter = logging.Formatter(self._fmt)

        return formatter.format(record)


fmt = CustomFormatter()
hdlr = logging.StreamHandler(sys.stdout)

hdlr.setFormatter(fmt)
logging.root.addHandler(hdlr)
logging.root.setLevel(logging.DEBUG)
>>>>>>> 9b85cc01


class SHARC_INTERFACE(ABC):
    # internal status indicators
    _setup_mol = False
    _read_resources = False
    _read_template = False
    _DEBUG = False
    _PRINT = True


    # TODO: set Debug and Print flag
    # TODO: set persistant flag for file-io vs in-core


    def __init__(self, persistent=False):
        # all the output from the calculation will be stored here
        self.QMout = {}
        self.persistent = persistent
        self.QMin = QMin()
        self._setup_mol = False
        self._read_resources = False
        self._setsave = False

    @abstractmethod
    def authors(self) -> str:
        return "Severin Polonius, Sebastian Mai"

    @abstractmethod
    def version(self) -> str:
        return "3.0"

    @abstractmethod
    def versiondate(self) -> date:
        return date(2021, 7, 15)

    @abstractmethod
    @staticmethod
    def name() -> str:
        return "base"

    @abstractmethod
    @staticmethod
    def description() -> str:
        return "Abstract base class for SHARC interfaces."

    @abstractmethod
    @staticmethod
    def changelogstring() -> str:
        return "This is the changelog string"

    @abstractmethod
    @staticmethod
    def about() -> str:
        return "Name and description of the interface"

    @abstractmethod
    def get_features(self) -> dict:
        "return availble features"
        return all_features

    @abstractmethod
    def get_infos(self, INFOS: dict) -> INFOS:
        "prepare INFOS obj"
        return INFOS

    @abstractmethod
    def prepare(self, INFOS):
        "setup the folders"
        return


    def main(self):
        """
        main routine for all interfaces.
        This routine containes all functions that will be accessed when any interface is calculating a single point.
        All of these functions have to be defined in the derived class if not available in this base class
        """

        args = sys.argv
        self.clock = clock()
        self.printheader()
        if len(args) != 2:
            print(
                "Usage:",
                f"./SHARC_{self.name} <QMin>",
                f"version: {self.version}",
                f"date: {self.versiondate}",
                f"changelog: {self.changelogstring}",
                sep="\n",
            )
            sys.exit(106)
        QMinfilename = sys.argv[1]
        # set up the system (i.e. molecule, states, unit...)
        self.setup_mol(QMinfilename)
        # read in the resources available for this computation (program path, cores, memory)
        self.read_resources(f"{self.name}.resources")
        # read in the specific template file for the interface with all keywords
        self.read_template(f"{self.name}.template")
        # set the coordinates of the molecular system
        self.set_coords(QMinfilename)
        # read the property requests that have to be calculated
        self.read_requests(QMinfilename)
        # setup internal state for the computation
        self.setup_run()

        # perform the calculation and parse the output, do subsequent calculations with other tools
        self.run()

        # get output as requested
        self.getQMout()

        # backup data if requested
        if self.QMin.requests["backup"]:
            self.backupdata(self.QMin.requests["backup"])
        # writes a STEP file in the SAVEDIR (marks this step as succesfull)
        self.write_step_file()

        # printing and output generation
        if self._PRINT or self._DEBUG:
            self.printQMout()
        self.QMout["runtime"] = self.clock.measuretime()
        self.writeQMout()

    @abstractmethod
    def read_template(self, template_file: str) -> None:
        """
        Reads a template file and assigns parameters to
        self.template. No sanity checks at all, has to be done
        in the interface. If multiple entries
        of a parameter with one value are in the file, the latest value will be saved.

        template_file:  Path to template file
        """
        logging.debug(f"Reading template file {template_file}")

        if self._read_template:
            logging.warning(f"Template already read! Overwriting with {template_file}")

        with open(template_file, "r", encoding="utf-8") as tmpl_file:
            for line in tmpl_file:
                # Ignore comments and empty lines
                if re.match(r"^\w+", line):
                    # Remove comments and assign values
                    param = re.sub(r"#.*$", "", line).split()
                    if len(param) == 1:
                        self.QMin.template[param[0]] = True
                    elif len(param) == 2:
                        self.QMin.template[param[0]] = param[1]
                    else:
                        self.QMin.template[param[0]] = list(param[1:])

        self._read_template = True

    @abstractmethod
    def run(self):
        pass

    @abstractmethod
    def setup_run(self):
        pass

    @abstractmethod
    def getQMout(self):
        pass

    def set_coords(self, xyz: Union[str, List, np.ndarray]) -> None:
        """
        Sets coordinates, qmmm and pccharge from file or list/array
        xyz: path to xyz file or list/array with coords
        """
        if isinstance(xyz, str):
            lines = readfile(xyz)
            try:
                natom = int(lines[0])
            except ValueError as error:
                raise ValueError(
                    "first line must contain the number of atoms!"
                ) from error
            self.QMin.coords["coords"] = (
                np.asarray([parse_xyz(x)[1] for x in lines[2: natom + 2]], dtype=float) *
                self.QMin.molecule["factor"]
            )
        elif isinstance(xyz, (list, np.ndarray)):
            self.QMin.coords["coords"] = np.asarray(xyz) * self.QMin.molecule["factor"]
        else:
            raise NotImplementedError(
                "'set_coords' is only implemented for str, list[list[float]] or numpy.ndarray type"
            )

    def setup_mol(self, qmin_file: str) -> None:
        """
        Sets up the molecular system from a `QM.in` file.
        parses the elements, states, and savedir and prepare the QMin object accordingly.

        qmin_file:  Path to QM.in file.
        """
        logging.debug(f"Setting up molecule from {qmin_file}")

        if self._setup_mol:
            logging.warning(
                f"setup_mol() was already called! Continue setup with {qmin_file}",
            )

        qmin_lines = readfile(qmin_file)
        self.QMin.molecule["comment"] = qmin_lines[1]

        try:
            natom = int(qmin_lines[0])
        except ValueError:
            raise Error("first line must contain the number of atoms!", 2)
        if len(qmin_lines) < natom + 4:
            raise Error(
                'Input file must contain at least:\nnatom\ncomment\ngeometry\nkeyword "states"\nat least one task',
                3,
            )
        self.QMin.molecule["elements"] = list(
            map(lambda x: parse_xyz(x)[0], (qmin_lines[2: natom + 2]))
        )
        self.QMin.molecule["Atomcharge"] = sum(
            map(lambda x: ATOMCHARGE[x], self.QMin.molecule["elements"])
        )
        self.QMin.molecule["frozcore"] = sum(
            map(lambda x: FROZENS[x], self.QMin.molecule["elements"])
        )
        self.QMin.molecule["natom"] = len(self.QMin.molecule["elements"])

        # replaces all comments with white space. filters all empty lines
        filtered = filter(
            lambda x: not re.match(r"^\s*$", x),
            map(
                lambda x: re.sub(r"#.*$", "", x),
                qmin_lines[self.QMin.molecule["natom"] + 2:],
            ),
        )

        # naively parse all key argument pairs from QM.in
        for line in filtered:
            llist = line.split(None, 1)
            key = llist[0].lower()
            if key == "states":
                # also does update nmstates, nstates, statemap
                self.parseStates(llist[1])
            elif key == "unit":
                unit = llist[1].strip().lower()
                if unit in ["bohr", "angstrom"]:
                    self.QMin.molecule["unit"] = unit
                    self.QMin.molecule["factor"] = (
                        1.0 if unit == "bohr" else 1.0 / BOHR_TO_ANG
                    )
                else:
                    raise Error("unknown unit specified", 23)
            elif key == "savedir":
                self._setsave = True
                self.QMin.save["savedir"] = llist[1].strip()
                logging.debug(f"SAVEDIR set to {self.QMin.save['savedir']}")

        if not isinstance(self.QMin.save["savedir"], str):
            self.QMin.save["savedir"] = "./SAVEDIR/"
            logging.debug("Setting default SAVEDIR")

        self.QMin.save["savedir"] = expand_path(self.QMin.save["savedir"])

        if not isinstance(self.QMin.molecule["unit"], str):
            logging.warning('No "unit" specified in QMin! Assuming Bohr')
            self.QMin.molecule["unit"] = "bohr"

        self._setup_mol = True

        logging.debug("Setup successful.")

    def parseStates(self, states: str) -> None:
        """
        Setup states, statemap and everything related
        """
        res = {}
        try:
            res["states"] = list(map(int, states.split()))
        except (ValueError, IndexError):
            raise ValueError('Keyword "states" has to be followed by integers!', 37)
        reduc = 0
        for i in reversed(res["states"]):
            if i == 0:
                reduc += 1
            else:
                break
        for i in range(reduc):
            del res["states"][-1]
        nstates = 0
        nmstates = 0
        for i in range(len(res["states"])):
            nstates += res["states"][i]
            nmstates += res["states"][i] * (i + 1)
        self.QMin.maps["statemap"] = {
            i + 1: [*v] for i, v in enumerate(itnmstates(res["states"]))
        }
        self.QMin.molecule["nstates"] = nstates
        self.QMin.molecule["nmstates"] = nmstates
        self.QMin.molecule["states"] = res["states"]

    @abstractmethod
    def read_resources(self, resources_file: str, kw_whitelist: list = []) -> None:
        """
        Reads a resource file and assigns parameters to
        self.QMin.resources. Parameters are only checked by type (if available),
        sanity checks need to be done in specific interface. If multiple entries
        of a parameter with one value are in the file, the latest value will be saved.

        resources_file: Path to resource file.
        kw_whitelist:   Whitelist for keywords (with multiple values) that do not get
                        overwritten when keyword multiple times in resources_file,
                        instead the list will be extended
        """
        logging.debug(f"Reading resource file {resources_file}")

        if not self._setup_mol:
            raise Error(
                "Interface is not set up for this template. Call setup_mol with the QM.in file first!",
                23,
            )

        if self._read_resources:
            logging.warning(
                f"Resources already read! Overwriting with {resources_file}"
            )

        # Set ncpu from env variables, gets overwritten if in resources
        priority_order = ["SLURM_NTASKS_PER_NODE", " NSLOTS"]
        for pr in priority_order:
            if pr in os.environ:
                self.QMin.resources["ncpu"] = max(1, int(os.environ[pr]))
                logging.info(
                    f'Found env variable ncpu={os.environ[pr]}, resources["ncpu"] set to {self.QMin.resources["ncpu"]}',
                )
                break

        with open(resources_file, "r", encoding="utf-8") as rcs_file:
            # Store all encountered keywords to warn for duplicates
            keyword_list = []
            for line in rcs_file:
                # Ignore comments and empty lines
                if re.match(r"^\w+", line):
                    # Remove comments and assign values
                    param = re.sub(r"#.*$", "", line).split()
                    # Expand to fullpath if ~ or $ in string
                    param = [
                        expand_path(x) if re.match(r"\~|\$", x) else x for x in param
                    ]

                    # Check for duplicates in keyword_list
                    if param[0] in keyword_list:
                        logging.warning(
                            f"Multiple entries of {param[0]} in {resources_file}"
                        )
                    keyword_list.append(param[0])

                    if len(param) == 1:
                        self.QMin.resources[param[0]] = True
                    elif len(param) == 2:
                        # Check if savedir already specified in QM.in
                        if param[0] == "savedir":
                            if not self._setsave:
                                self.QMin.save["savedir"] = param[1]
                                logging.debug(
                                    f"SAVEDIR set to {self.QMin.save['savedir']}",
                                )
                            else:
                                logging.info(
                                    "SAVEDIR is already set and will not be overwritten!"
                                )
                            continue
                        # Cast to correct type if available
                        if param[0] in self.QMin.resources.types.keys():
                            self.QMin.resources[param[0]] = self.QMin.resources.types[
                                param[0]
                            ](param[1])
                        else:
                            self.QMin.resources[param[0]] = param[1]
                    else:
                        # If whitelisted key already exists extend list with values
                        if (
                            param[0] in self.QMin.resources.keys() and
                            self.QMin.resources[param[0]] and
                            param[0] in kw_whitelist
                        ):
                            logging.debug(f"Extend white listed parameter {param[0]}")
                            self.QMin.resources[param[0]].extend(list(param[1:]))
                        else:
                            logging.warning(f"Parameter list {param} overwritten!")
                            self.QMin.resources[param[0]] = list(param[1:])
        self._read_resources = True

    @abstractmethod
    def read_requests(self, requests_file: str = "QM.in") -> None:
        """
        Reads QM.in file and parses requests
        """
        # TODO: pc file? densmap only for multipolar fit?
        assert (
            self._read_template
        ), "Interface is not set up correctly. Call read_template with the .template file first!"
        assert (
            self._read_resources
        ), "Interface is not set up correctly. Call read_resources with the .resources file first!"

        logging.debug(f"Reading requests from {requests_file}")

        # Reset requests
        self.QMin.requests = QMin().requests
        self.QMin.save["init"] = False
        self.QMin.save["samestep"] = False
        self.QMin.save["newstep"] = False
        self.QMin.save["restart"] = False

        # Parse QM.in and setup request dict
        with open(requests_file, "r", encoding="utf-8") as requests:
            # Skip xyz part
            atoms = next(requests)
            for _ in range(int(atoms) + 1):
                next(requests)

            nac_select = False

            for line in requests:
                # Check for valid keywords, remove comments
                if re.match(r"^\w", line):
                    params = re.sub(r"#.*$", "", line).split()

                    # Parse NACDR if requested
                    if params[0].casefold() == "nacdr":
                        logging.debug(
                            f"Parsing request {params}",
                        )
                        if len(params) > 1 and params[1].casefold() == "select":
                            nac_select = True
                        else:
                            self.QMin.requests["nacdr"] = ["all"]
                        continue
                    if nac_select:
                        if params[0].casefold() == "end":
                            nac_select = False
                        else:
                            assert (
                                len(params) == 2
                            ), "NACs have to be given in state pairs!"
                            logging.debug(f"Adding state pair {params} to NACDR list")
                            self.QMin.requests["nacdr"].append(params)
                        continue

                    # Parse every other request
                    if params[0].casefold() in (
                        *self.QMin.requests.keys(),
                        "init",
                        "samestep",
                        "restart",
                        "newstep",
                    ):
                        logging.debug(f"Parsing request {params}")
                        self._set_requests(params)

            assert not nac_select, "No end keyword found after nacdr select!"
        self._step_logic()
        self._request_logic()

        if self.QMin.requests["backup"]:
            logging.debug("Setting up backup directories")

    def _step_logic(self) -> None:
        """
        Performs step logic
        """
        logging.debug("Starting step logic")

        # TODO: implement previous_step from driver
        last_step = None
        stepfile = os.path.join(self.QMin.save["savedir"], "STEP")
        if os.path.isfile(stepfile):
            logging.debug(f"Found stepfile {stepfile}")
            last_step = int(readfile(stepfile)[0])

        if not self.QMin.save["step"]:
            if last_step:
                self.QMin.save["newstep"] = True
                self.QMin.save["step"] = last_step + 1
            else:
                self.QMin.save["init"] = True
                self.QMin.save["step"] = 0
            return

        if not last_step:
            assert (
                self.QMin.save["step"] == 0
            ), f'Specified step ({self.QMin.save["step"]}) could not be restarted from!\nCheck your savedir and "STEP" file in {self.QMin.save["savedir"]}'
            self.QMin.save["init"] = True
        elif self.QMin.save["step"] == -1:
            self.QMin.save["newstep"] = True
            self.QMin.save["step"] = last_step + 1
        elif self.QMin.save["step"] == last_step:
            self.QMin.save["samestep"] = True
        elif self.QMin.save["step"] == last_step + 1:
            self.QMin.save["newstep"] = True
        else:
            raise Error(
                f'Determined last step ({last_step}) from savedir and specified step ({self.QMin.save["step"]}) do not fit!\nPrepare your savedir and "STEP" file accordingly before starting again or choose "step -1" if you want to proceed from last successful step!'
            )

    def _set_requests(self, request: list) -> None:
        """
        Setup requests and do basic sanity checks
        """
        if request[0].casefold() in self.QMin.requests.keys():
            if request[0].casefold() == "h" and len(request) == 1:
                self.QMin.requests["h"] = True
            elif request[0].casefold() == "grad":
                if len(request) > 1 and request[1].casefold() != "all":
                    self.QMin.requests["grad"] = [int(i) for i in request[1:]]
                    return
                self.QMin.requests["grad"] = [
                    i + 1 for i in range(self.QMin.molecule["nmstates"])
                ]
            elif request[0].casefold() == "soc":
                if sum(i > 0 for i in self.QMin.molecule["states"]) < 2:
                    logging.warning(
                        "SOCs requestet but only 1 multiplicity given! Disable SOCs"
                    )
                    return
                self.QMin.requests["soc"] = True
            elif request[0].casefold() == "multipolar_fit":
                if len(request > 1):
                    self.QMin.requests["multipolar_fit"] = sorted(request[1:])
                    return
                self.QMin.requests["multipolar_fit"] = [
                    i + 1 for i in range(self.QMin.molecule["nmstates"])
                ]
            else:
                self.QMin.requests[request[0].casefold()] = True
        else:
            self.QMin.save[request[0].casefold()] = True

    def _request_logic(self) -> None:
        """
        Checks for conflicting options, generates requested maps
        and sets path variables according to requests
        """
        logging.debug("Starting request logic")

        if not os.path.exists(self.QMin.save["savedir"]):
            logging.debug(f"Creating savedir {self.QMin.save['savedir']}")
            os.mkdir(self.QMin.save["savedir"])

        assert not (
            (self.QMin.requests["overlap"] or self.QMin.requests["phases"])
            and self.QMin.save["init"]
        ), '"overlap" and "phases" cannot be calculated in the first timestep!'

    @abstractmethod
    def write_step_file(self) -> None:
        """
        Write current step into stepfile (only if cleanup not requested)
        """
        if self.QMin.requests["cleanup"]:
            return
        stepfile = os.path.join(self.QMin.save["savedir"], "STEP")
        writefile(stepfile, str(self.QMin.save["step"]))

    @abstractmethod
    def writeQMout(self) -> None:
        """
        Writes the requested quantities to the file which SHARC reads in.
        """
        logging.info("Writing output to QM.out in SHARC format.")
        string = ""
        if self.QMin.requests["h"] or self.QMin.requests["soc"]:
            string += self.writeQMoutsoc()
        if self.QMin.requests["dm"]:
            string += self.writeQMoutdm()
        if self.QMin.requests["grad"]:
            string += self.writeQMoutgrad()
        if self.QMin.requests["overlap"]:
            string += self.writeQMoutnacsmat()
        if self.QMin.requests["nacdr"]:
            string += self.writeQMoutnacana()
        if self.QMin.requests["socdr"]:
            string += self.writeQMoutsocdr()
        if self.QMin.requests["dmdr"]:
            string += self.writeQMoutdmdr()
        if self.QMin.requests["ion"]:
            string += self.writeQMoutprop()
        if self.QMin.requests["theodore"] and QMin["template"]["qmmm"]:
            string += self.writeQMoutTHEODORE()
        if self.QMin.requests["phases"]:
            string += self.writeQmoutPhases()
        if self.QMin.requests["multipolar_fit"]:
            string += self.writeQMoutmultipolarfit()
        string += self.writeQMouttime()
        outfile = os.path.join(self.QMin.resources["pwd"], "QM.out")
        writefile(outfile, string)

    def writeQMoutsoc(self):
        """
        Generates a string with the Spin-Orbit Hamiltonian in SHARC format.

        The string starts with a ! followed by a flag specifying the type of data.
        In the next line, the dimensions of the matrix are given, followed by nmstates blocks of nmstates elements.
        Blocks are separated by a blank line.
        """
        nmstates = self.QMin.molecule["nmstates"]
        string = ""
        string += "! %i Hamiltonian Matrix (%ix%i, complex)\n" % (1, nmstates, nmstates)
        string += "%i %i\n" % (nmstates, nmstates)
        for i in range(nmstates):
            for j in range(nmstates):
                string += "%s %s " % (
                    eformat(self.QMout["h"][i][j].real, 12, 3),
                    eformat(self.QMout["h"][i][j].imag, 12, 3),
                )
            string += "\n"
        string += "\n"
        return string

    def writeQMoutdm(self):
        """
        Generates a string with the Dipole moment matrices in SHARC format.

        The string starts with a ! followed by a flag specifying the type of data.
        In the next line, the dimensions of the matrix are given, followed by nmstates blocks of nmstates elements.
        Blocks are separated by a blank line. The string contains three such matrices.
        """
        QMout = self.QMout
        nmstates = self.QMin.molecule["nmstates"]
        string = ""
        string += "! %i Dipole Moment Matrices (3x%ix%i, complex)\n" % (
            2,
            nmstates,
            nmstates,
        )
        for xyz in range(3):
            string += "%i %i\n" % (nmstates, nmstates)
            for i in range(nmstates):
                for j in range(nmstates):
                    string += "%s %s " % (
                        eformat(QMout["dm"][xyz][i][j].real, 12, 3),
                        eformat(QMout["dm"][xyz][i][j].imag, 12, 3),
                    )
                string += "\n"
            string += ""
        return string

    def writeQMoutgrad(self):
        """
        Generates a string with the Gradient vectors in SHARC format.

        The string starts with a ! followed by a flag specifying the type of data.
        On the next line, natom and 3 are written, followed by the gradient, with one line per atom and
        a blank line at the end. Each MS component shows up (nmstates gradients are written).
        """

        QMout = self.QMout
        states = self.QMin.molecule["states"]
        nmstates = self.QMin.molecule["nmstates"]
        natom = self.QMin.molecule["natom"]
        string = ""
        string += "! %i Gradient Vectors (%ix%ix3, real)\n" % (3, nmstates, natom)
        i = 0
        for imult, istate, ims in itnmstates(states):
            string += "%i %i ! m1 %i s1 %i ms1 %i\n" % (natom, 3, imult, istate, ims)
            for atom in range(natom):
                for xyz in range(3):
                    string += "%s " % (eformat(QMout["grad"][i][atom][xyz], 12, 3))
                string += "\n"
            string += ""
            i += 1
        return string

    def writeQMoutnacsmat(self):
        """
        Generates a string with the adiabatic-diabatic transformation matrix in SHARC format.

        The string starts with a ! followed by a flag specifying the type of data.
        In the next line, the dimensions of the matrix are given, followed by nmstates blocks of nmstates elements.
        Blocks are separated by a blank line.
        """

        QMout = self.QMout
        nmstates = self.QMin.molecule["nmstates"]
        string = ""
        string += "! %i Overlap matrix (%ix%i, complex)\n" % (6, nmstates, nmstates)
        string += "%i %i\n" % (nmstates, nmstates)
        for j in range(nmstates):
            for i in range(nmstates):
                string += "%s %s " % (
                    eformat(QMout["overlap"][j][i].real, 12, 3),
                    eformat(QMout["overlap"][j][i].imag, 12, 3),
                )
            string += "\n"
        string += "\n"
        return string

    def writeQMoutnacana(self):
        """
        Generates a string with the NAC vectors in SHARC format.

        The string starts with a ! followed by a flag specifying the type of data.
        On the next line, natom and 3 are written, followed by the gradient, with one line per atom and
         a blank line at the end. Each MS component shows up (nmstates x nmstates vectors are written).
        """

        QMout = self.QMout
        states = self.QMin.molecule["states"]
        nmstates = self.QMin.molecule["nmstates"]
        natom = self.QMin.molecule["natom"]
        string = ""
        string += "! %i Non-adiabatic couplings (ddr) (%ix%ix%ix3, real)\n" % (
            5,
            nmstates,
            nmstates,
            natom,
        )
        i = 0
        for imult, istate, ims in itnmstates(states):
            j = 0
            for jmult, jstate, jms in itnmstates(states):
                # string+='%i %i ! %i %i %i %i %i %i\n' % (natom,3,imult,istate,ims,jmult,jstate,jms)
                string += "%i %i ! m1 %i s1 %i ms1 %i   m2 %i s2 %i ms2 %i\n" % (
                    natom,
                    3,
                    imult,
                    istate,
                    ims,
                    jmult,
                    jstate,
                    jms,
                )
                for atom in range(natom):
                    for xyz in range(3):
                        string += "%s " % (
                            eformat(QMout["nacdr"][i][j][atom][xyz], 12, 3)
                        )
                    string += "\n"
                string += ""
                j += 1
            i += 1
        return string

    def writeQMoutsocdr(self):
        """
        Generates a string with the SOCDR vectors in SHARC format.

        The string starts with a ! followed by a flag specifying the type of data.
        On the next line, natom and 3 are written, followed by the gradient, with one line per atom and
         a blank line at the end. Each MS component shows up (nmstates x nmstates vectors are written).
        """
        QMout = self.QMout
        states = self.QMin.molecule["states"]
        nmstates = self.QMin.molecule["nmstates"]
        natom = self.QMin.molecule["natom"]
        string = ""
        string += "! %i Spin-Orbit coupling derivatives (%ix%ix3x%ix3, complex)\n" % (
            13,
            nmstates,
            nmstates,
            natom,
        )
        i = 0
        for imult, istate, ims in itnmstates(states):
            j = 0
            for jmult, jstate, jms in itnmstates(states):
                string += "%i %i ! m1 %i s1 %i ms1 %i   m2 %i s2 %i ms2 %i\n" % (
                    natom,
                    3,
                    imult,
                    istate,
                    ims,
                    jmult,
                    jstate,
                    jms,
                )
                for atom in range(natom):
                    for xyz in range(3):
                        string += "%s %s " % (
                            eformat(QMout["socdr"][i][j][atom][xyz].real, 12, 3),
                            eformat(QMout["socdr"][i][j][atom][xyz].imag, 12, 3),
                        )
                string += "\n"
                string += ""
                j += 1
            i += 1
        string += "\n"
        return string

    def writeQMoutdmdr(self):
        """
        Generates a string with the DMDR vectors in SHARC format.

        The string starts with a ! followed by a flag specifying the type of data.
        On the next line, natom and 3 are written, followed by the gradient, with one line per atom and
         a blank line at the end. Each MS component shows up (nmstates x nmstates vectors are written).
        """
        QMout = self.QMout
        states = self.QMin.molecule["states"]
        nmstates = self.QMin.molecule["nmstates"]
        natom = self.QMin.molecule["natom"]
        string = ""
        string += "! %i Dipole moment derivatives (%ix%ix3x%ix3, real)\n" % (
            12,
            nmstates,
            nmstates,
            natom,
        )
        i = 0
        for imult, istate, ims in itnmstates(states):
            j = 0
            for jmult, jstate, jms in itnmstates(states):
                for ipol in range(3):
                    string += (
                        "%i %i ! m1 %i s1 %i ms1 %i   m2 %i s2 %i ms2 %i   pol %i\n"
                        % (natom, 3, imult, istate, ims, jmult, jstate, jms, ipol)
                    )
                    for atom in range(natom):
                        for xyz in range(3):
                            string += "%s " % (
                                eformat(QMout["dmdr"][ipol][i][j][atom][xyz], 12, 3)
                            )
                        string += "\n"
                    string += ""
                j += 1
            i += 1
        string += "\n"
        return string

    def writeQMoutprop(self):
        """
        Generates a string with the Spin-Orbit Hamiltonian in SHARC format.

        The string starts with a ! followed by a flag specifying the type of data.
        In the next line, the dimensions of the matrix are given, followed by nmstates blocks of nmstates elements.
        Blocks are separated by a blank line.
        """

        QMout = self.QMout
        nmstates = self.QMin.molecule["nmstates"]
        string = ""
        string += "! %i Property Matrix (%ix%i, complex)\n" % (11, nmstates, nmstates)
        string += "%i %i\n" % (nmstates, nmstates)
        for i in range(nmstates):
            for j in range(nmstates):
                string += "%s %s " % (
                    eformat(QMout["prop"][i][j].real, 12, 3),
                    eformat(QMout["prop"][i][j].imag, 12, 3),
                )
            string += "\n"
        string += "\n"

        # print(property matrices (flag 20) in new format)
        string += "! %i Property Matrices\n" % (20)
        string += "%i    ! number of property matrices\n" % (1)

        string += "! Property Matrix Labels (%i strings)\n" % (1)
        string += "Dyson norms\n"

        string += "! Property Matrices (%ix%ix%i, complex)\n" % (1, nmstates, nmstates)
        string += "%i %i   ! Dyson norms\n" % (nmstates, nmstates)
        for i in range(nmstates):
            for j in range(nmstates):
                string += "%s %s " % (
                    eformat(QMout["prop"][i][j].real, 12, 3),
                    eformat(QMout["prop"][i][j].imag, 12, 3),
                )
            string += "\n"
        string += "\n"
        return string

    def writeQMoutmultipolarfit(self):
        """
        Generates a string with the fitted RESP charges for each pair of states specified.

        The string starts with a! followed by a flag specifying the type of data.
        Each line starts with the atom number (starting at 1), state i and state j.
        If i ==j: fit for single state, else fit for transition multipoles.
        One line per atom and a blank line at the end.
        """

        QMout = self.QMout
        states = self.QMin.molecule["states"]
        nmstates = self.QMin.molecule["nmstates"]
        natom = self.QMin.molecule["natom"]
        fits = self.QMin.resources["multipolar_fit"]
        resp_layers = self.QMin.resources["resp_layers"]
        resp_density = self.QMin.resources["resp_density"]
        resp_flayer = self.QMin.resources["resp_first_layer"]
        resp_order = self.QMin.resources["resp_fit_order"]
        resp_grid = self.QMin.resources["resp_grid"]
        setting_str = f" settings [order grid firstlayer density layers] {resp_order} {resp_grid} {resp_flayer} {resp_density} {resp_layers}"
        string = f"! 22 Atomwise multipolar density representation fits for states ({nmstates}x{nmstates}x{natom}x10) {setting_str}\n"

        for i, (imult, istate, ims) in zip(range(nmstates), itnmstates(states)):
            for j, (jmult, jstate, jms) in zip(range(nmstates), itnmstates(states)):
                string += f"{natom} 10 ! m1 {imult} s1 {istate} ms1 {ims: 3.1f}   m2 {jmult} s2 {jstate} ms2 {jms: 3.1f}\n"
                entry = np.zeros((natom, 10))
                if ims != jms or imult != jmult:
                    pass  # ensures that entry stays full of zeros
                elif (imult, istate, jmult, jstate) in fits:
                    fit = fits[(imult, istate, jmult, jstate)]
                    entry[
                        :, : fit.shape[1]
                    ] = fit  # catch cases where fit is not full order
                elif (jmult, jstate, imult, istate) in fits:
                    fit = fits[(jmult, jstate, imult, istate)]
                    entry[
                        :, : fit.shape[1]
                    ] = fit  # catch cases where fit is not full order
                string += (
                    "\n".join(
                        map(
                            lambda x: " ".join(map(lambda y: "{: 10.8f}".format(y), x)),
                            entry,
                        )
                    )
                    + "\n"
                )

                string += ""
        return string

    def writeQMoutTHEODORE(self):
        """
        Write Theodore output
        """

        QMout = self.QMout
        nmstates = self.QMin.molecule["nmstates"]
        nprop = self.QMin["resources"]["theodore_n"]
        if self.QMin["template"]["qmmm"]:
            nprop += len(QMout["qmmm"]["MMEnergy_terms"])
        if nprop <= 0:
            return "\n"

        string = ""

        string += "! %i Property Vectors\n" % (21)
        string += "%i    ! number of property vectors\n" % (nprop)

        string += "! Property Vector Labels (%i strings)\n" % (nprop)
        descriptors = []
        if "theodore" in QMin:
            for i in QMin["resources"]["theodore_prop"]:
                descriptors.append("%s" % i)
                string += descriptors[-1] + "\n"
            for i in range(len(QMin["resources"]["theodore_fragment"])):
                for j in range(len(QMin["resources"]["theodore_fragment"])):
                    descriptors.append("Om_{%i,%i}" % (i + 1, j + 1))
                    string += descriptors[-1] + "\n"
        if QMin["template"]["qmmm"]:
            for label in sorted(QMout["qmmm"]["MMEnergy_terms"]):
                descriptors.append(label)
                string += label + "\n"

        string += "! Property Vectors (%ix%i, real)\n" % (nprop, nmstates)
        if "theodore" in QMin:
            for i in range(QMin["resources"]["theodore_n"]):
                string += "! TheoDORE descriptor %i (%s)\n" % (i + 1, descriptors[i])
                for j in range(nmstates):
                    string += "%s\n" % (eformat(QMout["theodore"][j][i].real, 12, 3))
        if QMin["template"]["qmmm"]:
            for label in sorted(QMout["qmmm"]["MMEnergy_terms"]):
                string += "! QM/MM energy contribution (%s)\n" % (label)
                for j in range(nmstates):
                    string += "%s\n" % (
                        eformat(QMout["qmmm"]["MMEnergy_terms"][label], 12, 3)
                    )
        string += "\n"

        return string

    def writeQmoutPhases(self):
        """"
        Write phases output
        """
        QMout = self.QMout
        string = "! 7 Phases\n%i ! for all nmstates\n" % (
            self.QMin.molecule["nmstates"]
        )
        for i in range(QMin["nmstates"]):
            string += "%s %s\n" % (
                eformat(QMout["phases"][i].real, 9, 3),
                eformat(QMout["phases"][i].imag, 9, 3),
            )
        return string

    def writeQMouttime(self):
        """
        Generates a string with the quantum mechanics total runtime in SHARC format.

        The string starts with a ! followed by a flag specifying the type of data.
        In the next line, the runtime is given.
        """

        QMout = self.QMout
        string = "! 8 Runtime\n%s\n" % (eformat(QMout["runtime"], 9, 3))
        return string

    @abstractmethod
    def printQMout(self):
        pass

    # ============================PRINTING ROUTINES========================== #

    def printheader(self):
        """Prints the formatted header of the log file. Prints version number and version date
        Takes nothing, returns nothing."""

        print(self.clock.starttime, gethostname(), os.getcwd())
        rule = "=" * 76
        lines = [
            f"  {rule}",
            "",
            f"SHARC - {self.name} - Interface",
            "",
            f"Authors: {self.authors}",
            "",
            f"Version: {self.version}",
            "Date: {:%d.%m.%Y}".format(self.versiondate),
            "",
            f"  {rule}",
        ]
        # wraps Authors line in case its too long
        lines[4:5] = wrap(lines[4], width=70)
        lines[1:-1] = map(lambda s: "||{:^76}||".format(s), lines[1:-1])
        print(*lines, sep="\n")
        print("\n")


class SHARC_ABINITIO(SHARC_INTERFACE):
    @abstractmethod
    def create_restart_files(self):
        pass

    def read_resources(self):
        super().read_resources()


if __name__ == "__main__":
    logging.info("hello from log!")
    logging.debug("this is a debug")
    logging.error("EROROR")<|MERGE_RESOLUTION|>--- conflicted
+++ resolved
@@ -70,42 +70,6 @@
                  'wave_functions': [],
                  'density_matrices': [],
                  }
-
-<<<<<<< HEAD
-=======
-class CustomFormatter(logging.Formatter):
-    err_fmt = "ERROR: %(msg)s"
-    dbg_fmt = "DEBUG: %(msg)s"
-    info_fmt = "%(msg)s"
-    warn_fmt = "WARNING: %(msg)s"
-
-    def format(self, record):
-        # Replace the original format with one customized by logging level
-        if record.levelno == logging.DEBUG:
-            self._fmt = CustomFormatter.dbg_fmt
-
-        elif record.levelno == logging.INFO:
-            self._fmt = CustomFormatter.info_fmt
-
-        elif record.levelno == logging.ERROR:
-            self._fmt = CustomFormatter.err_fmt
-
-        elif record.levelno == logging.WARNING:
-            self._fmt = CustomFormatter.warn_fmt
-
-        # Call the original formatter class to do the grunt work
-        formatter = logging.Formatter(self._fmt)
-
-        return formatter.format(record)
-
-
-fmt = CustomFormatter()
-hdlr = logging.StreamHandler(sys.stdout)
-
-hdlr.setFormatter(fmt)
-logging.root.addHandler(hdlr)
-logging.root.setLevel(logging.DEBUG)
->>>>>>> 9b85cc01
 
 
 class SHARC_INTERFACE(ABC):

#!/usr/bin/env python3

# ******************************************
#
#    SHARC Program Suite
#
#    Copyright (c) 2019 University of Vienna
#
#    This file is part of SHARC.
#
#    SHARC is free software: you can redistribute it and/or modify
#    it under the terms of the GNU General Public License as published by
#    the Free Software Foundation, either version 3 of the License, or
#    (at your option) any later version.
#
#    SHARC is distributed in the hope that it will be useful,
#    but WITHOUT ANY WARRANTY; without even the implied warranty of
#    MERCHANTABILITY or FITNESS FOR A PARTICULAR PURPOSE.  See the
#    GNU General Public License for more details.
#
#    You should have received a copy of the GNU General Public License
#    inside the SHARC manual.  If not, see <http://www.gnu.org/licenses/>.
#
# ******************************************

# IMPORTS
# external
import os
import re
import sys
from abc import ABC, abstractmethod
from datetime import date
from io import TextIOWrapper

# from functools import reduce, singledispatchmethod
from socket import gethostname
from textwrap import wrap
from typing import List, Union

import numpy as np

# internal
from constants import ATOMCHARGE, FROZENS, BOHR_TO_ANG
from logger import logging, CustomFormatter, SHARCPRINT
from qmin import QMin
from qmout import QMout
from utils import readfile, writefile, clock, parse_xyz, itnmstates, expand_path

all_features = {
    "h",
    "soc",
    "dm",
    "grad",
    "nacdr",
    "overlap",
    "phases",
    "ion",
    "dmdr",
    "socdr",
    "multipolar_fit",
    "theodore",
    "point_charges",
    # raw data request
    "basis_set",
    "wave_functions",
    "density_matrices",
}


class SHARC_INTERFACE(ABC):
    """
    Abstract Base Class for SHARC interfaces

    persistent:     Does something
    logname:        Name of the logger
    logfile:        Filename for logger output
    loglevel:       Set loglevel
    """

    # internal status indicators
    _setup_mol = False
    _read_resources = False
    _read_template = False
    _DEBUG = False
    _PRINT = True

    # TODO: set Debug and Print flag
    # TODO: set persistant flag for file-io vs in-core

    def __init__(
        self,
        persistent=False,
        logname: str = None,
        logfile: str = None,
        loglevel: int = logging.INFO,
    ):
        # all the output from the calculation will be stored here
        self.QMout = QMout()
        self.clock = clock()
        self.persistent = persistent
        self.QMin = QMin()
        self._setup_mol = False
        self._read_resources = False
        self._setsave = False

        logname = self.name() if logname is None else logname
        self.log = logging.getLogger(logname)
        self.log.propagate = False
        self.log.handlers = []
<<<<<<< HEAD
        self.log.setLevel(loglevel)
        hdlr = logging.StreamHandler(sys.stdout) if logfile is None else logging.FileHandler(filename=logfile, mode='w', encoding='utf-8')
        hdlr._name = logname + 'Handler'
=======
        hdlr = (
            logging.StreamHandler(sys.stdout)
            if logfile is None
            else logging.FileHandler(filename=logfile, mode="w", encoding="utf-8")
        )
        hdlr._name = logname + "Handler"
>>>>>>> 4199fad0
        hdlr.setFormatter(CustomFormatter())

        self.log.addHandler(hdlr)
        self.log.print = self.sharcprint

    def sharcprint(self, msg, *args, **kwargs):
        """
        Log 'msg % args' with severity 'SHARCPRINT'.

        To pass exception information, use the keyword argument exc_info with
        a true value, e.g.
        """
        self.log.log(SHARCPRINT, msg, *args, **kwargs)

    @staticmethod
    @abstractmethod
    def authors() -> str:
        return "Severin Polonius, Sebastian Mai"

    @staticmethod
    @abstractmethod
    def version() -> str:
        return "3.0"

    @staticmethod
    @abstractmethod
    def versiondate() -> date:
        return date(2021, 7, 15)

    @staticmethod
    @abstractmethod
    def name() -> str:
        return "base"

    @staticmethod
    @abstractmethod
    def description() -> str:
        return "Abstract base class for SHARC interfaces."

    @staticmethod
    @abstractmethod
    def changelogstring() -> str:
        return "This is the changelog string"

    @abstractmethod
    def get_features(self, KEYSTROKES: TextIOWrapper = None) -> set:
        """return availble features

        ---
        Parameters:
        KEYSTROKES: object as returned by open() to be used with question()
        """
        return all_features

    @abstractmethod
    def get_infos(self, INFOS: dict, KEYSTROKES: TextIOWrapper = None) -> dict:
        """prepare INFOS obj

        ---
        Parameters:
        INFOS: dictionary with all previously collected infos during setup
        KEYSTROKES: object as returned by open() to be used with question()
        """
        return INFOS

    @abstractmethod
    def prepare(self, INFOS: dict, dir: str):
        "setup the calculation in directory 'dir'"
        return

    def print_qmin(self) -> None:
        self.log.info(f"{self.QMin}")

    def main(self):
        """
        main routine for all interfaces.
        This routine containes all functions that will be accessed when any interface is calculating a single point.
        All of these functions have to be defined in the derived class if not available in this base class
        """

        args = sys.argv
        self.clock = clock()
        self.printheader()
        if len(args) != 2:
            print(
                "Usage:",
                f"./SHARC_{self.name()} <QMin>",
                f"version: {self.version()}",
                f"date: {self.versiondate()}",
                f"changelog: {self.changelogstring()}",
                sep="\n",
            )
            sys.exit(106)
        QMinfilename = sys.argv[1]
        # set up the system (i.e. molecule, states, unit...)
        self.setup_mol(QMinfilename)
        # read in the resources available for this computation (program path, cores, memory)
        self.read_resources(f"{self.name}.resources")
        # read in the specific template file for the interface with all keywords
        self.read_template(f"{self.name}.template")
        # set the coordinates of the molecular system
        self.set_coords(QMinfilename)
        # read the property requests that have to be calculated
        self.read_requests(QMinfilename)
        # setup internal state for the computation
        self.setup_interface()
        # print qmin
        self.print_qmin()
        # perform the calculation and parse the output, do subsequent calculations with other tools
        self.run()
        # get output as requested
        self.getQMout()
        # backup data if requested
        if self.QMin.requests["backup"]:
            self.backupdata(self.QMin.requests["backup"])
        # writes a STEP file in the SAVEDIR (marks this step as succesfull)
        self.write_step_file()

        # printing and output generation
        # if self._PRINT or self._DEBUG:
        #     string = self.formatQMout()
        self.log.info(self.formatQMout())
        self.QMout["runtime"] = self.clock.measuretime()
        self.writeQMout()

    @abstractmethod
    def read_template(self, template_file: str) -> None:
        """
        Reads a template file and assigns parameters to
        self.template. No sanity checks at all, has to be done
        in the interface. If multiple entries
        of a parameter with one value are in the file, the latest value will be saved.

        template_file:  Path to template file
        """
        self.log.debug(f"Reading template file {template_file}")

        if self._read_template:
            self.log.warning(f"Template already read! Overwriting with {template_file}")

        with open(template_file, "r", encoding="utf-8") as tmpl_file:
            for line in tmpl_file:
                # Ignore comments and empty lines
                if re.match(r"^(\s*)\w+", line):
                    # Remove comments and assign values
                    param = re.sub(r"#.*$", "", line).split()
                    if len(param) == 1:
                        self.QMin.template[param[0]] = True
                    elif len(param) == 2:
                        if param[0] in self.QMin.template.types.keys():
                            self.QMin.template.types[param[0]](param[1])
                        else:
                            self.QMin.template[param[0]] = param[1]
                    else:
                        self.QMin.template[param[0]] = list(param[1:])

        self._read_template = True

    @abstractmethod
    def run(self):
        pass

    @abstractmethod
    def setup_interface(self):
        pass

    @abstractmethod
    def getQMout(self):
        pass

    @abstractmethod
    def create_restart_files(self):
        pass

    def set_coords(self, xyz: Union[str, List, np.ndarray], pc: bool = False) -> None:
        """
        Sets coordinates, qmmm and pccharge from file or list/array
        xyz: path to xyz file or list/array with coords
        pc: Set point charge coordinates
        """
        key = "coords" if not pc else "pccoords"
        if isinstance(xyz, str):
            lines = readfile(xyz)
            try:
                natom = int(lines[0])
            except ValueError as error:
                raise ValueError(
                    "first line must contain the number of atoms!"
                ) from error
            self.QMin.coords[key] = (
<<<<<<< HEAD
                np.asarray([parse_xyz(x)[1] for x in lines[2: natom + 2]], dtype=float)
=======
                np.asarray([parse_xyz(x)[1] for x in lines[2 : natom + 2]], dtype=float)
>>>>>>> 4199fad0
                * self.QMin.molecule["factor"]
            )
        elif isinstance(xyz, (list, np.ndarray)):
            self.QMin.coords[key] = np.asarray(xyz) * self.QMin.molecule["factor"]
        else:
            raise NotImplementedError(
                "'set_coords' is only implemented for str, list[list[float]] or numpy.ndarray type"
            )

    def setup_mol(self, qmin_file: str) -> None:
        """
        Sets up the molecular system from a `QM.in` file.
        parses the elements, states, and savedir and prepare the QMin object accordingly.

        qmin_file:  Path to QM.in file.
        """
        self.log.debug(f"Setting up molecule from {qmin_file}")

        if self._setup_mol:
            self.log.warning(
                f"setup_mol() was already called! Continue setup with {qmin_file}",
            )

        qmin_lines = readfile(qmin_file)
        self.QMin.molecule["comment"] = qmin_lines[1]

        try:
            natom = int(qmin_lines[0])
        except ValueError as e:
            raise ValueError("first line must contain the number of atoms!") from e
        if len(qmin_lines) < natom + 4:
            raise RuntimeError(
                'Input file must contain at least:\nnatom\ncomment\ngeometry\nkeyword "states"\nat least one task'
            )
        self.QMin.molecule["elements"] = list(
            map(lambda x: parse_xyz(x)[0], (qmin_lines[2 : natom + 2]))
        )
        self.QMin.molecule["Atomcharge"] = sum(
            map(lambda x: ATOMCHARGE[x], self.QMin.molecule["elements"])
        )
        self.QMin.molecule["frozcore"] = sum(
            map(lambda x: FROZENS[x], self.QMin.molecule["elements"])
        )
        self.QMin.molecule["natom"] = len(self.QMin.molecule["elements"])

        # replaces all comments with white space. filters all empty lines
        filtered = filter(
            lambda x: not re.match(r"^\s*$", x),
            map(
                lambda x: re.sub(r"#.*$", "", x),
                qmin_lines[self.QMin.molecule["natom"] + 2 :],
            ),
        )

        # naively parse all key argument pairs from QM.in
        for line in filtered:
            llist = line.split(None, 1)
            key = llist[0].lower()
            if key == "states":
                # also does update nmstates, nstates, statemap
                states_dict = self.parseStates(llist[1])
                self.QMin.maps["statemap"] = states_dict["statemap"]
                self.QMin.molecule["nstates"] = states_dict["nstates"]
                self.QMin.molecule["nmstates"] = states_dict["nmstates"]
                self.QMin.molecule["states"] = states_dict["states"]
            elif key == "unit":
                unit = llist[1].strip().lower()
                if unit in ["bohr", "angstrom"]:
                    self.QMin.molecule["unit"] = unit
                    self.QMin.molecule["factor"] = (
                        1.0 if unit == "bohr" else 1.0 / BOHR_TO_ANG
                    )
                else:
                    raise ValueError("unknown unit specified")
            elif key == "savedir":
                self._setsave = True
                self.QMin.save["savedir"] = llist[1].strip()
                self.log.debug(f"SAVEDIR set to {self.QMin.save['savedir']}")
            elif key == "point_charges":
                self.QMin.molecule["point_charges"] = True
                pcfile = expand_path(llist[1].strip())
                self.log.debug(f"Reading point charges from {pcfile}")

                # Read pcfile and assign charges and coordinates
                pccharge = []
                pccoords = []
                for pcharges in map(lambda x: x.split(), readfile(pcfile)):
                    pccoords.append(
                        [
                            float(pcharges[0]) * self.QMin.molecule["factor"],
                            float(pcharges[1]) * self.QMin.molecule["factor"],
                            float(pcharges[2]) * self.QMin.molecule["factor"],
                        ]
                    )
                    pccharge.append(float(pcharges[3]))

                self.QMin.coords["pccoords"] = pccoords
                self.QMin.coords["pccharge"] = pccharge
                self.QMin.molecule["npc"] = len(pccharge)

        if self.QMin.molecule["factor"] is None:
            self.log.warning("No Unit specified assuming Angstrom!")
            self.QMin.molecule["factor"] = 1.0 / BOHR_TO_ANG
            self.QMin.molecule["unit"] = "angstrom"

        if not isinstance(self.QMin.save["savedir"], str):
            self.QMin.save["savedir"] = "./SAVEDIR/"
            self.log.debug("Setting default SAVEDIR")

        self.QMin.save["savedir"] = expand_path(self.QMin.save["savedir"])

        if not isinstance(self.QMin.molecule["unit"], str):
            self.log.warning('No "unit" specified in QMin! Assuming Bohr')
            self.QMin.molecule["unit"] = "bohr"

        self._setup_mol = True

        self.log.debug("Setup successful.")

    def parseStates(self, states: str) -> dict:
        """
        Setup states, statemap and everything related
        """
        res = {}
        try:
            res["states"] = list(map(int, states.split()))
        except (ValueError, IndexError) as e:
            raise ValueError(
                'Keyword "states" has to be followed by integers!', 37
            ) from e
        reduc = 0
        for i in reversed(res["states"]):
            if i == 0:
                reduc += 1
            else:
                break
        for i in range(reduc):
            del res["states"][-1]
        nstates = 0
        nmstates = 0
        for i in range(len(res["states"])):
            nstates += res["states"][i]
            nmstates += res["states"][i] * (i + 1)
        return {
            "nstates": nstates,
            "nmstates": nmstates,
            "states": res["states"],
            "statemap": {i + 1: [*v] for i, v in enumerate(itnmstates(res["states"]))},
        }

    @abstractmethod
    def read_resources(self, resources_file: str, kw_whitelist: list = []) -> None:
        """
        Reads a resource file and assigns parameters to
        self.QMin.resources. Parameters are only checked by type (if available),
        sanity checks need to be done in specific interface. If multiple entries
        of a parameter with one value are in the file, the latest value will be saved.

        resources_file: Path to resource file.
        kw_whitelist:   Whitelist for keywords (with multiple values) that do not get
                        overwritten when keyword multiple times in resources_file,
                        instead the list will be extended
        """
        self.log.debug(f"Reading resource file {resources_file}")

        if not self._setup_mol:
            raise RuntimeError(
                "Interface is not set up for this template. Call setup_mol with the QM.in file first!"
            )

        if self._read_resources:
            self.log.warning(
                f"Resources already read! Overwriting with {resources_file}"
            )

        # Set ncpu from env variables, gets overwritten if in resources
        priority_order = ["SLURM_NTASKS_PER_NODE", " NSLOTS"]
        for pr in priority_order:
            if pr in os.environ:
                self.QMin.resources["ncpu"] = max(1, int(os.environ[pr]))
                self.log.info(
                    f'Found env variable ncpu={os.environ[pr]}, resources["ncpu"] set to {self.QMin.resources["ncpu"]}',
                )
                break

        with open(resources_file, "r", encoding="utf-8") as rcs_file:
            # Store all encountered keywords to warn for duplicates
            keyword_list = []
            for line in rcs_file:
                # Ignore comments and empty lines
                if re.match(r"^(\s*)\w+", line):
                    # Remove comments and assign values
                    param = re.sub(r"#.*$", "", line).split()
                    # Expand to fullpath if ~ or $ in string
                    param = [
                        expand_path(x) if re.match(r"\~|\$", x) else x for x in param
                    ]

                    # Check for duplicates in keyword_list
                    if param[0] in keyword_list:
                        self.log.warning(
                            f"Multiple entries of {param[0]} in {resources_file}"
                        )
                    keyword_list.append(param[0])

                    if len(param) == 1:
                        self.QMin.resources[param[0]] = True
                    elif len(param) == 2:
                        # Check if savedir already specified in QM.in
                        if param[0] == "savedir":
                            if not self._setsave:
                                self.QMin.save["savedir"] = param[1]
                                self.log.debug(
                                    f"SAVEDIR set to {self.QMin.save['savedir']}",
                                )
                            else:
                                self.log.info(
                                    "SAVEDIR is already set and will not be overwritten!"
                                )
                            continue
                        # Cast to correct type if available
                        if param[0] in self.QMin.resources.types:
                            self.QMin.resources[param[0]] = self.QMin.resources.types[
                                param[0]
                            ](param[1])
                        else:
                            self.QMin.resources[param[0]] = param[1]
                    else:
                        # If whitelisted key already exists extend list with values
                        if (
                            param[0] in self.QMin.resources.keys()
                            and self.QMin.resources[param[0]]
                            and param[0] in kw_whitelist
                        ):
                            self.log.debug(f"Extend white listed parameter {param[0]}")
                            self.QMin.resources[param[0]].extend(list(param[1:]))
                        else:
                            self.log.warning(f"Parameter list {param} overwritten!")
                            self.QMin.resources[param[0]] = list(param[1:])
        self._read_resources = True

    def read_requests(self, requests_file: str = "QM.in") -> None:
        """
        Reads QM.in file and parses requests
        """
        # TODO: pc file? densmap only for multipolar fit?
        assert (
            self._read_template
        ), "Interface is not set up correctly. Call read_template with the .template file first!"
        assert (
            self._read_resources
        ), "Interface is not set up correctly. Call read_resources with the .resources file first!"

        self.log.debug(f"Reading requests from {requests_file}")

        # Reset requests
        self.QMin.requests = QMin().requests
        self.QMin.save["init"] = False
        self.QMin.save["samestep"] = False
        self.QMin.save["newstep"] = False
        self.QMin.save["restart"] = False

        # Parse QM.in and setup request dict
        with open(requests_file, "r", encoding="utf-8") as requests:
            # Skip xyz part
            atoms = next(requests)
            for _ in range(int(atoms) + 1):
                next(requests)

            nac_select = False
            nacdr = []
            for line in requests:
                # Check for valid keywords, remove comments
                line = re.sub(r"#.*$", "", line)
                if re.match(r"^(\s*)\w", line):
                    params = line.split()

                    # Parse NACDR if requested
                    if params[0].casefold() == "nacdr":
                        self.log.debug(
                            f"Parsing request {params}",
                        )
                        if len(params) > 1 and params[1].casefold() == "select":
                            nac_select = True
                        else:
                            self.QMin.requests["nacdr"] = ["all"]
                        continue
                    if nac_select:
                        if params[0].casefold() == "end":
                            nac_select = False
                        else:
                            assert (
                                len(params) == 2
                            ), "NACs have to be given in state pairs!"
                            self.log.debug(f"Adding state pair {params} to NACDR list")
                            nacdr.append(params)
                        continue

                    # Parse every other request
                    if params[0].casefold() in (
                        *self.QMin.requests.keys(),
                        "step",
                    ):
                        self.log.debug(f"Parsing request {params}")
                        self._set_requests(params)

            assert not nac_select, "No end keyword found after nacdr select!"
            if nacdr:
                self.QMin.requests["nacdr"] = nacdr
        self._step_logic()
        self._request_logic()

        if self.QMin.requests["backup"]:
            self.log.debug("Setting up backup directories")

    def _step_logic(self) -> None:
        """
        Performs step logic
        """
        self.log.debug("Starting step logic")

        # TODO: implement previous_step from driver
        last_step = None
        stepfile = os.path.join(self.QMin.save["savedir"], "STEP")
        self.log.debug(f"stepfile {stepfile}")
        if os.path.isfile(stepfile):
            self.log.debug(f"Found stepfile {stepfile}")
            last_step = int(readfile(stepfile)[0])

        if not self.QMin.save["step"]:
            if last_step:
                self.QMin.save["newstep"] = True
                self.QMin.save["step"] = last_step + 1
            else:
                self.QMin.save["init"] = True
                self.QMin.save["step"] = 0
            return

        if not last_step:
            assert (
                self.QMin.save["step"] == 0
            ), f'Specified step ({self.QMin.save["step"]}) could not be restarted from!\nCheck your savedir and "STEP" file in {self.QMin.save["savedir"]}'
            self.QMin.save["init"] = True
        elif self.QMin.save["step"] == -1:
            self.QMin.save["newstep"] = True
            self.QMin.save["step"] = last_step + 1
        elif self.QMin.save["step"] == last_step:
            self.QMin.save["samestep"] = True
        elif self.QMin.save["step"] == last_step + 1:
            self.QMin.save["newstep"] = True
        else:
            self.log.error(
                f'Determined last step ({last_step}) from savedir and specified step ({self.QMin.save["step"]}) do not fit!\nPrepare your savedir and "STEP" file accordingly before starting again or choose "step -1" if you want to proceed from last successful step!'
            )
            raise RuntimeError()

    def _set_driver_requests(self, requests: dict):
        # delete all old requests
        self.QMin.requests = QMin().requests
        self.log.debug(f"getting requests {requests} step: {self.QMin.save['step']}")
        # logic for raw tasks object from pysharc interface
        if 'tasks' in requests and type(requests['tasks']) is str:
            requests.update({k.lower(): True for k in requests['tasks'].split()})
            del requests['tasks']
        for task in ['nacdr', 'overlap', 'grad', 'ion']:
            if task in requests and type(requests[task]) is str:
                if requests[task] == '':    # removes task from dict if {'task': ''}
                    del requests[task]
                elif task == requests[task].lower() or requests[task] == 'all':
                    requests[task] = [i + 1 for i in range(self.QMin.molecule['nstates'])]
                else:
                    requests[task] = [int(i) for i in requests[task].split()]

        if self.QMin.save['step'] == 0:
            for r in ['overlap', 'phases']:
                if r in requests:
                    requests[r] = False
        self.log.debug(f"setting requests {requests}")
        self.QMin.requests.update(requests)
        for i in ['init', 'newstep', 'samestep']:
            self.QMin.save[i] = False
        self._request_logic()

    def _set_requests(self, request: list) -> None:
        """
        Setup requests and do basic sanity checks
        """
        if request[0].casefold() in self.QMin.requests.keys():
            if request[0].casefold() == "h" and len(request) == 1:
                self.QMin.requests["h"] = True
            elif request[0].casefold() == "grad":
                if len(request) > 1 and request[1].casefold() != "all":
                    self.QMin.requests["grad"] = [int(i) for i in request[1:]]
                    return
                self.QMin.requests["grad"] = [
                    i + 1 for i in range(self.QMin.molecule["nmstates"])
                ]
            elif request[0].casefold() == "soc":
                if sum(i > 0 for i in self.QMin.molecule["states"]) < 2:
                    self.log.warning(
                        "SOCs requested but only 1 multiplicity given! Disable SOCs"
                    )
                    return
                self.QMin.requests["soc"] = True
            elif request[0].casefold() == "multipolar_fit":
                if len(request) > 1:
                    self.QMin.requests["multipolar_fit"] = sorted(request[1:])
                    return
                self.QMin.requests["multipolar_fit"] = [
                    i + 1 for i in range(self.QMin.molecule["nmstates"])
                ]
            else:
                self.QMin.requests[request[0].casefold()] = True
        elif request[0].casefold() == "step":
            self.QMin.save[request[0].casefold()] = int(request[1])
        else:
            self.QMin.save[request[0].casefold()] = True

    def _request_logic(self) -> None:
        """
        Checks for conflicting options, generates requested maps
        and sets path variables according to requests
        """
        self.log.debug("Starting request logic")

        if not os.path.exists(self.QMin.save["savedir"]):
            self.log.debug(f"Creating savedir {self.QMin.save['savedir']}")
            os.mkdir(self.QMin.save["savedir"])

        assert not (
            (self.QMin.requests["overlap"] or self.QMin.requests["phases"])
            and self.QMin.save["init"]
        ), '"overlap" and "phases" cannot be calculated in the first timestep!'

    def write_step_file(self) -> None:
        """
        Write current step into stepfile (only if cleanup not requested)
        """
        if self.QMin.requests["cleanup"]:
            return
        stepfile = os.path.join(self.QMin.save["savedir"], "STEP")
        writefile(stepfile, str(self.QMin.save["step"]))

    def writeQMout(self, filename: str = "QM.out") -> None:
        """
        Writes the requested quantities to the file which SHARC reads in.
        """
        k = filename.rfind(".")
        if k == -1:
            outfilename = filename + ".out"
        else:
            outfilename = filename[:k] + ".out"
        self.log.info(
            "===> Writing output to file %s in SHARC Format\n" % (outfilename)
        )
        self.QMout.write(outfilename, self.QMin.requests)

    def formatQMout(self) -> str:
        """If PRINT, prints a summary of all requested QM output values.
        Matrices are formatted using printcomplexmatrix, vectors using printgrad.
        """
        return self.QMout.formatQMout(self.QMin, DEBUG=self._DEBUG)

    def printQMout(self) -> None:
        """
        Prints formatted QMout data
        """
        self.log.info(self.formatQMout())

    # ============================PRINTING ROUTINES========================== #

    def printheader(self):
        """Prints the formatted header of the log file. Prints version number and version date
        Takes nothing, returns nothing."""

        print(self.clock.starttime, gethostname(), os.getcwd())
        rule = "=" * 76
        lines = [
            f"  {rule}",
            "",
            f"SHARC - {self.name()} - Interface",
            "",
            f"Authors: {self.authors()}",
            "",
            f"Version: {self.version()}",
            "Date: {:%d.%m.%Y}".format(self.versiondate()),
            "",
            f"  {rule}",
        ]
        # wraps Authors line in case its too long
        lines[4:5] = wrap(lines[4], width=70)
        lines[1:-1] = map(lambda s: "||{:^76}||".format(s), lines[1:-1])
        print(*lines, sep="\n")
        print("\n")


if __name__ == "__main__":
    logging.info("hello from log!")
    logging.debug("this is a debug")
    logging.error("EROROR")<|MERGE_RESOLUTION|>--- conflicted
+++ resolved
@@ -107,18 +107,13 @@
         self.log = logging.getLogger(logname)
         self.log.propagate = False
         self.log.handlers = []
-<<<<<<< HEAD
         self.log.setLevel(loglevel)
-        hdlr = logging.StreamHandler(sys.stdout) if logfile is None else logging.FileHandler(filename=logfile, mode='w', encoding='utf-8')
-        hdlr._name = logname + 'Handler'
-=======
         hdlr = (
             logging.StreamHandler(sys.stdout)
             if logfile is None
             else logging.FileHandler(filename=logfile, mode="w", encoding="utf-8")
         )
-        hdlr._name = logname + "Handler"
->>>>>>> 4199fad0
+        hdlr._name = logname + 'Handler'
         hdlr.setFormatter(CustomFormatter())
 
         self.log.addHandler(hdlr)
@@ -309,12 +304,12 @@
                     "first line must contain the number of atoms!"
                 ) from error
             self.QMin.coords[key] = (
-<<<<<<< HEAD
-                np.asarray([parse_xyz(x)[1] for x in lines[2: natom + 2]], dtype=float)
-=======
-                np.asarray([parse_xyz(x)[1] for x in lines[2 : natom + 2]], dtype=float)
->>>>>>> 4199fad0
-                * self.QMin.molecule["factor"]
+                << << << < HEAD
+                np.asarray([parse_xyz(x)[1] for x in lines[2: natom + 2]], dtype=float) ==
+                == ===
+                np.asarray([parse_xyz(x)[1] for x in lines[2: natom + 2]], dtype=float) >>
+                >>>> > 4199fad0362739dbc01aadc51ce65c2436a5908e *
+                self.QMin.molecule["factor"]
             )
         elif isinstance(xyz, (list, np.ndarray)):
             self.QMin.coords[key] = np.asarray(xyz) * self.QMin.molecule["factor"]
@@ -349,7 +344,7 @@
                 'Input file must contain at least:\nnatom\ncomment\ngeometry\nkeyword "states"\nat least one task'
             )
         self.QMin.molecule["elements"] = list(
-            map(lambda x: parse_xyz(x)[0], (qmin_lines[2 : natom + 2]))
+            map(lambda x: parse_xyz(x)[0], (qmin_lines[2: natom + 2]))
         )
         self.QMin.molecule["Atomcharge"] = sum(
             map(lambda x: ATOMCHARGE[x], self.QMin.molecule["elements"])
@@ -364,7 +359,7 @@
             lambda x: not re.match(r"^\s*$", x),
             map(
                 lambda x: re.sub(r"#.*$", "", x),
-                qmin_lines[self.QMin.molecule["natom"] + 2 :],
+                qmin_lines[self.QMin.molecule["natom"] + 2:],
             ),
         )
 

#!/usr/bin/env python3

# ******************************************
#
#    SHARC Program Suite
#
#    Copyright (c) 2019 University of Vienna
#
#    This file is part of SHARC.
#
#    SHARC is free software: you can redistribute it and/or modify
#    it under the terms of the GNU General Public License as published by
#    the Free Software Foundation, either version 3 of the License, or
#    (at your option) any later version.
#
#    SHARC is distributed in the hope that it will be useful,
#    but WITHOUT ANY WARRANTY; without even the implied warranty of
#    MERCHANTABILITY or FITNESS FOR A PARTICULAR PURPOSE.  See the
#    GNU General Public License for more details.
#
#    You should have received a copy of the GNU General Public License
#    inside the SHARC manual.  If not, see <http://www.gnu.org/licenses/>.
#
# ******************************************


# IMPORTS
# external
import ast
import os
import re
import sys
from abc import ABC, abstractmethod
from datetime import date
from io import TextIOWrapper
from socket import gethostname
from textwrap import wrap
from typing import Any

import numpy as np

# internal
from constants import ATOMCHARGE, BOHR_TO_ANG, FROZENS
from logger import SHARCPRINT, CustomFormatter, logging
from qmin import QMin
from qmout import QMout
from utils import clock, expand_path, itnmstates, parse_xyz, readfile, writefile

np.set_printoptions(linewidth=400, formatter={"float": lambda x: f"{x: 9.7}"})
all_features = {
    "h",
    "soc",
    "dm",
    "grad",
    "nacdr",
    "overlap",
    "phases",
    "ion",
    "dmdr",
    "socdr",
    "multipolar_fit",
    "theodore",
    "point_charges",
    # raw data request
    "basis_set",
    "wave_functions",
    "density_matrices",
}


class SHARC_INTERFACE(ABC):
    """
    Abstract Base Class for SHARC interfaces

    persistent:     Changes from stateless to statefull
    logname:        Name of the logger
    logfile:        Filename for logger output
    loglevel:       Set loglevel
    """

    # internal status indicators    # are these needed?
    _setup_mol = False
    _read_resources = False
    _read_template = False
    _DEBUG = False
    _PRINT = True

    # TODO: set Debug and Print flag
    # TODO: set persistant flag for file-io vs in-core

    def __init__(
        self,
        persistent=False,
        logname: str | None = None,
        logfile: str | None = None,
        loglevel: int = logging.INFO,
    ):
        # all the output from the calculation will be stored here
        self.QMout = QMout()
        self.clock = clock()
        self.persistent = persistent
        self.QMin = QMin()
        self._setsave = False

        logname = logname if isinstance(logname, str) else self.name()
        self.log = logging.getLogger(logname)
        self.log.propagate = False
        self.log.handlers = []
        self.log.setLevel(loglevel)
        hdlr = (
            logging.FileHandler(filename=logfile, mode="w", encoding="utf-8")
            if isinstance(logfile, str)
            else logging.StreamHandler(sys.stdout)
        )
        hdlr._name = logname + "Handler"
        hdlr.setFormatter(CustomFormatter())

        self.log.addHandler(hdlr)
        self.log.print = self.sharcprint

    def sharcprint(self, msg, *args, **kwargs):
        """
        Log 'msg % args' with severity 'SHARCPRINT'.

        To pass exception information, use the keyword argument exc_info with
        a true value, e.g.
        """
        self.log.log(SHARCPRINT, msg, *args, **kwargs)

    @staticmethod
    @abstractmethod
    def authors() -> str:
        """
        Return authors of interface
        """
        return "Severin Polonius, Sebastian Mai"

    @staticmethod
    @abstractmethod
    def version() -> str:
        """
        Return version of interface
        """
        return "4.0"

    @staticmethod
    @abstractmethod
    def versiondate() -> date:
        """
        Return creation date of interface
        """
        return date(2021, 7, 15)

    @staticmethod
    @abstractmethod
    def name() -> str:
        """
        Return name of interface
        """
        return "base"

    @staticmethod
    @abstractmethod
    def description() -> str:
        """
        Return interface description
        """
        return "Abstract base class for SHARC interfaces."

    @staticmethod
    @abstractmethod
    def changelogstring() -> str:
        """
        Return changelog of interface
        """
        return "This is the changelog string"

    @abstractmethod
    def get_features(self, KEYSTROKES: TextIOWrapper | None = None) -> set:
        """return availble features

        ---
        Parameters:
        KEYSTROKES: object as returned by open() to be used with question()
        """
        return all_features

    @abstractmethod
    def get_infos(self, INFOS: dict, KEYSTROKES: TextIOWrapper | None = None) -> dict:
        """communicate requests from setup and asks for additional paths or info

        The `INFOS` dict holds all global informations like paths to programs
        and requests in `INFOS['needed_requests']`

        all interface specific information like additional files etc should be stored
        in the interface intance itself.

        use the `question()` function from the `utils` module and write the answers
        into `KEYSTROKES`

        Parameters:
        ---
        INFOS
            dict[str]: dictionary with all previously collected infos during setup
        KEYSTROKES
            str: object as returned by open() to be used with question()
        """
        return INFOS

    @abstractmethod
    def prepare(self, INFOS: dict, dir_path: str):
        """
        prepares the folder for an interface calculation

        Parameters
        ----------
        INFOS
            dict[str]: dictionary with all infos from the setup script
        dir_path
            str: *relative* path to the directory to setup (can be appended to `scratchdir`)
        """
        return

    def print_qmin(self) -> None:
        """
        Print contents of QMin object
        """
        self.log.info(f"{self.QMin}")

    def main(self) -> None:
        """
        main routine for all interfaces.
        This routine containes all functions that will be accessed when any interface is calculating
        a single point. All of these functions have to be defined in the derived class if not
        available in this base class.
        """

        args = sys.argv
        self.clock = clock()
        self.printheader()
        if len(args) != 2:
            self.log.info(
                f"Usage:,\n./SHARC_{self.name()}.py <QMin>\nversion: {self.version()}\ndate: {self.versiondate():%d.%m.%Y}\nchangelog: {self.changelogstring()}"
            )
            sys.exit(1)
        QMinfilename = sys.argv[1]

        # --- the following are called once inside a driver ---
        # set up the system (i.e. molecule, states, unit...)
        self.setup_mol(QMinfilename)
        # read in the resources available for this computation (program path, cores, memory)
        self.read_resources(f"{self.name()}.resources")
        # read in the specific template file for the interface with all keywords
        self.read_template(f"{self.name()}.template")
        # setup internal state for the computation
        self.setup_interface()

        # --- the following are called per time step inside a driver ---
        # read the property requests that have to be calculated
        self.read_requests(QMinfilename)
        # set the coordinates of the molecular system
        self.set_coords(QMinfilename)
        # print qmin
        self.print_qmin()
        # perform the calculation and parse the output, do subsequent calculations with other tools
        self.run()
        # get output as requested
        self.getQMout()

        # Remove old data
        self.clean_savedir(self.QMin.save["savedir"], self.QMin.requests["retain"], self.QMin.save["step"])

        # writes a STEP file in the SAVEDIR (marks this step as succesfull)
        self.write_step_file()

        # printing and output generation
        self.log.info(self.formatQMout())
<<<<<<< HEAD
        self.QMout["runtime"] = self.clock.measuretime(print=self.log.info)
=======
        self.QMout["runtime"] = self.clock.measuretime(log=self.log.info)
>>>>>>> a6b94e3b
        self.writeQMout(filename=QMinfilename)

    @abstractmethod
    def read_template(self, template_file: str, kw_whitelist: list[str] | None = None) -> None:
        """
        Reads a template file and assigns parameters to
        self.QMin.template. No sanity checks at all, has to be done
        in the interface. If multiple entries
        of a parameter with one value are in the file, the latest value will be saved.

        template_file:  Path to template file
        """
        self.log.debug(f"Reading template file {template_file}")

        if self._read_template:
            self.log.warning(f"Template already read! Overwriting with {template_file}")

        self.QMin.template.update(self._parse_raw(template_file, self.QMin.template.types, kw_whitelist))

        self._read_template = True

    @staticmethod
    def clean_savedir(path: str, retain: int, step: int) -> None:
        """
        Remove older files than step-retain

        path:       Path to savedir
        retain:     Number of timesteps to keep (-1 = all)
        step:       Current step
        """

    @abstractmethod
    def run(self) -> None:
        """
        Do request & other logic and calculations here
        """

    @abstractmethod
    def setup_interface(self) -> None:
        """
        Prepare the interface for calculations
        """

    @abstractmethod
    def getQMout(self) -> dict[str, np.ndarray]:
        """
        Return QMout object
        """

    @abstractmethod
    def dyson_orbitals_with_other(self,other):
        """
        Calculates Dyson orbitals between self and other.
        Presumably it will be implemented in SHARC_ABINITIO subclass and in each individual FAST or HYBRID interface
        """
    @abstractmethod
    def create_restart_files(self) -> None:
        """
        Create restart files
        """

    def set_coords(self, xyz: str | list | np.ndarray, pc: bool = False) -> None:
        """
        Sets coordinates, qmmm and pccharge from file or list/array
        xyz: path to xyz file or list/array with coords
        pc: Set point charge coordinates
        """
        key = "coords" if not pc else "pccoords"
        if isinstance(xyz, str):
            lines = readfile(xyz)
            try:
                natom = int(lines[0])
            except ValueError as error:
                raise ValueError("first line must contain the number of atoms!") from error
            self.QMin.coords[key] = (
                np.asarray([parse_xyz(x)[1] for x in lines[2 : natom + 2]], dtype=float) * self.QMin.molecule["factor"]
            )
        elif isinstance(xyz, (list, np.ndarray)):
            self.QMin.coords[key] = np.asarray(xyz) * self.QMin.molecule["factor"]
        else:
            raise NotImplementedError("'set_coords' is only implemented for str, list[list[float]] or numpy.ndarray type")

    def setup_mol(self, qmin_file: str) -> None:
        """
        Sets up the molecular system from a `QM.in` file.
        parses the elements, states, and savedir and prepare the QMin object accordingly.

        qmin_file:  Path to QM.in file.
        """
        self.log.debug(f"Setting up molecule from {qmin_file}")

        if self._setup_mol:
            self.log.warning(
                f"setup_mol() was already called! Continue setup with {qmin_file}",
            )

        qmin_lines = readfile(qmin_file)
        self.QMin.molecule["comment"] = qmin_lines[1]

        try:
            natom = int(qmin_lines[0])
        except ValueError as err:
            raise ValueError("first line must contain the number of atoms!") from err

        self.QMin.molecule["elements"] = list(map(lambda x: parse_xyz(x)[0], (qmin_lines[2 : natom + 2])))
        self.QMin.molecule["Atomcharge"] = sum(map(lambda x: ATOMCHARGE[x], self.QMin.molecule["elements"]))
        self.QMin.molecule["frozcore"] = sum(map(lambda x: FROZENS[x], self.QMin.molecule["elements"]))
        self.QMin.molecule["natom"] = len(self.QMin.molecule["elements"])

        # replaces all comments with white space. filters all empty lines
        filtered = filter(
            lambda x: not re.match(r"^\s*$", x),
            map(
                lambda x: re.sub(r"#.*$", "", x),
                qmin_lines[self.QMin.molecule["natom"] + 2 :],
            ),
        )

        # naively parse all key argument pairs from QM.in
        for line in filtered:
            llist = line.split(None, 1)
            key = llist[0].lower()
            if key == "states":
                # also does update nmstates, nstates, statemap
                states_dict = self.parseStates(llist[1])
                if len(states_dict["states"]) < 1:
                    self.log.error("Number of states must be > 0!")
                    raise ValueError()
                self.QMin.maps["statemap"] = states_dict["statemap"]
                self.QMin.molecule["nstates"] = states_dict["nstates"]
                self.QMin.molecule["nmstates"] = states_dict["nmstates"]
                self.QMin.molecule["states"] = states_dict["states"]
            elif key == "unit":
                unit = llist[1].strip().lower()
                if unit in ["bohr", "angstrom"]:
                    self.QMin.molecule["unit"] = unit
                    self.QMin.molecule["factor"] = 1.0 if unit == "bohr" else 1.0 / BOHR_TO_ANG
                else:
                    raise ValueError("unknown unit specified")
            elif key == "savedir":
                self._setsave = True
                self.QMin.save["savedir"] = llist[1].strip()
                self.log.debug(f"SAVEDIR set to {self.QMin.save['savedir']}")
            elif key == "point_charges":
                self.QMin.molecule["point_charges"] = True
                pcfile = expand_path(llist[1].strip())
                self.log.debug(f"Reading point charges from {pcfile}")

                # Read pcfile and assign charges and coordinates
                pccharge = []
                pccoords = []
                for pcharges in map(lambda x: x.split(), readfile(pcfile)):
                    pccoords.append(
                        [
                            float(pcharges[0]) * self.QMin.molecule["factor"],
                            float(pcharges[1]) * self.QMin.molecule["factor"],
                            float(pcharges[2]) * self.QMin.molecule["factor"],
                        ]
                    )
                    pccharge.append(float(pcharges[3]))

                self.QMin.coords["pccoords"] = pccoords
                self.QMin.coords["pccharge"] = pccharge
                self.QMin.molecule["npc"] = len(pccharge)

        if self.QMin.molecule["factor"] is None:
            self.log.warning("No Unit specified assuming Angstrom!")
            self.QMin.molecule["factor"] = 1.0 / BOHR_TO_ANG
            self.QMin.molecule["unit"] = "angstrom"

        if not isinstance(self.QMin.save["savedir"], str):
            self.QMin.save["savedir"] = "./SAVEDIR/"
            self.log.debug("Setting default SAVEDIR")

        self.QMin.save["savedir"] = expand_path(self.QMin.save["savedir"])

        if not isinstance(self.QMin.molecule["unit"], str):
            self.log.warning('No "unit" specified in QMin! Assuming Bohr')
            self.QMin.molecule["unit"] = "bohr"

        if all((val is None for val in self.QMin.molecule.values())):
            raise ValueError(
                """Input file must contain at least:
                natom
                comment
                geometry
                keyword "states"
                at least one task"""
            )

        self._setup_mol = True

        self.log.debug("Setup successful.")

    def parseStates(self, states: str) -> dict[str, Any]:
        """
        Setup states, statemap and everything related
        """
        res = {}
        try:
            res["states"] = list(map(int, states.split()))
        except (ValueError, IndexError) as err:
            raise ValueError('Keyword "states" has to be followed by integers!', 37) from err
        reduc = 0
        for i in reversed(res["states"]):
            if i == 0:
                reduc += 1
            else:
                break
        for i in range(reduc):
            del res["states"][-1]
        nstates = 0
        nmstates = 0
        if any(map(lambda x: x < 0, res["states"])):
            raise ValueError("States must be positive numbers!")
        for i in range(len(res["states"])):
            nstates += res["states"][i]
            nmstates += res["states"][i] * (i + 1)
        return {
            "nstates": nstates,
            "nmstates": nmstates,
            "states": res["states"],
            "statemap": {i + 1: [*v] for i, v in enumerate(itnmstates(res["states"]))},
        }

    @abstractmethod
    def read_resources(self, resources_file: str, kw_whitelist: list[str] | None = None) -> None:
        """
        Reads a resource file and assigns parameters to
        self.QMin.resources. Parameters are only checked by type (if available),
        sanity checks need to be done in specific interface. If multiple entries
        of a parameter with one value are in the file, the latest value will be saved.

        resources_file: Path to resource file.
        kw_whitelist:   Whitelist for keywords (with multiple values) that do not get
                        overwritten when keyword multiple times in resources_file,
                        instead the list will be extended
        """
        self.log.debug(f"Reading resource file {resources_file}")
        kw_whitelist = [] if not kw_whitelist else kw_whitelist

        if not self._setup_mol:
            raise RuntimeError("Interface is not set up for this template. Call setup_mol first!")

        if self._read_resources:
            self.log.warning(f"Resources already read! Overwriting with {resources_file}")

        # Set ncpu from env variables, gets overwritten if in resources
        priority_order = ["SLURM_NTASKS_PER_NODE", " NSLOTS"]
        for prio in priority_order:
            if prio in os.environ:
                self.QMin.resources["ncpu"] = max(1, int(os.environ[prio]))
                self.log.info(
                    f'Found env variable ncpu={os.environ[prio]}, resources["ncpu"] set to {self.QMin.resources["ncpu"]}',
                )
                break

        raw_dict = self._parse_raw(resources_file, self.QMin.resources.types, kw_whitelist)

        if "savedir" in raw_dict:
            if not self._setsave:
                self.QMin.save["savedir"] = expand_path(raw_dict["savedir"])
                self.log.debug(
                    f"SAVEDIR set to {self.QMin.save['savedir']}",
                )
            else:
                self.log.info("SAVEDIR is already set and will not be overwritten!")
            del raw_dict["savedir"]
        self.QMin.resources.update(raw_dict)

        self._read_resources = True

    def _parse_raw(self, file: str, types_dict: dict, kw_whitelist=None) -> dict:
        """
        parse the content of a keyword-argument file (.resources, .template)

        Args:
            file: file to parse from
            types_dict: dictionary with keywords and their respective types
            kw_whitelist list: list with keywords that should be appended upon multiple encounters

        Raises:
            RuntimeError:

        Returns:

        """
        kw_whitelist = [] if not kw_whitelist else kw_whitelist

        lines = readfile(file)
        # replaces all comments with white space. filters all empty lines
        filtered = filter(lambda x: not re.match(r"^\s*$", x), map(lambda x: re.sub(r"#.*$", "", x).strip(), lines))
        file_str = "\n".join(filtered)
        if not file_str or file_str.isspace():  # check if there is only whitespace left!
            return {}

        # concat all lines for select keyword:
        # 1 join lines to full file string,
        # 2 match all select/start ... end blocks,
        # 3 replace all \n with ',' in the matches,
        # 4 return matches between [' and ']
        def format_match(x: re.Match) -> str:
            return x.group(3) + " " + re.sub(r"\n+", "','", "['{}']".format(x.group(4)))

        lines = re.sub(r"(s(elect|tart)\s+)(.+)\n([\w\d\s\n]*)(\nend)", format_match, file_str).split("\n")
        # Store all encountered keywords to warn for duplicates
        keyword_list = set()
        out_dict = {}
        for line in lines:
            # assign values
            param = line.split(maxsplit=1)
            if param[0] in keyword_list and param[0] not in kw_whitelist:
                self.log.warning(f"Multiple entries of {param[0]} in {file}")

            keyword_list.add(param[0])

            match param:
                case [key] if key in types_dict:
                    key_type = types_dict[key]
                    if key_type is bool:
                        out_dict[key] = True
                    else:
                        self.log.error(f"resources keyword '{key}' is type {key_type} but has no value!")
                        raise RuntimeError()

                case [key, val] if key in types_dict:
                    key_type = types_dict[key]
                    if key_type is list:
                        if key not in out_dict or key not in kw_whitelist:
                            out_dict[key] = []
                        if val[0] == "[":
                            raw_value = ast.literal_eval(val)
                            # check if matrix
                            if isinstance(raw_value[0], str):
                                raw_value = [
                                    entry if len(entry) > 1 else entry[0] for entry in map(lambda x: x.split(), raw_value)
                                ]
                        else:
                            raw_value = val.split()
                        out_dict[key].append(raw_value)
                    elif key_type is str:
                        out_dict[key] = expand_path(val) if re.match(r"\~|\$", val) else val
                    elif key_type is tuple:
                        out_dict[key] = (v for v in val)
                    elif key_type is bool:
                        if isinstance(val, str):
                            if val.lower() == "false":
                                out_dict[key] = False
                            elif val.lower() == "true":
                                out_dict[key] = True
                            else:
                                raise ValueError(f"Boolian value for '{key}': {val} cannot be interpreted as a Boolian!")
                    else:
                        out_dict[key] = key_type(val)

                case _:
                    self.log.warning(f"'{param[0]}' not in {file.split('.')[-1]} keywords: {', '.join(types_dict.keys())}")
                    # raise ValueError(f"'{param[0]}' not in {file.split('.')[-1]} keywords: {', '.join(types_dict.keys())}")

        # sanitize lists:
        for key, key_type in types_dict.items():
            if key in out_dict and key_type == list and len(out_dict[key]) == 1 and isinstance(out_dict[key][0], list):
                out_dict[key] = out_dict[key][0]

        return out_dict

    def read_requests(self, requests_file: str = "QM.in") -> None:
        """
        Reads QM.in file and parses requests
        """
        # TODO: pc file? densmap only for multipolar fit?
        assert self._read_template, "Interface is not set up correctly. Call read_template with the .template file first!"
        assert self._read_resources, "Interface is not set up correctly. Call read_resources with the .resources file first!"

        self.log.debug(f"Reading requests from {requests_file}")

        # Reset requests
        self.QMin.requests = QMin().requests
        self.QMin.save["init"] = False
        self.QMin.save["samestep"] = False
        self.QMin.save["newstep"] = False
        self.QMin.save["restart"] = False

        # read file and skip geometry
        lines = readfile(requests_file)[self.QMin.molecule["natom"] + 2 :]
        # replaces all comments with white space. filters all empty lines
        filtered = filter(lambda x: not re.match(r"^\s*$", x), map(lambda x: re.sub(r"#.*$", "", x).strip(), lines))
        file_str = "\n".join(filtered)
        if not file_str or file_str.isspace():  # check if there is only whitespace left!
            return {}

        # concat all lines for select keyword:
        # 1 join lines to full file string,
        # 2 match all select/start ... end blocks,
        # 3 replace all \n with ',' in the matches,
        # 4 return matches between [' and ']
        def format_match(x: re.Match) -> str:
            return x.group(3) + " " + re.sub(r"\n+", "','", "['{}']".format(x.group(4)))

        lines = re.sub(r"(s(elect|tart)\s+)(.+)\n([\w\d\s\n]*)(\nend)", format_match, file_str).split("\n")

        for line in lines:
            match line.lower().split(maxsplit=1):
                case [key] if key in (*self.QMin.requests.keys(), "step"):
                    self.log.debug(f"Parsing request {key}")
                    self._set_request((key, None))
                case ["select" | "start", key]:
                    self.log.error(f"line with '{line}' found but no 'end' keyword!")
                    raise ValueError(f"line with '{line}' found but no 'end' keyword!")
                case [key, val] if key in (*self.QMin.requests.keys(), "step"):
                    self.log.debug(f"Parsing request {key} {val}")
                    if val[0] == "[":
                        raw_value = ast.literal_eval(val)
                        # check if matrix
                        if isinstance(raw_value[0], str):
                            raw_value = [entry if len(entry) > 1 else entry[0] for entry in map(lambda x: x.split(), raw_value)]
                    else:
                        raw_value = val.split() if len(val.split()) > 1 else val
                    self._set_request((key, raw_value))
                case ["backup"]:
                    self.log.warning("'backup' request is deprecated, use 'retain <number of steps>' instead!")
                case ["init" | "newstep" | "samestep" | "restart"]:
                    pass
                case ["unit" | "states", _]:
                    pass
                case _:
                    self.log.warning(f"request '{line}' not specified! Will not be applied!")

        self._step_logic()
        self._request_logic()

    def _step_logic(self) -> None:
        """
        Performs step logic
        """
        self.log.debug("Starting step logic")

        # TODO: implement previous_step from driver
        last_step = None
        stepfile = os.path.join(self.QMin.save["savedir"], "STEP")
        self.log.debug(f"stepfile {stepfile}")
        if os.path.isfile(stepfile):
            self.log.debug(f"Found stepfile {stepfile}")
            last_step = int(readfile(stepfile)[0])

        if not self.QMin.save["step"]:
            if last_step is not None:
                self.QMin.save["newstep"] = True
                self.QMin.save["step"] = last_step + 1
            else:
                self.QMin.save["init"] = True
                self.QMin.save["step"] = 0
            return

        if last_step is None:
            assert (
                self.QMin.save["step"] == 0
            ), f'Specified step ({self.QMin.save["step"]}) could not be restarted from!\nCheck your savedir and "STEP" file in {self.QMin.save["savedir"]}'
            self.QMin.save["init"] = True
        elif self.QMin.save["step"] == -1:
            self.QMin.save["newstep"] = True
            self.QMin.save["step"] = last_step + 1
        elif self.QMin.save["step"] == last_step:
            self.QMin.save["samestep"] = True
        elif self.QMin.save["step"] == last_step + 1:
            self.QMin.save["newstep"] = True
        else:
            self.log.error(
                f"""Determined last step ({last_step}) from savedir and specified step ({self.QMin.save["step"]}) do not fit!
                Prepare your savedir and "STEP" file accordingly before starting again or choose "step -1" if you want to proceed from last successful step!"""
            )
            raise RuntimeError()

    def _set_driver_requests(self, requests: dict) -> None:
        # delete all old requests
        self.QMin.requests = QMin().requests
        self.log.debug(f"getting requests {requests} step: {self.QMin.save['step']}")
        # logic for raw tasks object from pysharc interface
        if "tasks" in requests and isinstance(requests["tasks"], str):
            requests.update({k.lower(): True for k in requests["tasks"].split()})
            if "soc" in requests:
                requests["h"] = True
            del requests["tasks"]
        for task in ["nacdr", "overlap", "grad", "ion"]:
            if task in requests and isinstance(requests[task], str):
                if requests[task] == "":  # removes task from dict if {'task': ''}
                    del requests[task]
                elif task == requests[task].lower() or requests[task] == "all":
                    requests[task] = [i + 1 for i in range(self.QMin.molecule["nstates"])]
                else:
                    requests[task] = [int(i) for i in requests[task].split()]

        if self.QMin.save["step"] == 0:
            for req in ["overlap", "phases"]:
                if req in requests:
                    requests[req] = False
        self.log.debug(f"setting requests {requests}")
        self.QMin.requests.update(requests)
        for i in ["init", "newstep", "samestep"]:
            self.QMin.save[i] = False
        # if restart:
        # self._step_logic()
        self._request_logic()

    def _set_request(self, request: list[str]) -> None:
        """
        Setup requests and do basic sanity checks
        """
        req = request[0]
        if req in self.QMin.requests.keys():
            match request:
                case ["grad", None]:
                    self.QMin.requests[req] = [i + 1 for i in range(self.QMin.molecule["nmstates"])]
                case ["grad", "all"]:
                    self.QMin.requests[req] = [i + 1 for i in range(self.QMin.molecule["nmstates"])]
                case ["nacdr" | "multipolar_fit" | "density_matrices", None]:
                    self.QMin.requests[req] = ["all"]
                case ["nacdr" | "multipolar_fit" | "density_matrices", "all"]:
                    self.QMin.requests[req] = ["all"]
                case ["grad", value]:
                    self.QMin.requests[req] = sorted(list(map(int, request[1])))
                    if max(self.QMin.requests[req]) > self.QMin.molecule["nmstates"]:
                        self.log.error(f"Requested {req} higher than total number of states!")
                        raise ValueError()
                    if min(self.QMin.requests[req]) <= 0:
                        self.log.error(f"Requested {req} must be greather than 0!")
                        raise ValueError()
                    if len(self.QMin.requests[req]) != len(set(self.QMin.requests[req])):
                        self.log.error(f"Duplicate {req} requested!")
                        raise ValueError()
                case ["nacdr", value]:
                    self.QMin.requests[req] = sorted([[int(x) for x in y] for y in value])
                    if not all(len(x) == 2 for x in self.QMin.requests[req]):
                        raise ValueError(f"'{req}' not set correctly! Needs to to be nx2 matrix not {self.QMin.requests[req]}")
                case ["density_matrices" | "multipolar_fit", value]:
                    self.QMin.requests[req] = value
                case ["soc", None]:
                    if (
                        len(self.QMin.molecule["states"]) < 3
                        or (self.QMin.molecule["states"][0] == 0 and self.QMin.molecule["states"][2] <= 1)
                        or (self.QMin.molecule["states"][0] > 0 and self.QMin.molecule["states"][2] == 0)
                    ):
                        self.log.warning("SOCs requested but only 1 multiplicity given! Disable SOCs")
                        return
                    self.QMin.requests["soc"] = True
                    self.QMin.requests["h"] = True
                case ["retain", _]:
                    self.QMin.requests[req] = int(request[1])
                case _:
                    self.QMin.requests[req] = True
        else:
            match request[0]:
                case "step":
                    self.QMin.save[req] = int(request[1])
                case _:
                    self.QMin.save[req] = True

    def _request_logic(self) -> None:
        """
        Checks for conflicting options, generates requested maps
        and sets path variables according to requests
        """
        self.log.debug("Starting request logic")

        if not os.path.isdir(self.QMin.save["savedir"]):
            self.log.debug(f"Creating savedir {self.QMin.save['savedir']}")
            os.mkdir(self.QMin.save["savedir"])

        assert not (
            (self.QMin.requests["overlap"] or self.QMin.requests["phases"]) and self.QMin.save["init"]
        ), '"overlap" and "phases" cannot be calculated in the first timestep!'

    def write_step_file(self) -> None:
        """
        Write current step into stepfile (only if cleanup not requested)
        """
        if self.QMin.requests["cleanup"]:
            return
        stepfile = os.path.join(self.QMin.save["savedir"], "STEP")
        writefile(stepfile, str(self.QMin.save["step"]))

    def writeQMout(self, filename: str = "QM.out") -> None:
        """
        Writes the requested quantities to the file which SHARC reads in.
        """
        outfilename = os.path.splitext(filename)[0] + ".out"
        self.log.info(f"===> Writing output to file {outfilename} in SHARC Format\n")
        self.QMout.write(outfilename, self.QMin.requests)

    def formatQMout(self) -> str:
        """If PRINT, prints a summary of all requested QM output values.
        Matrices are formatted using printcomplexmatrix, vectors using printgrad.
        """
        return self.QMout.formatQMout(self.QMin, DEBUG=self._DEBUG)

    def printQMout(self) -> None:
        """
        Prints formatted QMout data
        """
        self.log.info(self.formatQMout())

    def printheader(self) -> None:
        """Prints the formatted header of the log file. Prints version number and version date
        Takes nothing, returns nothing."""

        self.log.info(f"{self.clock.starttime} {gethostname()} {os.getcwd()}")
        rule = "=" * 76
        lines = [
            f"  {rule}",
            "",
            f"SHARC - {self.name()} - Interface",
            "",
            f"Authors: {self.authors()}",
            "",
            f"Version: {self.version()}",
            f"Date: {self.versiondate():%d.%m.%Y}",
            "",
            f"  {rule}",
        ]
        # wraps Authors line in case its too long
        lines[4:5] = wrap(lines[4], width=70)
        lines[1:-1] = map(lambda s: "||{:^76}||".format(s), lines[1:-1])
        self.log.info("\n".join(lines))<|MERGE_RESOLUTION|>--- conflicted
+++ resolved
@@ -275,11 +275,7 @@
 
         # printing and output generation
         self.log.info(self.formatQMout())
-<<<<<<< HEAD
-        self.QMout["runtime"] = self.clock.measuretime(print=self.log.info)
-=======
         self.QMout["runtime"] = self.clock.measuretime(log=self.log.info)
->>>>>>> a6b94e3b
         self.writeQMout(filename=QMinfilename)
 
     @abstractmethod

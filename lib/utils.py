import datetime
import re
import sys
import os
import shutil
import readline
import numpy as np
from dataclasses import dataclass
from error import Error, exception_hook
import subprocess as sp
from globals import DEBUG, PRINT
from logger import log as logging
from typing import Any, Callable


class InDir:
    "small context to perform part of code in other directory"
    old = ""

    def __init__(self, dir: str):
        self.old = os.getcwd()
        self.dir = dir

    def __enter__(self):
        os.chdir(self.dir)
        return self

    def __exit__(self, exc_type, exc_value, exc_traceback):
        os.chdir(self.old)
        if exc_type is not None:
            exception_hook(exc_type, exc_value, exc_traceback)


def convert_list(raw_list: list, new_type: Any = int) -> list:
    output = raw_list
    if isinstance(raw_list[0], list):
        output = [convert_list(x, new_type) for x in raw_list]
    else:
        return list(map(new_type, output))
    return output


# ======================================================================= #
def get_bool_from_env(name: str, default=False):
    var = default
    if name in os.environ and os.environ[name].lower() in [name, "false"]:
        var = os.environ[name] == "true"
    return var


# ======================================================================= #
def expand_path(path: str) -> str:
    """
    Expand variables in path, error out if variable is not resolvable
    """
    expand = os.path.abspath(os.path.expanduser(os.path.expandvars(path)))
    if "$" in expand:
        logging.error(f"Undefined env variable in {expand}")
        raise OSError(f"Undefined env variable in {expand}")
    return expand


def is_exec(path: str) -> bool:
    """
    Checks if path contains an executable (also searches in $PATH)
    """

    fpath, _ = os.path.split(path)
    if fpath:
        return os.path.isfile(path) and os.access(path, os.X_OK)
    else:
        for p in os.environ.get("PATH", "").split(os.pathsep):
            exe_file = os.path.join(p, path)
            if os.path.isfile(exe_file) and os.access(exe_file, os.X_OK):
                return True
    return False


# ======================================================================= #
def question(question, typefunc, KEYSTROKES=None, default=None, autocomplete=True, ranges=False):
    if typefunc == int or typefunc == float:
        if default is not None and not isinstance(default, list):
            logging.error("Default for int or float questions must be list!")
            raise RuntimeError("Default for int or float questions must be list!")
    if typefunc == str and autocomplete:
        readline.set_completer_delims(" \t\n;")
        readline.parse_and_bind("tab: complete")  # activate autocomplete
    else:
        readline.parse_and_bind("tab: ")  # deactivate autocomplete

    while True:
        s = question
        if default is not None:
            if typefunc == bool or typefunc == str:
                s += " [%s]" % (str(default))
            elif typefunc == int or typefunc == float:
                s += " ["
                for i in default:
                    s += str(i) + " "
                s = s[:-1] + "]"
        if typefunc == str and autocomplete:
            s += " (autocomplete enabled)"
        if typefunc == int and ranges:
            s += " (range comprehension enabled)"
        s += " "

        line = input(s)
        line = re.sub(r"\s+#.*$", "", line).strip()
        if not typefunc == str:
            line = line.lower()

        if line == "" or line == "\n":
            if default is not None:
                KEYSTROKES.write(line + " " * (40 - len(line)) + " #" + s + "\n")
                return default
            else:
                continue

        if typefunc == bool:
            posresponse = ["y", "yes", "true", "t", "ja", "si", "yea", "yeah", "aye", "sure", "definitely"]
            negresponse = ["n", "no", "false", "f", "nein", "nope"]
            if line in posresponse:
                KEYSTROKES.write(line + " " * (40 - len(line)) + " #" + s + "\n")
                return True
            elif line in negresponse:
                KEYSTROKES.write(line + " " * (40 - len(line)) + " #" + s + "\n")
                return False
            else:
                logging.warning("I didn" "t understand you.")
                continue

        if typefunc == str:
            KEYSTROKES.write(line + " " * (40 - len(line)) + " #" + s + "\n")
            return line

        if typefunc == float:
            # float will be returned as a list
            f = line.split()
            try:
                for i in range(len(f)):
                    f[i] = typefunc(f[i])
                KEYSTROKES.write(line + " " * (40 - len(line)) + " #" + s + "\n")
                return f
            except ValueError:
                logging.warning("Please enter floats!")
                continue

        if typefunc == int:
            # int will be returned as a list
            f = line.split()
            out = []
            try:
                for i in f:
                    if ranges and "~" in i:
                        q = i.split("~")
                        for j in range(int(q[0]), int(q[1]) + 1):
                            out.append(j)
                    else:
                        out.append(int(i))
                KEYSTROKES.write(line + " " * (40 - len(line)) + " #" + s + "\n")
                return out
            except ValueError:
                if ranges:
                    logging.warning('Please enter integers or ranges of integers (e.g. "-3~-1  2  5~7")!')
                else:
                    logging.warning("Please enter integers!")
                continue


# ======================================================================================================================
# ======================================================================================================================
# ======================================================================================================================


def readfile(filename) -> list[str]:
    """reads file from path and returns list of lines.
    Preferrably used for small files (for larger ones use buffer)."""
    try:
        f = open(filename)
    except IOError as e:
        raise Error(f"File {filename} does not exist!", 1)
    else:
        out = f.readlines()
        f.close()
    return out


def parse_xyz(line: str) -> tuple[str, list[float]]:
    match = re.match(r"([a-zA-Z]{1,2}\d?)(((\s+[\-\+]?\d+\.\d*)([eE][\+\-]?\d*)?){3,6})", line.strip())
    if match:
        return match[1], list(map(float, match[2].split()[:3]))
    else:
        raise Error(f"line is not xyz\n\n{line}", 43)


# ======================================================================= #


def writefile(filename, content):
    # content can be either a string or a list of strings
    try:
        f = open(filename, "w")
        if isinstance(content, list):
            for line in content:
                f.write(line)
        elif isinstance(content, str):
            f.write(content)
        else:
            print("Content %s cannot be written to file!" % (content))
        f.close()
    except IOError:
        raise Error("Could not write to file %s!" % (filename), 13)


# ======================================================================= #


def mkdir(DIR, crucial=True, force=True):
    # mkdir the DIR, or clean it if it exists
    if os.path.exists(DIR):
        if os.path.isfile(DIR) and crucial:
            raise Error("%s exists and is a file!" % (DIR), 89)
        elif os.path.isdir(DIR) and force:
            shutil.rmtree(DIR)
            os.makedirs(DIR)
    else:
        try:
            os.makedirs(DIR)
        except OSError:
            if crucial:
                raise Error("Can not create %s\n" % (DIR), 90)


# ======================================================================= #


def link(PATH, NAME, crucial=True, force=True):
    # do not create broken links
    if not os.path.exists(PATH):
        raise Error("Source %s does not exist, cannot create link!" % (PATH), 91)
    if os.path.islink(NAME):
        if not os.path.exists(NAME):
            # NAME is a broken link, remove it so that a new link can be made
            os.remove(NAME)
        else:
            # NAME is a symlink pointing to a valid file
            if force:
                # remove the link if forced to
                os.remove(NAME)
            else:
                print("%s exists, cannot create a link of the same name!" % (NAME))
                if crucial:
                    sys.exit(92)
                else:
                    return
    elif os.path.exists(NAME):
        # NAME is not a link. The interface will not overwrite files/directories with links, even with force=True
        print("%s exists, cannot create a link of the same name!" % (NAME))
        if crucial:
            sys.exit(93)
        else:
            return
    os.symlink(PATH, NAME)


# ======================================================================= #


def shorten_DIR(string) -> str:
    maxlen = 40
    front = 12
    if len(string) > maxlen:
        return string[0:front] + "..." + string[-(maxlen - 3 - front) :]
    else:
        return string + " " * (maxlen - len(string))


# ======================================================================= #


# ======================================================================= #
def strip_dir(WORKDIR, keep_files=[]):
    ls = os.listdir(WORKDIR)
    for ifile in ls:
        delete = True
        for k in keep_files:
            if k in ifile:
                delete = False
        if delete:
            rmfile = os.path.join(WORKDIR, ifile)
            if not DEBUG:
                os.remove(rmfile)


def cleandir(directory):
    if not os.path.isdir(directory):
        return
    for data in os.listdir(directory):
        path = directory + "/" + data
        if os.path.isfile(path) or os.path.islink(path):
            if DEBUG:
                print("rm %s" % (path))
            try:
                os.remove(path)
            except OSError:
                print("Could not remove file from directory: %s" % (path))
        else:
            if DEBUG:
                print("")
            cleandir(path)
            os.rmdir(path)
            if DEBUG:
                print("rm %s" % (path))
    if PRINT:
        print("===> Cleaning up directory %s" % (directory))


def save_data(scratchdir, savedir):
    # copy files to savedir
    saveable = ["mos", "coord"]
    for i in saveable:
        fromfile = os.path.join(scratchdir, "JOB", i)
        tofile = os.path.join(savedir, i)
        shutil.copy(fromfile, tofile)


# TODO: This is COLUMBUS-specific. Copying initial orbitals in general is specific.
def getmo(mofile, scratchdir):
    if os.path.exists(mofile):
        tofile = os.path.join(scratchdir, "JOB", "mos")
        shutil.copy(mofile, tofile)
    else:
        raise Error("Could not find mocoef-file %s!" % (mofile), 94)


def isbinary(path) -> bool:
    return re.search(r":.* text", sp.Popen(["file", "-L", path], stdout=sp.PIPE).stdout.read()) is None


# ======================================================================= #
def eformat(f, prec, exp_digits) -> str:
    """Formats a float f into scientific notation with prec number of decimals and exp_digits number of exponent digits.

    String looks like:
    [ -][0-9]\\.[0-9]*E[+-][0-9]*

    Arguments:
    1 float: Number to format
    2 integer: Number of decimals
    3 integer: Number of exponent digits

    Returns:
    1 string: formatted number"""

    s = "% .*e" % (prec, f)
    mantissa, exp = s.split("e")
    return "%sE%+0*d" % (mantissa, exp_digits + 1, int(exp))


# ======================================================================= #


def removekey(d, key) -> dict:
    """Removes an entry from a dictionary and returns the dictionary.

    Arguments:
    1 dictionary
    2 anything which can be a dictionary keyword

    Returns:
    1 dictionary"""

    if key in d:
        r = dict(d)
        del r[key]
        return r
    return d


# ======================================================================= #         OK


def containsstring(string, line) -> bool:
    """Takes a string (regular expression) and another string.
    Returns True if the first string is contained in the second string.

    Arguments:
    1 string: Look for this string
    2 string: within this string

    Returns:
    1 boolean"""

    return bool(re.search(string, line))


# ======================================================================= #


class clock:
    def __init__(self, starttime: datetime = None, verbose=False):
        if starttime is None:
            self._starttime = datetime.datetime.now()
        else:
            self._starttime = starttime
        self._verbose = verbose

    @property
    def starttime(self) -> datetime.datetime:
        return self._starttime

    @starttime.setter
    def starttime(self, value):
        self._starttime = value

<<<<<<< HEAD
    def measuretime(self, print: Callable = None):
=======
    def measuretime(self, log=print):
>>>>>>> a6b94e3b
        """Calculates the time difference between global variable starttime and the time of the call of measuretime.
        Prints the Runtime, if PRINT or DEBUG are enabled.
        Arguments:
        none
        Returns:
        1 float: runtime in seconds"""

        endtime = datetime.datetime.now()
        runtime = endtime - self._starttime
<<<<<<< HEAD
        if print:
=======
        if log:
>>>>>>> a6b94e3b
            hours = runtime.seconds // 3600
            minutes = runtime.seconds // 60 - hours * 60
            seconds = runtime.seconds % 60
            seconds += 1.0e-6 * runtime.microseconds
            log("==> Runtime:\t%i Days\t%i Hours\t%i Minutes\t%f Seconds\n\n" % (runtime.days, hours, minutes, seconds))
        return runtime.days * 24 * 3600 + runtime.seconds + runtime.microseconds // 1.0e6


# =============================================================================================== #
# =============================================================================================== #
# ============================= iterator routines  ============================================== #
# =============================================================================================== #
# =============================================================================================== #


# ======================================================================= #
def itmult(states):
    for i in range(len(states)):
        if states[i] < 1:
            continue
        yield i + 1
    return


# ======================================================================= #


def itnmstates(states: list[int]):
    for i in range(len(states)):
        if states[i] < 1:
            continue
        for k in range(i + 1):
            for j in range(states[i]):
                yield i + 1, j + 1, k - i / 2.0
    return


# =============================================================================================== #
# =============================================================================================== #
# ======================================= Matrix initialization ================================= #
# =============================================================================================== #
# =============================================================================================== #
def triangular_to_full_matrix(triangular_array: np.ndarray, num_basis_func: int):
    tril = np.zeros((num_basis_func, num_basis_func))
    idx = np.tril_indices(num_basis_func)
    tril[idx] = triangular_array
    matrix = tril.T + tril
    np.fill_diagonal(matrix, np.diag(tril))
    return matrix


# ======================================================================= #         OK
def makecmatrix(a, b) -> list[list[complex]]:
    """Initialises a complex axb matrix.

    Arguments:
    1 integer: first dimension
    2 integer: second dimension

    Returns;
    1 list of list of complex"""

    return [x[:] for x in [[complex(0.0, 0.0)] * a] * b]  # make shallow copies (otherwise same object is referenced)


# ======================================================================= #         OK


def makermatrix(a, b) -> list[list[float]]:
    """Initialises a real axb matrix.

    Arguments:
    1 integer: first dimension
    2 integer: second dimension

    Returns;
    1 list of list of real"""

    return [x[:] for x in [[0.0] * a] * b]  # make shallow copies (otherwise same object is referenced)


def safe_cast(val, type, fallback=None):
    try:
        return type(val)
    except ValueError:
        return fallback


def list2dict(ls: list) -> dict:
    return {i: value for i, value in enumerate(ls)}


def build_basis_dict(
    atom_symbols: list, shell_types: list, n_prim: list, s_a_map: list, prim_exp: list, contr_coeff: list, ps_contr_coeff=None
) -> dict:
    # print(atom_symbols, shell_types, n_prim, s_a_map, prim_exp, contr_coeff, ps_contr_coeff)
    n_a = {i + 1: f"{a.upper()}{i+1}" for i, a in enumerate(atom_symbols)}
    basis = {k: [] for k in n_a.values()}
    it = 0
    for st, n_p, a in zip(shell_types, n_prim, s_a_map):
        shell = list(map(lambda x: (prim_exp[x], contr_coeff[x]), range(it, it + n_p)))
        if ps_contr_coeff and ps_contr_coeff[it] != 0.0:
            shell2 = list(map(lambda x: (prim_exp[x], ps_contr_coeff[x]), range(it, it + n_p)))
            basis[n_a[a]].append([0, *shell])
            basis[n_a[a]].append([abs(st), *shell2])
        else:
            basis[n_a[a]].append([abs(st), *shell])
        it += n_p
    #  for i in basis.keys():
    #  basis[i] = sorted(basis[i], key=lambda x: x[0])
    return basis


def get_pyscf_order_from_orca(atom_symbols, basis_dict):
    """
    Generates the reorder list to reorder atomic orbitals (from ORCA) to pyscf.

    Sources:
    ORCA: https://orcaforum.kofo.mpg.de/viewtopic.php?f=8&p=23158&t=5433&sid=f41177ec0888075a3b1e7fa438b77bd2
    pyscf:  https://pyscf.org/user/gto.html#ordering-of-basis-function

    Parameters
    ----------
    atom_symbols : list[str]
        list of element symbols for all atoms (same order as AOs)
    basis_dict : dict[str, list]
        basis set for each atom in pyscf format
    """
    #  return matrix

    # in the case of P(S=P) coefficients the order is 1S, 2S, 2Px, 2Py, 2Pz, 3S in gaussian and pyscf
    # from orca order: z, x, y
    # to  pyscf order: x, y, z
    p_order = [1, 2, 0]
    np = 3

    # from orca order: z2, xz, yz, x2-y2, xy
    # to  pyscf order: xy, yz, z2, xz, x2-y2
    d_order = [4, 2, 0, 1, 3]
    nd = 5

    # F shells spherical:
    # orca  order: zzz, xzz, yzz, xxz-yyz, xyz, xxx-xyy, xxy
    # pyscf order: xxy, xyz, yzz, zzz, xzz, xxz-yyz, xxx-xyy
    f_order = [6, 4, 2, 0, 1, 3, 5]
    nf = 7

    # compile the new_order for the whole matrix
    new_order = []
    it = 0
    for i, a in enumerate(atom_symbols):
        key = f"{a}{i+1}"
        #       s  p  d  f
        n_bf = [0, 0, 0, 0]

        # count the shells for each angular momentun
        for shell in basis_dict[key]:
            n_bf[shell[0]] += 1
        print("n_bf for", key, n_bf)

        s, p = n_bf[0:2]
        new_order.extend([it + n for n in range(s)])

        it += s
        assert it == len(new_order)

        # do p shells
        for x in range(p):
            new_order.extend([it + n for n in p_order])
            it += np

        # do d shells
        for x in range(n_bf[2]):
            new_order.extend([it + n for n in d_order])
            it += nd

        # do f shells
        for x in range(n_bf[3]):
            new_order.extend([it + n for n in f_order])
            it += nf
        assert it == len(new_order)

    return new_order


def get_cart2sph_matrix(angular_m: int, n_ao: int, atom_symbols: list[str], basis_dict) -> np.ndarray:
    from pyscf import gto
    from scipy.linalg import block_diag

    assert angular_m in [2, 3]
    # c_tensor defaults to identity matrix
    cart2sph_l = gto.cart2sph(angular_m, c_tensor=None, normalized="sp")
    n_cart, n_sph = cart2sph_l.shape
    #  assert n_cart == n_sph

    # construct full transformation matrix
    blocks = []
    #  it = 0
    for i, a in enumerate(atom_symbols):
        key = f"{a.upper()}{i+1}"

        for shell in basis_dict[key]:
            # get start indices for transformation points
            if shell[0] == angular_m:
                blocks.append(cart2sph_l)
            else:
                n = 2 * shell[0] + 1
                blocks.append(np.eye(n, dtype=float))
    return block_diag(*blocks)

    # increment iterator accordingly assuming just the specified angular momentum is cartesian
    #  it += 2 * shell[0] + 1
    #  if angular_m == 2:
    #  it += 1
    #  if angular_m == 3:
    #  it += 3


def euclidean_distance_einsum(X, Y):
    """Efficiently calculates the euclidean distance
    between two vectors using Numpys einsum function.

    Parameters
    ----------
    X : array, (n_samples x d_dimensions)
    Y : array, (n_samples x d_dimensions)

    Returns
    -------
    D : array, (n_samples, n_samples)
    """
    XX = np.einsum("ij,ij-> i", X, X)[:, np.newaxis]
    YY = np.einsum("ij,ij-> i", Y, Y)
    #    XY = 2 * np.einsum('ij,kj->ik', X, Y)
    XY = 2 * np.dot(X, Y.T)
    return np.sqrt(XX + YY - XY)


@dataclass
class ATOM:
    id: int
    qm: bool
    symbol: str
    xyz: list[float, float, float]
    bonds: set[int]

    def __str__(self):
        return "{: >5}  {: <4}  {: <16.12f} {: <16.12f} {: <16.12f}  {}".format(
            self.id + 1, self.symbol, *self.xyz, " ".join(map(lambda x: str(x + 1), sorted(self.bonds)))
        )

    def __gt__(self, other):
        return self.id > other.id

    def __lt__(self, other):
        return self.id < other.id

    def __eq__(self, other):
        return self.id == other.id


def get_rot(theta: float, axis: int) -> np.ndarray:
    """Creates a rotation matrix 3x3 around given axis
    Parameters:
    theta: degree of rotation in degree
    axis: axis of rotation
    """
    if axis not in {0, 1, 2}:
        raise ValueError("axis not in {0,1,2}!")
        # NOTE: https://en.wikipedia.org/wiki/Rotation_matrix#Rotation_matrix_from_axis_and_angle
    rad = np.radians(theta)
    c, s = np.cos(rad), np.sin(rad)
    R = np.zeros((3, 3))
    R[axis, axis] = 1.0
    if axis == 0:
        R[1:, 1:] = np.array(((c, -s), (s, c)))
        return R
    elif axis == 1:
        R[0, 0] = c
        R[0, -1] = -s
        R[-1, 0] = s
        R[-1, -1] = c
    else:
        R[:-1, :-1] = np.array(((c, -s), (s, c)))
    return R<|MERGE_RESOLUTION|>--- conflicted
+++ resolved
@@ -413,11 +413,7 @@
     def starttime(self, value):
         self._starttime = value
 
-<<<<<<< HEAD
-    def measuretime(self, print: Callable = None):
-=======
     def measuretime(self, log=print):
->>>>>>> a6b94e3b
         """Calculates the time difference between global variable starttime and the time of the call of measuretime.
         Prints the Runtime, if PRINT or DEBUG are enabled.
         Arguments:
@@ -427,11 +423,7 @@
 
         endtime = datetime.datetime.now()
         runtime = endtime - self._starttime
-<<<<<<< HEAD
-        if print:
-=======
         if log:
->>>>>>> a6b94e3b
             hours = runtime.seconds // 3600
             minutes = runtime.seconds // 60 - hours * 60
             seconds = runtime.seconds % 60

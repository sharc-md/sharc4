--- conflicted
+++ resolved
@@ -2,9 +2,6 @@
 
     SHARC Program Suite
 
-<<<<<<< HEAD
-Copyright (c) 2018 University of Vienna
-=======
     Copyright (c) 2018 University of Vienna
 
     This file is part of SHARC.
@@ -21,7 +18,6 @@
 
     You should have received a copy of the GNU General Public License
     along with SHARC.  If not, see <http://www.gnu.org/licenses/>.
->>>>>>> 1d2b8faa
 
 ******************************************
 
@@ -42,19 +38,10 @@
 
 Contact:
 
-<<<<<<< HEAD
 AG Gonzalez
 Institute of Theoretical Chemistry, University of Vienna
 Wahringer Straße 17
 1090 Vienna, Austria
 
 Website: http://sharc-md.org
-Email: sharc@univie.ac.at
-=======
-Felix Plasser (felix.plasser@univie.ac.at)
-Matthias Ruckenbauer (matthias.ruckenbauer@univie.ac.at)
-Jesus Gonzalez Vazquez (jesus.gonzalezv@uam.es)
-Philipp Marquetand (philipp.marquetand@univie.ac.at)
-Markus Oppel (markus.oppel@univie.ac.at)
-Leticia Gonzalez (leticia.gonzalez@univie.ac.at)
->>>>>>> 1d2b8faa
+Email: sharc@univie.ac.at
--- conflicted
+++ resolved
@@ -3,7 +3,6 @@
 #    SHARC Program Suite
 #
 #    Copyright (c) 2018 University of Vienna
-<<<<<<< HEAD
 #
 #    This file is part of SHARC.
 #
@@ -19,25 +18,6 @@
 #
 #    You should have received a copy of the GNU General Public License
 #    inside the SHARC manual.  If not, see <http://www.gnu.org/licenses/>.
-=======
->>>>>>> 1d2b8faa
-#
-#    This file is part of SHARC.
-#
-#    SHARC is free software: you can redistribute it and/or modify
-#    it under the terms of the GNU General Public License as published by
-#    the Free Software Foundation, either version 3 of the License, or
-#    (at your option) any later version.
-#
-#    SHARC is distributed in the hope that it will be useful,
-#    but WITHOUT ANY WARRANTY; without even the implied warranty of
-#    MERCHANTABILITY or FITNESS FOR A PARTICULAR PURPOSE.  See the
-#    GNU General Public License for more details.
-#
-#    You should have received a copy of the GNU General Public License
-#    along with SHARC.  If not, see <http://www.gnu.org/licenses/>.
-#
-#******************************************
 
 #******************************************
 # Makefile for Sharc 

#!/usr/bin/env python3


import os
import sys
import re
import ast
import math
import shutil
import pprint
import struct
import subprocess as sp
from datetime import datetime
from copy import deepcopy
from socket import gethostname

from SHARC_INTERFACE import INTERFACE
from utils import *
from constants import au2a, kcal_to_Eh, NUMBERS, BASISSETS, IToMult, rcm_to_Eh
import civfl_ana

authors = 'Sebastian Mai, Severin Polonius'
version = '3.0'
versiondate = datetime(2021, 7, 15)

changelogstring = '''
12.02.2016:     Initial version 0.1
- CC2 and ADC(2) from Turbomole
- SOC from Orca call
- only singlets and triplets
  => Doublets and Dyson could be added later

15.03.2016:     0.1.1
- ridft can be used for the SCF calculation, but dscf has to be run afterwards anyways (for SOC and overlaps).
- Laplace-transformed SOS-CC2/ADC(2) can be used ("spin-scaling lt-sos"), but does not work for soc or trans-dm
- if ricc2 does not converge, it is rerun with different combinations of npre and nstart (until convergence or too many tries)

07.03.2017:
- wfthres is now interpreted as in other interfaces (default is 0.99 now)

25.04.2017:
- can use external basis set libraries

23.08.2017
- Resource file is now called "RICC2.resources" instead of "SH2CC2.inp" (old filename still works)

24.08.2017:
- numfrozcore in resources file can now be used to override number of frozen cores for overlaps
- added Theodore capabilities (compute descriptors, OmFrag, and NTOs (also activate MOLDEN key for that))

11.11.2020:
- COBRAMM can be used for QM/MM calculations
'''

shift_mask = {1: (+1, +1),
              2: (-2, -1),
              3: (+1, +1),
              4: (+1, +1),
              5: (+1, +1),
              6: (+1, +1)}


class RICC2(INTERFACE):
    _version = version
    _versiondate = versiondate
    _authors = authors
    _changelogstring = changelogstring

    @property
    def version(self):
        return self._version

    @property
    def versiondate(self):
        return self._versiondate

    @property
    def changelogstring(self):
        return self._changelogstring

    @property
    def authors(self):
        return self._authors

    def readQMin(self, QMinfilename):
        '''Reads the time-step dependent information from QMinfilename. This file contains all information from the current SHARC job: geometry, velocity, number of states, requested quantities along with additional information. The routine also checks this input and obtains a number of environment variables necessary to run COLUMBUS.

        Reads also the information from SH2COL

        Steps are:
        - open and read QMinfilename
        - Obtain natom, comment, geometry (, velocity)
        - parse remaining keywords from QMinfile
        - check keywords for consistency, calculate nstates, nmstates
        - obtain environment variables for path to COLUMBUS and scratch directory, and for error handling

        Arguments:
        1 string: name of the QMin file

        Returns:
        1 dictionary: QMin'''
        # read QMinfile
        QMinlines = readfile(QMinfilename)
        QMin = self._QMin

        # Get natom
        try:
            natom = int(QMinlines[0])
        except ValueError:
            print('first line must contain the number of atoms!')
            sys.exit(49)
        QMin['natom'] = natom
        if len(QMinlines) < natom + 4:
            print('Input file must contain at least:\nnatom\ncomment\ngeometry\nkeyword "states"\nat least one task')
            sys.exit(50)

        # Save Comment line
        QMin['comment'] = QMinlines[1]

        # Get geometry and possibly velocity (for backup-analytical non-adiabatic couplings)
        QMin['geo'] = []
        QMin['veloc'] = []
        hasveloc = True
        for i in range(2, natom + 2):
            if not containsstring('[a-zA-Z][a-zA-Z]?[0-9]*.*[-]?[0-9]+[.][0-9]*.*[-]?[0-9]+[.][0-9]*.*[-]?[0-9]+[.][0-9]*', QMinlines[i]):
                print('Input file does not comply to xyz file format! Maybe natom is just wrong.')
                sys.exit(51)
            fields = QMinlines[i].split()
            for j in range(1, 4):
                fields[j] = float(fields[j])
            QMin['geo'].append(fields[0:4])
            if len(fields) >= 7:
                for j in range(4, 7):
                    fields[j] = float(fields[j])
                QMin['veloc'].append(fields[4:7])
            else:
                hasveloc = False
        if not hasveloc:
            QMin = removekey(QMin, 'veloc')


        # Parse remaining file
        i = natom + 1
        while i + 1 < len(QMinlines):
            i += 1
            line = QMinlines[i]
            line = re.sub('#.*$', '', line)
            if len(line.split()) == 0:
                continue
            key = line.lower().split()[0]
            if 'savedir' in key:
                args = line.split()[1:]
            else:
                args = line.lower().split()[1:]
            if key in QMin:
                print('Repeated keyword %s in line %i in input file! Check your input!' % (key, i + 1))
                continue  # only first instance of key in QM.in takes effect
            if len(args) >= 1 and 'select' in args[0]:
                pairs, i = self._get_pairs(QMinlines, i)
                QMin[key] = pairs
            else:
                QMin[key] = args

        if 'unit' in QMin:
            if QMin['unit'][0] == 'angstrom':
                factor = 1. / au2a
            elif QMin['unit'][0] == 'bohr':
                factor = 1.
            else:
                print('Dont know input unit %s!' % (QMin['unit'][0]))
                sys.exit(52)
        else:
            factor = 1. / au2a

        for iatom in range(len(QMin['geo'])):
            for ixyz in range(3):
                QMin['geo'][iatom][ixyz + 1] *= factor


        if 'states' not in QMin:
            print('Keyword "states" not given!')
            sys.exit(53)

        # Calculate states, nstates, nmstates
        for i in range(len(QMin['states'])):
            QMin['states'][i] = int(QMin['states'][i])
        reduc = 0
        for i in reversed(QMin['states']):
            if i == 0:
                reduc += 1
            else:
                break
        for i in range(reduc):
            del QMin['states'][-1]
        nstates = 0
        nmstates = 0
        for i in range(len(QMin['states'])):
            nstates += QMin['states'][i]
            nmstates += QMin['states'][i] * (i + 1)
        QMin['nstates'] = nstates
        QMin['nmstates'] = nmstates

        # Various logical checks
        if 'states' not in QMin:
            print('Number of states not given in QM input file %s!' % (QMinfilename))
            sys.exit(54)

        possibletasks = ['h', 'soc', 'dm', 'grad', 'overlap', 'dmdr', 'socdr', 'ion', 'theodore', 'phases']
        if not any([i in QMin for i in possibletasks]):
            print('No tasks found! Tasks are "h", "soc", "dm", "grad","dmdr", "socdr", "overlap" and "ion".')
            sys.exit(55)

        if 'samestep' in QMin and 'init' in QMin:
            print('"Init" and "Samestep" cannot be both present in QM.in!')
            sys.exit(56)

        if 'phases' in QMin:
            QMin['overlap'] = []

        if 'overlap' in QMin and 'init' in QMin:
            print('"overlap" and "phases" cannot be calculated in the first timestep! Delete either "overlap" or "init"')
            sys.exit(57)

        if 'init' not in QMin and 'samestep' not in QMin and 'restart' not in QMin:
            QMin['newstep'] = []

        if not any([i in QMin for i in ['h', 'soc', 'dm', 'grad']]) and 'overlap' in QMin:
            QMin['h'] = []

        if len(QMin['states']) > 3:
            print('Higher multiplicities than triplets are not supported!')
            sys.exit(58)

        if len(QMin['states']) > 1 and QMin['states'][1] > 0:
            print('No doublet states supported currently!')
            sys.exit(59)

        if len(QMin['states']) == 1 and 'soc' in QMin:
            QMin = removekey(QMin, 'soc')
            QMin['h'] = []

        if 'h' in QMin and 'soc' in QMin:
            QMin = removekey(QMin, 'h')

        if 'nacdt' in QMin or 'nacdr' in QMin:
            print('Within the SHARC-RICC2 interface, couplings can only be calculated via the overlap method. "nacdr" and "nacdt" are not supported.')
            sys.exit(60)

        if 'socdr' in QMin or 'dmdr' in QMin:
            print('Within the SHARC-RICC2 interface, "dmdr" and "socdr" are not supported.')
            sys.exit(61)

        if 'ion' in QMin:
            print('Ionization probabilities not implemented!')
            sys.exit(62)

        if 'step' not in QMin:
            QMin['step'] = [0]

        # Check for correct gradient list
        if 'grad' in QMin:
            if len(QMin['grad']) == 0 or QMin['grad'][0] == 'all':
                QMin['grad'] = [i + 1 for i in range(nmstates)]
                # pass
            else:
                for i in range(len(QMin['grad'])):
                    try:
                        QMin['grad'][i] = int(QMin['grad'][i])
                    except ValueError:
                        print('Arguments to keyword "grad" must be "all" or a list of integers!')
                        sys.exit(63)
                    if QMin['grad'][i] > nmstates:
                        print('State for requested gradient does not correspond to any state in QM input file state list!')
                        sys.exit(64)

        # Process the overlap requests
        # identically to the nac requests
        if 'overlap' in QMin:
            if len(QMin['overlap']) >= 1:
                nacpairs = QMin['overlap']
                for i in range(len(nacpairs)):
                    if nacpairs[i][0] > nmstates or nacpairs[i][1] > nmstates:
                        print('State for requested non-adiabatic couplings does not correspond to any state in QM input file state list!')
                        sys.exit(65)
            else:
                QMin['overlap'] = [[j + 1, i + 1] for i in range(nmstates) for j in range(i + 1)]

        # obtain the statemap
        statemap = {}
        i = 1
        for imult, istate, ims in itnmstates(QMin['states']):
            statemap[i] = [imult, istate, ims]
            i += 1
        QMin['statemap'] = statemap

        # get the set of states for which gradients actually need to be calculated
        gradmap = set()
        if 'grad' in QMin:
            for i in QMin['grad']:
                gradmap.add(tuple(statemap[i][0:2]))
        gradmap = sorted(gradmap)
        QMin['gradmap'] = gradmap

        # --------------------------------------------- Resources ----------------------------------


        # environment setup

        QMin['pwd'] = os.getcwd()

        # open RICC2.resources
        filename = 'RICC2.resources'
        if os.path.isfile(filename):
            sh2cc2 = readfile(filename)
        else:
            print('HINT: reading resources from SH2CC2.inp')
            sh2cc2 = readfile('SH2CC2.inp')

        # ncpus for SMP-parallel turbomole and wfoverlap
        # this comes before the turbomole path determination
        QMin['ncpu'] = 1
        line = self.getsh2cc2key(sh2cc2, 'ncpu')
        if line[0]:
            try:
                QMin['ncpu'] = int(line[1])
                QMin['ncpu'] = max(1, QMin['ncpu'])
            except ValueError:
                print('Number of CPUs does not evaluate to numerical value!')
                sys.exit(66)
        os.environ['OMP_NUM_THREADS'] = str(QMin['ncpu'])
        if QMin['ncpu'] > 1:
            os.environ['PARA_ARCH'] = 'SMP'
            os.environ['PARNODES'] = str(QMin['ncpu'])


        # set TURBOMOLE paths
        QMin['turbodir'] = self.get_sh2cc2_environ(sh2cc2, 'turbodir')
        os.environ['TURBODIR'] = QMin['turbodir']
        arch = self.get_arch(QMin['turbodir'])
        os.environ['PATH'] = '%s/scripts:%s/bin/%s:' % (QMin['turbodir'], QMin['turbodir'], arch) + os.environ['PATH']

        # set ORCA paths
        if 'soc' in QMin:
            QMin['orcadir'] = self.get_sh2cc2_environ(sh2cc2, 'orcadir')
            os.environ['PATH'] = '%s:' % (QMin['orcadir']) + os.environ['PATH']
            os.environ['LD_LIBRARY_PATH'] = '%s:' % (QMin['orcadir']) + os.environ['LD_LIBRARY_PATH']


        # Set up scratchdir
        line = self.get_sh2cc2_environ(sh2cc2, 'scratchdir', False, False)
        if line is None:
            line = QMin['pwd'] + '/SCRATCHDIR/'
        line = os.path.expandvars(line)
        line = os.path.expanduser(line)
        line = os.path.abspath(line)
        # checkscratch(line)
        QMin['scratchdir'] = line


        # Set up savedir
        if 'savedir' in QMin:
            # savedir may be read from QM.in file
            line = QMin['savedir'][0]
        else:
            line = self.get_sh2cc2_environ(sh2cc2, 'savedir', False, False)
            if line is None:
                line = QMin['pwd'] + '/SAVEDIR/'
        line = os.path.expandvars(line)
        line = os.path.expanduser(line)
        line = os.path.abspath(line)
        if 'init' in QMin:
            self.checkscratch(line)
        QMin['savedir'] = line


        # debug keyword in SH2CC2
        line = self.getsh2cc2key(sh2cc2, 'debug')
        if line[0]:
            if len(line) <= 1 or 'true' in line[1].lower():
                global DEBUG
                DEBUG = True

        line = self.getsh2cc2key(sh2cc2, 'no_print')
        if line[0]:
            if len(line) <= 1 or 'true' in line[1].lower():
                global PRINT
                PRINT = False


        # memory for Turbomole, Orca, and wfoverlap
        QMin['memory'] = 100
        line = self.getsh2cc2key(sh2cc2, 'memory')
        if line[0]:
            try:
                QMin['memory'] = int(line[1])
                QMin['memory'] = max(100, QMin['memory'])
            except ValueError:
                print('Run memory does not evaluate to numerical value!')
                sys.exit(67)
        else:
            print('WARNING: Please set memory in RICC2.resources (in MB)! Using 100 MB default value!')


        # initial MO guess settings
        # if neither keyword is present, the interface will reuse MOs from savedir, or use the EHT guess
        line = self.getsh2cc2key(sh2cc2, 'always_orb_init')
        if line[0]:
            QMin['always_orb_init'] = []
        line = self.getsh2cc2key(sh2cc2, 'always_guess')
        if line[0]:
            QMin['always_guess'] = []
        if 'always_orb_init' in QMin and 'always_guess' in QMin:
            print('Keywords "always_orb_init" and "always_guess" cannot be used together!')
            sys.exit(68)


        # get the nooverlap keyword: no dets will be extracted if present
        line = self.getsh2cc2key(sh2cc2, 'nooverlap')
        if line[0]:
            if 'overlap' in QMin or 'phases' in QMin or 'ion' in QMin:
                print('"nooverlap" is incompatible with "overlap" or "phases"!')
                sys.exit(69)
            QMin['nooverlap'] = []


        # dipole moment calculation level
        QMin['dipolelevel'] = 2
        line = self.getsh2cc2key(sh2cc2, 'dipolelevel')
        if line[0]:
            try:
                QMin['dipolelevel'] = int(line[1])
            except ValueError:
                print('Run memory does not evaluate to numerical value!')
                sys.exit(70)


        # wfoverlaps setting
        QMin['wfthres'] = 0.99
        line = self.getsh2cc2key(sh2cc2, 'wfthres')
        if line[0]:
            QMin['wfthres'] = float(line[1])
        if 'overlap' in QMin:
            # QMin['wfoverlap']=get_sh2cc2_environ(sh2cc2,'wfoverlap')
            QMin['wfoverlap'] = self.get_sh2cc2_environ(sh2cc2, 'wfoverlap', False, False)
            if QMin['wfoverlap'] is None:
                ciopath = os.path.join(os.path.expandvars(os.path.expanduser('$SHARC')), 'wfoverlap.x')
                if os.path.isfile(ciopath):
                    QMin['wfoverlap'] = ciopath
                else:
                    print('Give path to wfoverlap.x in RICC2.resources!')
            line = self.getsh2cc2key(sh2cc2, 'numfrozcore')
            if line[0]:
                numfroz = int(line[1])
                if numfroz == 0:
                    QMin['ncore'] = 0
                elif numfroz > 0:
                    QMin['ncore'] = numfroz
                elif numfroz < 0:
                    pass        # here we rely on the frozen key from the template below


        # TheoDORE settings
        if 'theodore' in QMin:
            QMin['theodir'] = self.get_sh2cc2_environ(sh2cc2, 'theodir', False, False)
            if QMin['theodir'] is None or not os.path.isdir(QMin['theodir']):
                print('Give path to the TheoDORE installation directory in TURBOMOLE.resources!')
                sys.exit(71)
            os.environ['THEODIR'] = QMin['theodir']
            if 'PYTHONPATH' in os.environ:
                os.environ['PYTHONPATH'] += os.pathsep + os.path.join(QMin['theodir'], 'lib') + os.pathsep + QMin['theodir']
            else:
                os.environ['PYTHONPATH'] = os.path.join(QMin['theodir'], 'lib') + os.pathsep + QMin['theodir']


        # norestart setting
        line = self.getsh2cc2key(sh2cc2, 'no_ricc2_restart')
        if line[0]:
            QMin['no_ricc2_restart'] = []


        # neglected gradients
        QMin['neglected_gradient'] = 'zero'
        if 'grad' in QMin:
            line = self.getsh2cc2key(sh2cc2, 'neglected_gradient')
            if line[0]:
                if line[1].lower().strip() == 'zero':
                    QMin['neglected_gradient'] = 'zero'
                elif line[1].lower().strip() == 'gs':
                    QMin['neglected_gradient'] = 'gs'
                elif line[1].lower().strip() == 'closest':
                    QMin['neglected_gradient'] = 'closest'
                else:
                    print('Unknown argument to "neglected_gradient"!')
                    sys.exit(72)

        # --------------------------------------------- Template ----------------------------------

        # open template
        template = readfile('RICC2.template')

        QMin['template'] = {}
        integers = ['frozen', 'charge']
        strings = ['basis', 'auxbasis', 'method', 'scf', 'spin-scaling', 'basislib']
        floats = []
        booleans = ['douglas-kroll']
        for i in booleans:
            QMin['template'][i] = False
        QMin['template']['method'] = 'adc(2)'
        QMin['template']['scf'] = 'dscf'
        QMin['template']['spin-scaling'] = 'none'
        QMin['template']['basislib'] = ''
        QMin['template']['charge'] = 0
        QMin['template']['frozen'] = -1

        QMin['template']['theodore_prop'] = ['Om', 'PRNTO', 'S_HE', 'Z_HE', 'RMSeh']
        QMin['template']['theodore_fragment'] = []

        for line in template:
            line = re.sub('#.*$', '', line).lower().split()
            if len(line) == 0:
                continue
            elif line[0] in integers:
                QMin['template'][line[0]] = int(line[1])
            elif line[0] in booleans:
                QMin['template'][line[0]] = True
            elif line[0] in strings:
                QMin['template'][line[0]] = line[1]
            elif line[0] in floats:
                QMin['template'][line[0]] = float(line[1])

        necessary = ['basis']
        for i in necessary:
            if i not in QMin['template']:
                print('Key %s missing in template file!' % (i))
                sys.exit(73)

        # make basis set name in correct case, so that Turbomole recognizes them
        for basis in BASISSETS:
            if QMin['template']['basis'].lower() == basis.lower():
                QMin['template']['basis'] = basis
                break
        if 'auxbasis' in QMin['template']:
            for basis in BASISSETS:
                if QMin['template']['auxbasis'].lower() == basis.lower():
                    QMin['template']['auxbasis'] = basis
                    break
            if QMin['template']['basislib']:
                print('Keywords "basislib" and "auxbasis" cannot be used together in template!\nInstead, create a file for the auxbasis in /basislib/cbasen/')
                sys.exit(74)

        # go through sh2cc2 for the theodore settings
        for line in sh2cc2:
            orig = re.sub('#.*$', '', line).strip()
            line = orig.lower().split()
            if len(line) == 0:
                continue

            # TheoDORE properties need to be parsed in a special way
            if line[0] == 'theodore_prop':
                if '[' in orig:
                    string = orig.split(None, 1)[1]
                    QMin['template']['theodore_prop'] = ast.literal_eval(string)
                else:
                    QMin['template']['theodore_prop'] = []
                    s = orig.split(None)[1:]
                    for i in s:
                        QMin['template']['theodore_prop'].append(i)
                theodore_spelling = ['Om',
                                     'PRNTO',
                                     'Z_HE', 'S_HE', 'RMSeh',
                                     'POSi', 'POSf', 'POS',
                                     'PRi', 'PRf', 'PR', 'PRh',
                                     'CT', 'CT2', 'CTnt',
                                     'MC', 'LC', 'MLCT', 'LMCT', 'LLCT',
                                     'DEL', 'COH', 'COHh']
                for i in range(len(QMin['template']['theodore_prop'])):
                    for j in theodore_spelling:
                        if QMin['template']['theodore_prop'][i].lower() == j.lower():
                            QMin['template']['theodore_prop'][i] = j

            # TheoDORE fragments need to be parsed in a special way
            elif line[0] == 'theodore_fragment':
                if '[' in orig:
                    string = orig.split(None, 1)[1]
                    QMin['template']['theodore_fragment'] = ast.literal_eval(string)
                else:
                    s = orig.split(None)[1:]
                    l = []
                    for i in s:
                        l.append(int(i))
                    QMin['template']['theodore_fragment'].append(l)
# --    ------------------------------------------- QM/MM ----------------------------------

        # qmmm keyword
        QMin['qmmm'] = False
        QMin['template']['qmmm'] = False
        i = 0
        for line in template:
            line = re.sub('#.*$', '', line).lower().split()
            if len(line) < 1:
                continue
            if line[0] == 'qmmm':
                QMin['qmmm'] = True

        QMin['cobramm'] = False
        QMin['template']['cobramm'] = False
        i = 0
        for line in template:
            line = re.sub('#.*$', '', line).lower().split()
            if len(line) < 1:
                continue
            if line[0] == 'cobramm':
                QMin['cobramm'] = True
        if QMin['cobramm']:
            QMin['template']['cobramm'] = True

        # prepare everything
        if QMin['qmmm']:
            QMin['template']['qmmm'] = True

            # get settings from RICC2.resources
            # Tinker
            line = self.getsh2cc2key(sh2cc2, 'tinker')
            if not line[0]:
                print('TINKER path not given!')
                sys.exit(75)
            line = os.path.expandvars(line[1].strip())
            line = os.path.expanduser(line)
            line = os.path.abspath(line)
            QMin['tinker'] = line
            if not os.path.isfile(os.path.join(QMin['tinker'], 'bin', 'tkr2qm_s')):
                print('TINKER executable at "%s" not found!' % os.path.join(QMin['tinker'], 'bin', 'tkr2qm_s'))
                sys.exit(76)

            # table and ff files
            for line in sh2cc2:
                orig = re.sub('#.*$', '', line).strip()
                line = orig.lower().split()
                if len(line) == 0:
                    continue
                elif line[0] == 'qmmm_table':
                    line2 = orig.split(None, 1)
                    if len(line2) < 2:
                        print('Please specify a connection table file after "qmmm_table"!')
                        sys.exit(77)
                    filename = os.path.abspath(os.path.expandvars(os.path.expanduser(line2[1])))
                    QMin['template']['qmmm_table'] = filename
                elif line[0] == 'qmmm_ff_file':
                    line2 = orig.split(None, 1)
                    if len(line2) < 2:
                        print('Please specify a force field file after "qmmm_ff_file"!')
                        sys.exit(78)
                    filename = os.path.abspath(os.path.expandvars(os.path.expanduser(line2[1])))
                    QMin['template']['qmmm_ff_file'] = filename

            # prepare data structures and run Tinker
            QMin['qmmm'] = self.prepare_QMMM(QMin['template']['qmmm_table'])
            QMMMout = self.execute_tinker(QMin['template']['qmmm_ff_file'])

            # modify QMin dict
            QMin['geo_orig'] = QMin['geo']
            QMin['geo'] = QMin['qmmm']['QM_coords']
            QMin['natom_orig'] = QMin['natom']
            QMin['natom'] = len(QMin['geo'])
            QMin['pointcharges'] = deepcopy(QMin['qmmm']['pointcharges'])
            # QMin['pointcharges']=[]
            # for iatom in range(QMin['qmmm']['natom_table']):
            # atom=QMin['qmmm']['MM_coords'][iatom]
            # for iatom,atom in enumerate(QMin['qmmm']['MM_coords']):
            # QMin['pointcharges'].append( [atom[1],atom[2],atom[3],QMin['qmmm']['MMpc'][iatom]] )



# --    ------------------------------------------- logic checks ----------------------------------





        # logic checks:

        # find method
        allowed_methods = ['cc2', 'adc(2)']
        for m in allowed_methods:
            if QMin['template']['method'] == m:
                QMin['method'] = m
                break
        else:
            print('Unknown method "%s" given in RICC2.template' % (QMin['template']['method']))
            sys.exit(79)

        # find spin-scaling
        allowed_methods = ['scs', 'sos', 'lt-sos', 'none']
        if not any([QMin['template']['spin-scaling'] == i for i in allowed_methods]):
            print('Unknown spin-scaling "%s" given in RICC2.template' % (QMin['template']['spin-scaling']))
            sys.exit(80)

        # find SCF program
        allowed_methods = ['dscf', 'ridft']
        if not any([QMin['template']['scf'] == i for i in allowed_methods]):
            print('Unknown SCF program "%s" given in RICC2.template' % (QMin['template']['scf']))
            sys.exit(81)

        # get number of electrons
        nelec = 0
        for atom in QMin['geo']:
            nelec += NUMBERS[atom[0].title()]
        nelec -= QMin['template']['charge']
        QMin['nelec'] = nelec
        if nelec % 2 != 0:
            print('Currently, only even-electronic systems are possible in SHARC_RICC2.py!')
            sys.exit(82)

        # no soc for elements beyond Kr due to ECP
        if 'soc' in QMin and any([NUMBERS[atom[0].title()] > 36 for atom in QMin['geo']]):
            print('Spin-orbit couplings for elements beyond Kr do not work due to default ECP usage!')
            sys.exit(83)

        # soc and cc2 do not work together
        if 'soc' in QMin and 'cc2' in QMin['template']['method']:
            print('Currently, spin-orbit coupling is not possible at CC2 level. Please use ADC(2)!')
            sys.exit(84)

        # lt-sos-CC2/ADC(2) does not work in certain cases
        if 'lt-sos' in QMin['template']['spin-scaling']:
            if QMin['ncpu'] > 1:
                print('NOTE: Laplace-transformed SOS-%s is not fully SMP parallelized.' % (QMin['template']['method'].upper()))
                # sys.exit(85)
            if 'soc' in QMin:
                print('Laplace-transformed SOS-%s is not compatible with SOC calculation!' % (QMin['template']['method'].upper()))
                sys.exit(86)
            if QMin['dipolelevel'] == 2:
                print('Laplace-transformed SOS-%s is not compatible with dipolelevel=2!' % (QMin['template']['method'].upper()))
                sys.exit(87)

        # number of properties/entries calculated by TheoDORE
        if 'theodore' in QMin:
            QMin['template']['theodore_n'] = len(QMin['template']['theodore_prop']) + len(QMin['template']['theodore_fragment'])**2
        else:
            QMin['template']['theodore_n'] = 0


        # Check the save directory
        try:
            ls = os.listdir(QMin['savedir'])
            err = 0
        except OSError:
            err = 1
        if 'init' in QMin:
            err = 0
        elif 'overlap' in QMin:
            if 'newstep' in QMin:
                if 'mos' not in ls:
                    print('File "mos" missing in SAVEDIR!')
                    err += 1
                if 'coord' not in ls:
                    print('File "coord" missing in SAVEDIR!')
                    err += 1
                for imult, nstates in enumerate(QMin['states']):
                    if nstates < 1:
                        continue
                    if not 'dets.%i' % (imult + 1) in ls:
                        print('File "dets.%i.old" missing in SAVEDIR!' % (imult + 1))
                        err += 1
            elif 'samestep' in QMin or 'restart' in QMin:
                if 'mos.old' not in ls:
                    print('File "mos" missing in SAVEDIR!')
                    err += 1
                if 'coord.old' not in ls:
                    print('File "coord.old" missing in SAVEDIR!')
                    err += 1
                for imult, nstates in enumerate(QMin['states']):
                    if nstates < 1:
                        continue
                    if not 'dets.%i.old' % (imult + 1) in ls:
                        print('File "dets.%i.old" missing in SAVEDIR!' % (imult + 1))
                        err += 1
        if err > 0:
            print('%i files missing in SAVEDIR=%s' % (err, QMin['savedir']))
            sys.exit(88)

        if PRINT:
            self.printQMin(QMin)

        return

# ======================================================================= #
    # TODO potentially general -> SHARC_INTERFACE
    def printQMin(self):
        QMin = self._QMin()
        if DEBUG:
            pprint.pprint(QMin)
        if not PRINT:
            return
        print('==> QMin Job description for:\n%s' % (QMin['comment']))

        string = 'Tasks:  '
        if 'h' in QMin:
            string += '\tH'
        if 'soc' in QMin:
            string += '\tSOC'
        if 'dm' in QMin:
            string += '\tDM'
        if 'grad' in QMin:
            string += '\tGrad'
        if 'nacdr' in QMin:
            string += '\tNac(ddr)'
        if 'nacdt' in QMin:
            string += '\tNac(ddt)'
        if 'overlap' in QMin:
            string += '\tOverlaps'
        if 'angular' in QMin:
            string += '\tAngular'
        if 'ion' in QMin:
            string += '\tDyson norms'
        if 'dmdr' in QMin:
            string += '\tDM-Grad'
        if 'socdr' in QMin:
            string += '\tSOC-Grad'
        if 'theodore' in QMin:
            string += '\tTheoDORE'
        if 'phases' in QMin:
            string += '\tPhases'
        print(string)

        string = 'States: '
        for i in itmult(QMin['states']):
            string += '\t%i %s' % (QMin['states'][i - 1], IToMult[i])
        print(string)



        string = 'Method: \t'
        if QMin['template']['spin-scaling'] != 'none':
            string += QMin['template']['spin-scaling'].upper() + '-'
        string += QMin['template']['method'].upper()
        string += '/%s' % (QMin['template']['basis'])
        parts = []
        if QMin['template']['douglas-kroll']:
            parts.append('Douglas-Kroll')
        if QMin['template']['frozen'] != -1:
            parts.append('RICC2 frozen orbitals=%i' % (QMin['template']['frozen']))
        if QMin['template']['scf'] == 'ridft':
            parts.append('RI-SCF')
        if len(parts) > 0:
            string += '\t('
            string += ','.join(parts)
            string += ')'
        print(string)


        # if 'dm' in QMin and QMin['template']['method']=='adc(2)':
        # print('WARNING: excited-to-excited transition dipole moments in ADC(2) are zero!')


        if 'dm' in QMin and QMin['template']['method'] == 'cc2' and (QMin['states'][0] > 1 and len(QMin['states']) > 2 and QMin['states'][2] > 0):
            print('WARNING: will not calculate transition dipole moments! For CC2, please use only singlet states or ground state + triplets.')


        string = 'Found Geo'
        if 'veloc' in QMin:
            string += ' and Veloc! '
        else:
            string += '! '
        string += 'NAtom is %i.\n' % (QMin['natom'])
        print(string)

        string = '\nGeometry in Bohrs:\n'
        if DEBUG:
            for i in range(QMin['natom']):
                string += '%2s ' % (QMin['geo'][i][0])
                for j in range(3):
                    string += '% 7.4f ' % (QMin['geo'][i][j + 1])
                string += '\n'
        else:
            for i in range(min(QMin['natom'], 5)):
                string += '%2s ' % (QMin['geo'][i][0])
                for j in range(3):
                    string += '% 7.4f ' % (QMin['geo'][i][j + 1])
                string += '\n'
            if QMin['natom'] > 5:
                string += '..     ...     ...     ...\n'
                string += '%2s ' % (QMin['geo'][-1][0])
                for j in range(3):
                    string += '% 7.4f ' % (QMin['geo'][-1][j + 1])
                string += '\n'
        print(string)

        if 'veloc' in QMin and DEBUG:
            string = ''
            for i in range(QMin['natom']):
                string += '%s ' % (QMin['geo'][i][0])
                for j in range(3):
                    string += '% 7.4f ' % (QMin['veloc'][i][j])
                string += '\n'
            print(string)

        if 'grad' in QMin:
            string = 'Gradients requested:   '
            for i in range(1, QMin['nmstates'] + 1):
                if i in QMin['grad']:
                    string += 'X '
                else:
                    string += '. '
            string += '\n'
            print(string)

        # if 'overlap' in QMin:
            # string='Overlaps:\n'
            # for i in range(1,QMin['nmstates']+1):
            # for j in range(1,QMin['nmstates']+1):
            # if [i,j] in QMin['overlap'] or [j,i] in QMin['overlap']:
            # string+='X '
            # else:
            # string+='. '
            # string+='\n'
            # print(string)

        for i in QMin:
            if not any([i == j for j in ['h', 'dm', 'soc', 'dmdr', 'socdr', 'theodore', 'geo', 'veloc', 'states', 'comment', 'LD_LIBRARY_PATH', 'grad', 'nacdr', 'ion', 'overlap', 'template', 'qmmm', 'cobramm', 'geo_orig', 'pointcharges']]):
                if not any([i == j for j in ['ionlist', 'ionmap']]) or DEBUG:
                    string = i + ': '
                    string += str(QMin[i])
                    print(string)
            else:
                string = i + ': ...'
                print(string)
        print('\n')
        sys.stdout.flush()


    # ====================== SUB ROUTINES ============================================+


    def get_RICC2out(self, job):
        QMin = self._QMin
        QMout = self._QMout
        # job contains: 'tmexc_soc','tmexc_dm', 'spectrum','exprop_dm','static_dm','gsgrad','exgrad', 'E'
        # reads ricc2.out and adds matrix elements to QMout
        ricc2 = readfile(QMin['scratchdir'] + '/JOB/ricc2.out')

        states = QMin['states']
        nstates = QMin['nstates']
        nmstates = QMin['nmstates']
        natom = QMin['natom']

        # Hamiltonian
        if 'h' in QMin or 'soc' in QMin:
            # make Hamiltonian
            if 'h' not in QMout:
                QMout['h'] = makecmatrix(nmstates, nmstates)
            # read the matrix elements from ricc2.out
            for i in range(nmstates):
                for j in range(nmstates):
                    m1, s1, ms1 = tuple(QMin['statemap'][i + 1])
                    m2, s2, ms2 = tuple(QMin['statemap'][j + 1])
                    if 'soc' in QMin and 'tmexc_soc' in job:
                        # read SOC elements
                        QMout['h'][i][j] = self.getsocme(ricc2, i + 1, j + 1)
                    elif 'E' in job:
                        # read only diagonal elements
                        if i == j:
                            QMout['h'][i][j] = self.getenergy(ricc2, i + 1)

        # Dipole moments
        if 'dm' in QMin:
            # make dipole matrices
            if 'dm' not in QMout:
                QMout['dm'] = []
                for i in range(3):
                    QMout['dm'].append(makecmatrix(nmstates, nmstates))
            # read the elements from ricc2.out
            for i in range(nmstates):
                for j in range(nmstates):
                    m1, s1, ms1 = tuple(QMin['statemap'][i + 1])
                    m2, s2, ms2 = tuple(QMin['statemap'][j + 1])
                    if m1 != m2:
                        continue
                    if ms1 != ms2:
                        continue
                    if (m1, s1) == (m2, s2) == (1, 1):
                        if 'static_dm' in job or ('gsgrad', 1, 1) in job:
                            for xyz in range(3):
                                QMout['dm'][xyz][i][j] = self.getdiagdm(ricc2, i + 1, xyz)
                    elif i == j:
                        if 'exprop_dm' in job or ('exgrad', m1, s1) in job:
                            for xyz in range(3):
                                QMout['dm'][xyz][i][j] = self.getdiagdm(ricc2, i + 1, xyz)
                    elif (m1, s1) == (1, 1) or (m2, s2) == (1, 1):
                        if 'spectrum' in job:
                            for xyz in range(3):
                                QMout['dm'][xyz][i][j] = self.gettransdm(ricc2, i + 1, j + 1, xyz)
                    else:
                        if 'tmexc_dm' in job:
                            for xyz in range(3):
                                QMout['dm'][xyz][i][j] = self.gettransdm(ricc2, i + 1, j + 1, xyz)

        # Gradients
        if 'grad' in QMin:
            # make vectors
            if 'grad' not in QMout:
                QMout['grad'] = [[[0., 0., 0.] for i in range(natom)] for j in range(nmstates)]
            if QMin['qmmm'] and 'pcgrad' not in QMout:
                QMout['pcgrad'] = [[[0. for i in range(3)] for j in QMin['pointcharges']] for k in range(nmstates)]
            if QMin['cobramm'] and 'pcgrad' not in QMout:
                ncharges = len(readfile('charge.dat'))  # -4
                # print(ncharges,"tot")
                QMout['pcgrad'] = [[[0. for i in range(3)] for j in range(ncharges)] for k in range(nmstates)]
                print(QMout['pcgrad'])
    #      pcgrad=os.path.join(QMin['scratchdir'],'JOB','pc_grad')
    #      specify_state=os.path.join(QMin['scratchdir'],'JOB','pc_grad.old.%s') % (nmstates)#% (mult,nexc)
            # shutil.copy(pcbrad,specify_state)
    #      shutil.move(pcgrad,specify_state)
    #    if QMin['cobramm'] and not 'pcgrad' in QMout: ##21.09.20
    #      QMout['pcgrad']=[ [ [ 0. for i in range(3) ] for j in QMin['pointcharges'] ] for k in range(nmstates) ]
            # read the elements from ricc2.out
            for i in range(nmstates):
                m1, s1, ms1 = tuple(QMin['statemap'][i + 1])
                if (m1, s1) == (1, 1):
                    tup = ('gsgrad', 1, 1)
                else:
                    tup = ('exgrad', m1, s1)
                if tup in job:
                    QMout['grad'][i] = self.getgrad(ricc2, i + 1)
                    if QMin['qmmm']:
                        QMout['pcgrad'][i - 1] = self.getpcgrad()
                    if QMin['cobramm']:
                        logfile = os.path.join(QMin['scratchdir'], 'JOB', 'pc_grad')
                        self.getcobrammpcgrad(logfile)
                        # gpc=getcobrammpcgrad(logfile,QMin)
                        # QMout['pcgrad'][i]=gpc
                        # print(QMout['pcgrad'][i])
                        pcgradold = os.path.join(QMin['scratchdir'], 'JOB', 'pc_grad')
                        specify_state = os.path.join(QMin['scratchdir'], 'JOB', 'pc_grad.%s.%s') % (m1, s1)  # % (mult,nexc)
            # shutil.copy(pcbrad,specify_state)
                        shutil.copy(pcgradold, specify_state)
            if QMin['neglected_gradient'] != 'zero' and 'samestep' not in QMin:
                for i in range(nmstates):
                    m1, s1, ms1 = tuple(QMin['statemap'][i + 1])
                    if not (m1, s1) in QMin['gradmap']:
                        if QMin['neglected_gradient'] == 'gs':
                            j = QMin['gsmap'][i + 1] - 1
                        elif QMin['neglected_gradient'] == 'closest':
                            e1 = QMout['h'][i][i]
                            de = 999.
                            for grad in QMin['gradmap']:
                                for k in range(nmstates):
                                    m2, s2, ms2 = tuple(QMin['statemap'][k + 1])
                                    if grad == (m2, s2):
                                        break
                                e2 = QMout['h'][k][k]
                                if de > abs(e1 - e2):
                                    de = abs(e1 - e2)
                                    j = k
                        QMout['grad'][i] = QMout['grad'][j]
                        if QMin['qmmm']:
                            QMout['pcgrad'][i] = QMout['pcgrad'][j]



        return QMout

    def getenergy(self, ricc2, istate):
        QMin = self._QMin
        mult, state, ms = tuple(QMin['statemap'][istate])

        # ground state energy
        if QMin['template']['method'] == 'cc2':
            string = 'Final CC2 energy'
        elif QMin['template']['method'] == 'adc(2)':
            string = 'Final MP2 energy'
        for line in ricc2:
            if string in line:
                e = float(line.split()[5])
                break
        else:
            print('"%s" not found in ricc2.out' % (string))
            sys.exit(14)

        # return gs energy if requested
        if mult == 1 and state == 1:
            return e

        # excited state
        if QMin['template']['method'] == 'cc2':
            string = '| sym | multi | state |          CC2 excitation energies       |  %t1   |  %t2   |'
        elif QMin['template']['method'] == 'adc(2)':
            string = '| sym | multi | state |          ADC(2) excitation energies    |  %t1   |  %t2   |'

        # find correct table
        iline = -1
        while True:
            iline += 1
            if iline == len(ricc2):
                print('"%s" not found in ricc2.out' % (string))
                sys.exit(15)
            line = ricc2[iline]
            if string in line:
                break
        iline += 3

        # find correct line
        if mult == 1:
            iline += state - 1
        elif mult == 3:
            if QMin['states'][0] >= 2:
                iline += QMin['states'][0]
            iline += state

        # get energy
        line = ricc2[iline]
        e = e + float(line.split()[7])
        return complex(e, 0.)


    def getsocme(self, ricc2, istate, jstate):
        QMin = self._QMin
        if istate == jstate:
            return self.getenergy(ricc2, istate)

        if istate not in QMin['statemap'] or jstate not in QMin['statemap']:
            print('States %i or %i are not in statemap!' % (istate, jstate))
            sys.exit(16)

        m1, s1, ms1 = tuple(QMin['statemap'][istate])
        m2, s2, ms2 = tuple(QMin['statemap'][jstate])

        # RICC2 does not calculate triplet-triplet SOC, singlet-singlet SOC is zero
        if m1 == m2:
            return complex(0., 0.)

        # RICC2 does not calculate SOC with S0
        if (m1, s1) == (1, 1) or (m2, s2) == (1, 1):
            return complex(0., 0.)

        # find the correct table
        string = '|        States           Operator    Excitation                 Transition             |'
        iline = 0
        while True:
            iline += 1
            if iline == len(ricc2):
                print('"%s" not found in ricc2.out' % (string))
                sys.exit(17)
            line = ricc2[iline]
            if string in line:
                break
        iline += 7

        # find the correct line
        if istate > jstate:
            m1, s1, ms1, m2, s2, ms2 = m2, s2, ms2, m1, s1, ms1
        nsing = QMin['states'][0] - 1
        ntrip = QMin['states'][2]
        ntot = nsing + ntrip
        if m1 == 1:
            x1 = s1 - 1
        else:
            x1 = nsing + s1
        if m2 == 1:
            x2 = s2 - 1
        else:
            x2 = nsing + s2
        for i in range(1, 1 + ntot):
            for j in range(i + 1, 1 + ntot):
                iline += 1
                if i == x1 and j == x2:
                    try:
                        s = ricc2[iline].split()
                        idx = int(10 + 2 * ms2)
                        soc = float(s[idx]) * rcm_to_Eh
                    except IndexError:
                        print('Could not find SOC matrix element with istate=%i, jstate=%i, line=%i' % (istate, jstate, iline))
                    return complex(soc, 0.)

    def getdiagdm(self, ricc2, istate, pol):
        QMin = self._QMin
        # finds and returns state dipole moments in ricc2.out
        m1, s1, ms1 = tuple(QMin['statemap'][istate])

        if (m1, s1) == (1, 1):
            start1string = ''
            start2string = '<<<<<<<<<<  GROUND STATE FIRST-ORDER PROPERTIES  >>>>>>>>>>>'
        else:
            start1string = '<<<<<<<<<<<<<<<  EXCITED STATE PROPERTIES  >>>>>>>>>>>>>>>>'
            start2string = 'number, symmetry, multiplicity:  % 3i a    %i' % (s1 - (m1 == 1), m1)
        findstring = '     dipole moment:'
        stopstring = 'Analysis of unrelaxed properties'

        # find correct section
        iline = -1
        while True:
            iline += 1
            if iline == len(ricc2):
                print('Could not find dipole moment of istate=%i, Fail=0' % (istate))
                sys.exit(18)
            line = ricc2[iline]
            if start1string in line:
                break

        # find correct state
        while True:
            iline += 1
            if iline == len(ricc2):
                print('Could not find dipole moment of istate=%i, Fail=1' % (istate))
                sys.exit(19)
            line = ricc2[iline]
            if start2string in line:
                break

        # find correct line
        while True:
            iline += 1
            if iline == len(ricc2):
                print('Could not find dipole moment of istate=%i, Fail=2' % (istate))
                sys.exit(20)
            line = ricc2[iline]
            if stopstring in line:
                print('Could not find dipole moment of istate=%i, Fail=3' % (istate))
                sys.exit(21)
            if findstring in line:
                break

        iline += 3 + pol
        s = ricc2[iline].split()
        dm = float(s[1])
        return complex(dm, 0.)

    def gettransdm(self, ricc2, istate, jstate, pol):
        QMin = self._QMin
        # finds and returns transition dipole moments in ricc2.out
        m1, s1, ms1 = tuple(QMin['statemap'][istate])
        m2, s2, ms2 = tuple(QMin['statemap'][jstate])

        if istate > jstate:
            m1, s1, ms1, m2, s2, ms2 = m2, s2, ms2, m1, s1, ms1

        # ground state to excited state
        if (m1, s1) == (1, 1):
            start1string = '<<<<<<<<<<<<  ONE-PHOTON ABSORPTION STRENGTHS  >>>>>>>>>>>>>'
            start2string = 'number, symmetry, multiplicity:  % 3i a    %i' % (s2 - (m2 == 1), m2)
            stopstring = '<<<<<<<<<<<<<<<  EXCITED STATE PROPERTIES  >>>>>>>>>>>>>>>>'

            # find correct section
            iline = -1
            while True:
                iline += 1
                if iline == len(ricc2):
                    print('Could not find transition dipole moment of istate=%i,jstate=%i, Fail=0' % (istate, jstate))
                    sys.exit(22)
                line = ricc2[iline]
                if start1string in line:
                    break

            # find correct state
            while True:
                iline += 1
                if iline == len(ricc2):
                    print('Could not find transition dipole moment of istate=%i,jstate=%i, Fail=1' % (istate, jstate))
                    sys.exit(23)
                line = ricc2[iline]
                if stopstring in line:
                    print('Could not find transition dipole moment of istate=%i,jstate=%i, Fail=2' % (istate, jstate))
                    sys.exit(24)
                if start2string in line:
                    break

            # find element
            iline += 7 + pol
            s = ricc2[iline].split()
            dm = 0.5 * (float(s[3]) + float(s[5]))
            return dm

        # excited to excited state
        else:
            start1string = '<<<<<<<<<<<  EXCITED STATE TRANSITION MOMENTS  >>>>>>>>>>>>'
            start2string = 'Transition moments for pair  % 3i a      % 3i a' % (s1 - (m1 == 1), s2 - (m2 == 1))
            stopstring = 'Model:'
            nostring = 'Transition and Operator of different multiplicity.'

            # find correct section
            iline = -1
            while True:
                iline += 1
                if iline == len(ricc2):
                    print('Could not find transition dipole moment of istate=%i,jstate=%i, Fail=4' % (istate, jstate))
                    sys.exit(25)
                line = ricc2[iline]
                if start1string in line:
                    break

            # find correct state
            while True:
                iline += 1
                if iline + 2 == len(ricc2):
                    print('Could not find transition dipole moment of istate=%i,jstate=%i, Fail=5' % (istate, jstate))
                    sys.exit(26)
                line = ricc2[iline]
                line2 = ricc2[iline + 2]
                if stopstring in line:
                    print('Could not find transition dipole moment of istate=%i,jstate=%i, Fail=6' % (istate, jstate))
                    sys.exit(27)
                if start2string in line and nostring not in line2:
                    break

            # find element
            iline += 2 + pol
            s = ricc2[iline].split()
            dm = 0.5 * (float(s[1]) + float(s[2]))
            return dm

        print('Could not find transition dipole moment of istate=%i,jstate=%i, Fail=7' % (istate, jstate))
        sys.exit(28)

    # ======================================================================= #
    def getgrad(self, ricc2, istate):
        QMin = self._QMin
        m1, s1, ms1 = tuple(QMin['statemap'][istate])
        natom = QMin['natom']

        if (m1, s1) == (1, 1):
            start1string = '<<<<<<<<<<  GROUND STATE FIRST-ORDER PROPERTIES  >>>>>>>>>>>'
            stop1string = '<<<<<<<<<<<<<<<  EXCITED STATE PROPERTIES  >>>>>>>>>>>>>>>>'
        else:
            start1string = '<<<<<<<<<<<<<<<  EXCITED STATE PROPERTIES  >>>>>>>>>>>>>>>>'
            stop1string = 'total wall-time'
        findstring = 'cartesian gradient of the energy (hartree/bohr)'

        # invert search for triplets
        if m1 == 3:
            start1string, stopstring = stopstring, start1string

        # find correct section
        iline = -1
        while True:
            iline += 1
            if iline == len(ricc2):
                print('Could not find gradient of istate=%i, Fail=0' % (istate))
                sys.exit(29)
            line = ricc2[iline]
            if start1string in line:
                break
            if stop1string in line:
                print('Could not find gradient of istate=%i, Fail=1' % (istate))
                sys.exit(30)

        # find gradient
        while True:
<<<<<<< HEAD
            iline += 1
            if iline == len(ricc2):
                print('Could not find gradient of istate=%i, Fail=2' % (istate))
                sys.exit(31)
=======
            if m1 == 1:
                # search forward for singlet-singlet transitions
                iline += 1
            elif m1 == 3:
                # search backward from the end for triplet-triplet transitions
                iline += -1
            if iline + 2 == len(ricc2) or iline == -1:
                print('Could not find transition dipole moment of istate=%i,jstate=%i, Fail=5' % (istate, jstate))
                sys.exit(26)
>>>>>>> 4f02f4c3
            line = ricc2[iline]
            if findstring in line:
                break
        iline += 3

        # get grad
        grad = []
        col = 0
        row = 0
        for iatom in range(natom):
            atom = []
            col += 1
            if col > 5:
                col = 1
                row += 1
            for xyz in range(3):
                line = ricc2[iline + 5 * row + xyz + 1]
                el = float(line.split()[col].replace('D', 'E'))
                atom.append(el)
            grad.append(atom)
        return grad

    # ======================================================================= #


    def getpcgrad(self):
        QMin = self._QMin
        pcgrad = readfile(os.path.join(QMin['scratchdir'], 'JOB', 'pc_grad'))

        grad = []
        iline = 0
        for ipc, pc in enumerate(QMin['pointcharges']):
            if pc[-1] != 0:
                g = []
                iline += 1
                s = pcgrad[iline].replace('D', 'E').split()
                for i in range(3):
                    g.append(float(s[i]))
                grad.append(g)
        return grad
# ======================================================================= #

    @staticmethod
    def getcobrammpcgrad(logfile):

        out = readfile(logfile)

        ncharges = len(out)
        gradpc = []
        out.pop(0)
        out.pop(-1)
        ncharges = len(out)
        string = ''
        # icharge=0
        for pc in range(ncharges):
            q = []
            xyz = out[pc].replace('D', 'E').split()
            # icharge+=1
            for i in range(3):
                q.append(float(xyz[i]))
            gradpc.append(q)
        filecharges = open("grad_charges", "a")
        string += '%i %i !\n' % (ncharges, 3)
        # string+='%i %i ! %i %i %i\n' % (natom,3,imult,istate,ims)
        for atom in range(ncharges):
            for xyz in range(3):
                string += '%s ' % (eformat((gradpc[atom][xyz]), 9, 3))
            string += "\n"
        filecharges.write(string)

# ======================================================================= #
    def get_jobs(self):
        # returns a list with the setup for the different ricc2 jobs
        # first, find the properties we need to calculate
        QMin = self._QMin
        prop = set()
        prop.add('E')
        if 'soc' in QMin:
            prop.add('tmexc_soc')
        if 'grad' in QMin:
            for i in QMin['gradmap']:
                if i == (1, 1):
                    prop.add(tuple(['gsgrad'] + list(i)))
                else:
                    prop.add(tuple(['exgrad'] + list(i)))
        if 'dm' in QMin:
            if QMin['dipolelevel'] >= 0:
                # make only dipole moments which are for free
                if 'soc' in QMin:
                    prop.add('tmexc_dm')
            if QMin['dipolelevel'] >= 1:
                # <S0|dm|T> only works for ADC(2)
                if QMin['states'][0] >= 1 and (QMin['template']['method'] == 'adc(2)' or len(QMin['states']) == 1):
                    prop.add('spectrum')
            if QMin['dipolelevel'] >= 2:
                prop.add('exprop_dm')
                prop.add('static_dm')
                # tmexc does not work for CC2 if excited singlets and triples are present
                if not (QMin['template']['method'] == 'cc2' and len(QMin['states']) > 1 and QMin['states'][0] > 1):
                    prop.add('tmexc_dm')

        # define the rules for distribution of jobs
        forbidden = {'E': [],
                     'tmexc_soc': ['gsgrad', 'exgrad', 'exprop_dm', 'static_dm'],
                     'tmexc_dm': [],
                     'spectrum': [],
                     'gsgrad': ['tmexc_soc'],
                     'exgrad': ['tmexc_soc', 'exgrad'],
                     'static_dm': ['tmexc_soc'],
                     'exprop_dm': ['tmexc_soc']
                     }
        if QMin['qmmm']:
            forbidden['gsgrad'].append('exgrad')
            forbidden['exgrad'].append('gsgrad')
        if QMin['cobramm']:  # 21.09.20#
            forbidden['gsgrad'].append('exgrad')
            forbidden['exgrad'].append('gsgrad')

        priority = ['E',
                    'tmexc_soc',
                    'tmexc_dm',
                    'spectrum',
                    'gsgrad',
                    'exgrad',
                    'static_dm',
                    'exprop_dm']

        # print prop

        # second, distribute the properties into jobs
        jobs = []
        # iterate until prop is empty
        while True:
            job = set()
            # process according to priority order
            for prior in priority:
                # print('Prior:',prior)
                # print('Job before iter: ',job)
                # print('Prop pefore iter:',prop)
                # cannot delete from prop during iteration, therefore make copy
                prop2 = deepcopy(prop)
                # check if prior is in prop
                for p in prop:
                    if prior in p:
                        # check if any forbidden task already in job
                        fine = True
                        for forb in forbidden[prior]:
                            for j in job:
                                if forb in j:
                                    fine = False
                        # if allowed, put task into job, delete from prop
                        if fine:
                            job.add(p)
                            prop2.remove(p)
                # copy back prop after iteration
                prop = deepcopy(prop2)
                # print('Job after iter: ',job)
                # print('Prop after iter:',prop)
                # print
            jobs.append(job)
            if len(prop) == 0:
                break

        # pprint.pprint(jobs)

        return jobs

    def gettasks(self):
        ''''''
        QMin = self._QMin
        states = QMin['states']
        nstates = QMin['nstates']
        nmstates = QMin['nmstates']

        # Currently implemented keywords: h, soc, dm, grad, overlap, samestep, restart, init
        tasks = []
        # During initialization, create all temporary directories
        # and link them appropriately
        tasks.append(['mkdir', QMin['scratchdir']])
        tasks.append(['link', QMin['scratchdir'], QMin['pwd'] + '/SCRATCH', False])
        tasks.append(['mkdir', QMin['scratchdir'] + '/JOB'])
        if 'overlap' in QMin:
            tasks.append(['mkdir', QMin['scratchdir'] + '/OVERLAP'])
            tasks.append(['mkdir', QMin['scratchdir'] + '/AO_OVL'])

        if 'init' in QMin:
            tasks.append(['mkdir', QMin['savedir']])
            tasks.append(['link', QMin['savedir'], QMin['pwd'] + '/SAVE', False])

        if 'molden' in QMin and not os.path.isdir(QMin['savedir'] + '/MOLDEN'):
            tasks.append(['mkdir', QMin['savedir'] + '/MOLDEN'])

        if 'samestep' not in QMin and 'init' not in QMin and 'restart' not in QMin:
            tasks.append(['movetoold'])

        if 'backup' in QMin:
            tasks.append(['mkdir', QMin['savedir'] + '/backup/'])

        # do all TURBOMOLE calculations
        if 'overlaponly' not in QMin:

            tasks.append(['cleanup', QMin['scratchdir'] + '/JOB'])
            tasks.append(['writegeom', QMin['scratchdir'] + '/JOB'])
            tasks.append(['define', QMin['scratchdir'] + '/JOB'])
            tasks.append(['modify_control'])

            # initial orbitals
            if 'always_guess' in QMin:
                # no further action, define creates MOs
                pass
            elif 'always_orb_init' in QMin:
                # always take "mos.init" from the main directory
                tryfile = os.path.join(QMin['pwd'], 'mos.init')
                if os.path.isfile(tryfile):
                    tasks.append(['getmo', tryfile])
            else:
                if 'init' in QMin:
                    tryfile = os.path.join(QMin['pwd'], 'mos.init')
                    if os.path.isfile(tryfile):
                        tasks.append(['getmo', tryfile])
                elif 'samestep' in QMin:
                    tryfile = os.path.join(QMin['savedir'], 'mos')
                    if os.path.isfile(tryfile):
                        tasks.append(['getmo', tryfile])
                elif 'restart' in QMin:
                    tryfile = os.path.join(QMin['savedir'], 'mos.old')
                    if os.path.isfile(tryfile):
                        tasks.append
                elif 'newstep' in QMin:
                    tryfile = os.path.join(QMin['savedir'], 'mos.old')
                    if os.path.isfile(tryfile):
                        tasks.append(['getmo', tryfile])

            # SCF calculation
            if QMin['template']['scf'] == 'ridft':
                tasks.append(['ridft'])
            tasks.append(['dscf'])
            if 'molden' in QMin or 'theodore' in QMin:
                tasks.append(['copymolden'])

            # Orca call for SOCs
            if 'soc' in QMin:
                tasks.append(['orca_soc'])

            # ricc2 calls:
            # prop={'tmexc_soc','tmexc_dm', 'spectrum','exprop_dm','static_dm','gs_grad','exgrad'}
            jobs = self.get_jobs()
            for ijob, job in enumerate(jobs):
                tasks.append(['prep_control', job])
                tasks.append(['ricc2'])
                tasks.append(['get_RICC2out', job])
                if ijob == 0:
                    tasks.append(['save_data'])
                    if 'nooverlap' not in QMin:
                        mults = [i + 1 for i in range(len(QMin['states'])) if QMin['states'][i] > 0]
                        tasks.append(['get_dets', QMin['scratchdir'] + '/JOB', mults])
                    # if 'molden' in QMin:
                        # tasks.append(['molden'])

                    if 'theodore' in QMin:
                        tasks.append(['run_theodore'])
                        tasks.append(['get_theodore'])
                        if 'molden' in QMin:
                            tasks.append(['copy_ntos'])

            if 'overlap' in QMin:
                # get mixed AO overlap
                tasks.append(['cleanup', QMin['scratchdir'] + '/AO_OVL'])
                tasks.append(['get_AO_OVL', QMin['scratchdir'] + '/AO_OVL'])

                for imult in range(len(QMin['states'])):
                    if QMin['states'][imult] == 0:
                        continue
                    tasks.append(['cleanup', QMin['scratchdir'] + '/OVERLAP'])
                    tasks.append(['wfoverlap', QMin['scratchdir'] + '/OVERLAP', imult + 1])
                    tasks.append(['get_wfovlout', QMin['scratchdir'] + '/OVERLAP', imult + 1])

        if 'backup' in QMin:
            tasks.append(['backupdata', QMin['backup']])

        if 'cleanup' in QMin:
            tasks.append(['cleanup', QMin['savedir']])
        # if not DEBUG:
            # tasks.append(['cleanup',QMin['scratchdir']])

        return tasks


# ======================================================================= #


    def define(self, path, ricc2=True):
        QMin = self._QMin
        # first three sections
        if QMin['template']['basislib']:
            # write definrc
            string = '''basis=%s/basen
    basis=%s/cbasen
    ''' % (QMin['template']['basislib'], QMin['template']['basislib'])
            infile = os.path.join(path, '.definerc')
            writefile(infile, string)

        # write define input
        string = '''
    title: SHARC-RICC2 run
    a coord
    *
    no
    '''
        if QMin['template']['basislib']:
            string += '''lib
    3
    '''
        string += '''b
    all %s
    *
    eht
    y
    %i
    y
    ''' % (QMin['template']['basis'],
           QMin['template']['charge']
           )

        if ricc2:
            # cc section
            string += 'cc\n'

            # frozen orbitals
            if QMin['template']['frozen'] == 0:
                pass
            elif QMin['template']['frozen'] < 0:
                string += 'freeze\n*\n'
            elif QMin['template']['frozen'] > 0:
                string += 'freeze\ncore %i\n*\n' % (QMin['template']['frozen'])

            # auxilliary basis set: cbas
            # this is mandatory for ricc2, so if the user does not give an auxbasis, we take the default one
            if 'auxbasis' not in QMin['template']:
                if QMin['template']['basislib']:
                    string += 'cbas\n'
                    # skip error messages in define
                    elements = set()
                    for atom in QMin['geo']:
                        elements.add(atom[0])
                    string += '\n\n' * len(elements)
                    string += '''lib
    4
    b
    all %s
    *
    ''' % (QMin['template']['basis'])
                else:
                    string += 'cbas\n*\n'
            else:
                string += 'cbas\nb\nall %s\n*\n' % (QMin['template']['auxbasis'])

            # memory
            string += 'memory %i\n' % (QMin['memory'])

            # ricc2 section (here we set only the model)
            string += 'ricc2\n%s\n' % (QMin['template']['method'])
            if QMin['template']['spin-scaling'] == 'none':
                pass
            elif QMin['template']['spin-scaling'] == 'scs':
                string += 'scs\n'
            elif QMin['template']['spin-scaling'] == 'sos':
                string += 'sos\n'
            elif QMin['template']['spin-scaling'] == 'lt-sos':
                string += 'sos\n'
            # number of DIIS vectors
            ndiis = max(10, 5 * max(QMin['states']))
            string += 'mxdiis = %i\n' % (ndiis)
            string += '*\n'

            # leave cc input
            string += '*\n'

        # leave define
        string += '*\n'

        # string contains the input for define, now call it
        infile = os.path.join(path, 'define.input')
        writefile(infile, string)
        string = 'define < define.input'
        runerror = self.runProgram(string, path, 'define.output')

        if runerror != 0:
            print('define call failed! Error Code=%i Path=%s' % (runerror, path))
            sys.exit(97)


        return

    @staticmethod
    def add_section_to_control(path, section):
        # adds a section keyword to the control file, before $end
        # if section does not start with $, $ will be prepended
        if not section[0] == '$':
            section = '$' + section
        infile = readfile(path)

        # get iline of $end
        iline = -1
        while True:
            iline += 1
            line = infile[iline]
            if '$end' in line:
                break

        outfile = infile[:iline]
        outfile.append(section + '\n')
        outfile.extend(infile[iline:])
        writefile(path, outfile)
        return

# ======================================================================= #

    @staticmethod
    def add_option_to_control_section(path, section, newline):
        if not section[0] == '$':
            section = '$' + section
        infile = readfile(path)
        newline = '  ' + newline

        # get iline where section starts
        iline = -1
        while True:
            iline += 1
            if iline == len(infile):
                return
            line = infile[iline]
            if section in line:
                break

        # get jline where section ends
        jline = iline
        while True:
            jline += 1
            line = infile[jline]
            if '$' in line:
                break
            # do nothing if line is already there
            if newline + '\n' == line:
                return

        # splice together new file
        outfile = infile[:jline]
        outfile.append(newline + '\n')
        outfile.extend(infile[jline:])
        writefile(path, outfile)
        return

    @staticmethod
    def remove_section_in_control(path, section):
        # removes a keyword and its options from control file
        if not section[0] == '$':
            section = '$' + section
        infile = readfile(path)

        # get iline where section starts
        iline = -1
        while True:
            iline += 1
            if iline == len(infile):
                return
            line = infile[iline]
            if section in line:
                break

        # get jline where section ends
        jline = iline
        while True:
            jline += 1
            line = infile[jline]
            if '$' in line:
                break

        # splice together new file
        outfile = infile[:iline] + infile[jline:]
        writefile(path, outfile)
        return

    def modify_control(self):
        QMin = self._QMin
        # this adjusts the control file for the main JOB calculations
        control = os.path.join(QMin['scratchdir'], 'JOB/control')

        if 'soc' in QMin:
            self.add_section_to_control(control, '$mkl')
        if QMin['template']['douglas-kroll']:
            self.add_section_to_control(control, '$rdkh')

        # add laplace keyword for LT-SOS
        if QMin['template']['spin-scaling'] == 'lt-sos':
            self.add_section_to_control(control, '$laplace')
            self.add_option_to_control_section(control, '$laplace', 'conv=5')

        # remove_section_in_control(control,'$optimize')
        # add_option_to_control_section(control,'$ricc2','scs')
        self.remove_section_in_control(control, '$scfiterlimit')
        self.add_section_to_control(control, '$scfiterlimit 100')

        # QM/MM point charges
        if QMin['qmmm']:
            self.add_option_to_control_section(control, '$drvopt', 'point charges')
            self.add_section_to_control(control, '$point_charges file=pc')
            self.add_section_to_control(control, '$point_charge_gradients file=pc_grad')
            return

        # COBRAMM
        if QMin['cobramm']:
            self.add_option_to_control_section(control, '$drvopt', 'point charges')
            self.add_section_to_control(control, '$point_charges file=point_charges')  # inserire nome file quando deciso
            self.add_section_to_control(control, '$point_charge_gradients file=pc_grad')
            return

    def prep_control(self, job):
        # prepares the control file to calculate grad, soc, dm
        # job contains: 'tmexc_soc','tmexc_dm', 'spectrum','exprop_dm','static_dm','gsgrad','exgrad', 'E'
        QMin = self._QMin
        control = os.path.join(QMin['scratchdir'], 'JOB/control')

        # remove sections to cleanly rewrite them
        self.remove_section_in_control(control, '$response')
        self.remove_section_in_control(control, '$excitations')

        # add number of states
        self.add_section_to_control(control, '$excitations')
        self.add_option_to_control_section(control, '$ricc2', 'maxiter 45')
        nst = QMin['states'][0] - 1       # exclude ground state here
        if nst >= 1:
            string = 'irrep=a multiplicity=1 nexc=%i npre=%i nstart=%i' % (nst, nst + 1, nst + 1)
            self.add_option_to_control_section(control, '$excitations', string)
        if len(QMin['states']) >= 3:
            nst = QMin['states'][2]
            if nst >= 1:
                string = 'irrep=a multiplicity=3 nexc=%i npre=%i nstart=%i' % (nst, nst + 1, nst + 1)
                self.add_option_to_control_section(control, '$excitations', string)

        # add response section
        if 'static_dm' or 'gsgrad' in job:
            self.add_section_to_control(control, '$response')

        # add property lines
        if 'tmexc_soc' in job or 'tmexc_dm' in job:
            string = 'tmexc istates=all fstates=all operators='
            prop = []
            if 'tmexc_soc' in job:
                prop.append('soc')
            if 'tmexc_dm' in job:
                prop.append('diplen')
            string += ','.join(prop)
            self.add_option_to_control_section(control, '$excitations', string)
        if 'spectrum' in job:
            string = 'spectrum states=all operators=diplen'
            self.add_option_to_control_section(control, '$excitations', string)
        if 'exprop_dm' in job:
            string = 'exprop states=all relaxed operators=diplen'
            self.add_option_to_control_section(control, '$excitations', string)
        if 'static_dm' in job:
            string = 'static relaxed operators=diplen'
            self.add_option_to_control_section(control, '$response', string)

        if QMin['cobramm']:
            self.add_option_to_control_section(control, '$drvopt', ' point charges')
            self.add_section_to_control(control, '$point_charges file=point_charges')  # inserire nome file quando deciso
            self.add_section_to_control(control, '$point_charge_gradients file=pc_grad')

        # add gradients
        for j in job:
            if 'gsgrad' in j:
                string = 'gradient'
                self.add_option_to_control_section(control, '$response', string)
            if 'exgrad' in j:
                string = 'xgrad states=(a{%i} %i)' % (j[1], j[2] - (j[1] == 1))
                self.add_option_to_control_section(control, '$excitations', string)


        # ricc2 restart
        if 'E' not in job and 'no_ricc2_restart' not in QMin:
            self.add_option_to_control_section(control, '$ricc2', 'restart')
            restartfile = os.path.join(QMin['scratchdir'], 'JOB/restart.cc')
            try:
                os.remove(restartfile)
            except OSError:
                pass

        # D1 and D2 diagnostic
        if DEBUG and 'E' in job:
            self.add_option_to_control_section(control, '$ricc2', 'd1diag')
            self.add_section_to_control(control, '$D2-diagnostic')

        return

    # TODO possibly general -> SHARC_INTERFACE
    def get_dets(self, path, mults):
        # read all determinant expansions from working directory and put them into the savedir
        QMin = self._QMin
        for imult in mults:
            ca = civfl_ana(path, imult, maxsqnorm=QMin['wfthres'], filestr='CCRE0')
            for istate in range(1, 1 + QMin['states'][imult - 1]):
                ca.get_state_dets(istate)
            writename = os.path.join(QMin['savedir'], 'dets.%i' % (imult))
            ca.write_det_file(QMin['states'][imult - 1], wname=writename)

            # for CC2, also save the left eigenvectors
            if QMin['template']['method'] == 'cc2':
                ca = civfl_ana(path, imult, maxsqnorm=QMin['wfthres'], filestr='CCLE0')
                for istate in range(1, 1 + QMin['states'][imult - 1]):
                    ca.get_state_dets(istate)
                writename = os.path.join(QMin['savedir'], 'dets_left.%i' % (imult))
                ca.write_det_file(QMin['states'][imult - 1], wname=writename)

            if 'frozenmap' not in QMin:
                QMin['frozenmap'] = {}
            QMin['frozenmap'][imult] = ca.nfrz
        return QMin

    def get_AO_OVL(self, path):
        QMin = self._QMin
        # get double geometry
        oldgeom = readfile(os.path.join(QMin['savedir'], 'coord.old'))
        newgeom = readfile(os.path.join(QMin['savedir'], 'coord'))
        string = '$coord\n'
        wrt = False
        for line in oldgeom:
            if '$coord' in line:
                wrt = True
                continue
            elif '$' in line:
                wrt = False
                continue
            if wrt:
                string += line
        for line in newgeom:
            if '$coord' in line:
                wrt = True
                continue
            elif '$' in line:
                wrt = False
                continue
            if wrt:
                string += line
        string += '$end\n'
        tofile = os.path.join(path, 'coord')
        writefile(tofile, string)

        # call define and then add commands to control file
        self.define(path, ricc2=False)
        controlfile = os.path.join(path, 'control')
        self.remove_section_in_control(controlfile, '$scfiterlimit')
        self.add_section_to_control(controlfile, '$scfiterlimit 0')
        self.add_section_to_control(controlfile, '$intsdebug sao')
        self.add_section_to_control(controlfile, '$closed shells')
        self.add_option_to_control_section(controlfile, '$closed shells', 'a 1-2')
        self.add_section_to_control(controlfile, '$scfmo none')

        # write geometry again because define tries to be too clever with the double geometry
        tofile = os.path.join(path, 'coord')
        writefile(tofile, string)

        # call dscf
        string = 'dscf'
        runerror = self.runProgram(string, path, 'dscf.out')

        # get AO overlap matrix from dscf.out
        dscf = readfile(os.path.join(path, 'dscf.out'))
        for line in dscf:
            if ' number of basis functions   :' in line:
                nbas = int(line.split()[-1])
                break
        else:
            print('Could not find number of basis functions in dscf.out!')
            sys.exit(98)
        iline = -1
        while True:
            iline += 1
            line = dscf[iline]
            if 'OVERLAP(SAO)' in line:
                break
        iline += 1
        ao_ovl = makermatrix(nbas, nbas)
        x = 0
        y = 0
        while True:
            iline += 1
            line = dscf[iline].split()
            for el in line:
                ao_ovl[x][y] = float(el)
                ao_ovl[y][x] = float(el)
                x += 1
                if x > y:
                    x = 0
                    y += 1
            if y >= nbas:
                break
        # the SAO overlap in dscf output is a LOWER triangular matrix
        # hence, the off-diagonal block must be transposed

        # write AO overlap matrix to savedir
        string = '%i %i\n' % (nbas // 2, nbas // 2)
        for irow in range(nbas // 2, nbas):
            for icol in range(0, nbas // 2):
                string += '% .15e ' % (ao_ovl[icol][irow])          # note the exchanged indices => transposition
            string += '\n'
        filename = os.path.join(QMin['savedir'], 'ao_ovl')
        writefile(filename, string)
        return

    def run_dscf(self):
        QMin = self._QMin
        workdir = os.path.join(QMin['scratchdir'], 'JOB')
        if QMin['ncpu'] > 1:
            string = 'dscf_omp'
        else:
            string = 'dscf'
        runerror = self.runProgram(string, workdir, 'dscf.out')
        if runerror != 0:
            print('DSCF calculation crashed! Error code=%i' % (runerror))
            sys.exit(99)

        return

    # ======================================================================= #


    def run_ridft(self):
        QMin = self._QMin
        workdir = os.path.join(QMin['scratchdir'], 'JOB')

        # add RI settings to control file
        controlfile = os.path.join(workdir, 'control')
        self.remove_section_in_control(controlfile, '$maxcor')
        self.add_section_to_control(controlfile, '$maxcor %i' % (int(QMin['memory'] * 0.6)))
        self.add_section_to_control(controlfile, '$ricore %i' % (int(QMin['memory'] * 0.4)))
        self.add_section_to_control(controlfile, '$jkbas file=auxbasis')
        self.add_section_to_control(controlfile, '$rij')
        self.add_section_to_control(controlfile, '$rik')

        if QMin['ncpu'] > 1:
            string = 'ridft_smp'
        else:
            string = 'ridft'
        runerror = self.runProgram(string, workdir, 'ridft.out')
        if runerror != 0:
            print('RIDFT calculation crashed! Error code=%i' % (runerror))
            sys.exit(100)

        # remove RI settings from control file
        controlfile = os.path.join(workdir, 'control')
        self.remove_section_in_control(controlfile, '$maxcor')
        self.add_section_to_control(controlfile, '$maxcor %i' % (QMin['memory']))
        self.remove_section_in_control(controlfile, '$rij')
        self.remove_section_in_control(controlfile, '$rik')

        return

    # ======================================================================= #


    def run_orca(self):
        QMin = self._QMin
        workdir = os.path.join(QMin['scratchdir'], 'JOB')
        string = 'orca_2mkl soc -gbw'
        runerror = self.runProgram(string, workdir, 'orca_2mkl.out', 'orca_2mkl.err')
        if runerror != 0:
            print('orca_2mkl calculation crashed! Error code=%i' % (runerror))
            sys.exit(101)

        string = '''soc.gbw
    soc.psoc
    soc.soc
    3
    1 2 3 0 4 0 0 4
    0
    '''
        writefile(os.path.join(workdir, 'soc.socinp'), string)

        string = 'orca_soc soc.socinp -gbw'
        runerror = self.runProgram(string, workdir, 'orca_soc.out', 'orca_soc.err')
        if runerror != 0:
            print('orca_soc calculation crashed! Error code=%i' % (runerror))
            sys.exit(102)

        return


    # ======================================================================= #


    @staticmethod
    def change_pre_states(workdir, itrials):

        filename = os.path.join(workdir, 'control')
        data = readfile(filename)
        data2 = deepcopy(data)
        for i, line in enumerate(data):
            if 'irrep' in line:
                s = line.replace('=', ' ').split()
                mult = s[3]
                nexc = s[5]
                npre = str(int(s[7]) + shift_mask[itrials][0])
                nstart = str(int(s[9]) + shift_mask[itrials][1])
                data2[i] = 'irrep=a multiplicity=%s nexc=%s npre=%s nstart=%s\n' % (mult, nexc, npre, nstart)
            if 'maxiter 45' in line:
                data2[i] = 'maxiter 100\n'
        writefile(filename, data2)

    # ======================================================================= #


    def run_ricc2(self):
        QMin = self._QMin
        workdir = os.path.join(QMin['scratchdir'], 'JOB')

        # enter loop until convergence of CC2/ADC(2)
        itrials = 0
        while True:
            if QMin['ncpu'] > 1:
                string = 'ricc2_omp'
            else:
                string = 'ricc2'
            runerror = self.runProgram(string, workdir, 'ricc2.out')
            if runerror != 0:
                print('RICC2 calculation crashed! Error code=%i' % (runerror))
                ok = False
            # check for convergence in output file
            filename = os.path.join(workdir, 'ricc2.out')
            data = readfile(filename)
            ok = True
            for line in data:
                if 'NO CONVERGENCE' in line:
                    ok = False
                    break
            if ok:
                break
            # go only here if no convergence
            itrials += 1
            if itrials > max(shift_mask):
                print('Not able to obtain convergence in RICC2. Aborting...')
                sys.exit(103)
            print('No convergence of excited-state calculations! Restarting with modified number of preoptimization states...')
            self.change_pre_states(workdir, itrials)

        return

    def runeverything(self, tasks):
        QMin = self._QMin
        if PRINT or DEBUG:
            print('=============> Entering RUN section <=============\n\n')

        QMout = {}
        for task in tasks:
            if DEBUG:
                print(task)
            if task[0] == 'movetoold':
                movetoold(QMin['savedir'])
            if task[0] == 'mkdir':
                mkdir(task[1])
            if task[0] == 'link':
                if len(task) == 4:
                    link(task[1], task[2], task[3])
                else:
                    link(task[1], task[2])
            if task[0] == 'getmo':
                getmo(task[1], QMin['scratchdir'])
            if task[0] == 'define':
                self.define(task[1], )
            if task[0] == 'modify_control':
                self.modify_control()
            if task[0] == 'writegeom':
                self.writegeom()
            if task[0] == 'save_data':
                save_data()
            # if task[0]=='backupdata':
                # backupdata(task[1],QMin)
            if task[0] == 'copymolden':
                self.copymolden()
            if task[0] == 'get_dets':
                QMin = self.get_dets(task[1], task[2], QMin)
            if task[0] == 'cleanup':
                cleandir(task[1])
            if task[0] == 'dscf':
                self.run_dscf()
            if task[0] == 'ridft':
                self.run_ridft()
            if task[0] == 'orca_soc':
                self.run_orca()
            if task[0] == 'prep_control':
                self.prep_control(task[1])
            if task[0] == 'ricc2':
                self.run_ricc2()
            if task[0] == 'get_RICC2out':
                QMout = self.get_RICC2out(task[1])
            if task[0] == 'get_AO_OVL':
                self.get_AO_OVL(task[1])
            if task[0] == 'wfoverlap':
                self.wfoverlap(task[1], task[2])
            if task[0] == 'get_wfovlout':
                QMout = self.get_wfovlout(task[1], task[2])
            if task[0] == 'run_theodore':
                self.setupWORKDIR_TH()
                self.run_theodore()
            if task[0] == 'get_theodore':
                QMout = self.get_theodore()
            if task[0] == 'copy_ntos':
                self.copy_ntos()

        # if no dyson pairs were calculated because of selection rules, put an empty matrix
        if 'prop' not in QMout and 'ion' in QMin:
            QMout['prop'] = makecmatrix(QMin['nmstates'], QMin['nmstates'])

        # Phases from overlaps
        if 'phases' in QMin:
            if 'phases' not in QMout:
                QMout['phases'] = [complex(1., 0.) for i in range(QMin['nmstates'])]
            if 'overlap' in QMout:
                for i in range(QMin['nmstates']):
                    if QMout['overlap'][i][i].real < 0.:
                        QMout['phases'][i] = complex(-1., 0.)

        # transform back from QM to QM/MM
        if QMin['template']['qmmm']:
            QMin, QMout = self.transform_QM_QMMM(QMin, QMout)


        return QMin, QMout
# ======================================================================= #


    def execute_tinker(self, ff_file_path):
        '''
        run tinker to get:
        * MM energy
        * MM gradient
        * point charges

        is only allowed to read the following keys from QMin:
        qmmm
        scratchdir
        savedir
        tinker
        '''
        QMin = self._QMin
        QMMM = QMin['qmmm']

        # prepare Workdir
        WORKDIR = os.path.join(QMin['scratchdir'], 'TINKER')
        mkdir(WORKDIR)

        print('Writing TINKER inputs ...      ', datetime.datetime.now())
        # key file
        string = 'parameters %s\nQMMM %i\n' % (ff_file_path, QMMM['natom_table'] + len(QMMM['linkbonds']))
        string += 'QM %i %i\n' % (-1, len(QMMM['QM_atoms']))
        if len(QMMM['linkbonds']) > 0:
            string += 'LA %s\n' % (
                ' '.join([str(QMMM['reorder_input_MM'][i] + 1) for i in QMMM['LI_atoms']]))
        string += 'MM %i %i\n' % (-(1 + len(QMMM['QM_atoms']) + len(QMMM['linkbonds'])),
                                  QMMM['natom_table'] + len(QMMM['linkbonds']))
        # if DEBUG:
        # string+='\nDEBUG\n'
        if QMin['ncpu'] > 1:
            string += '\nOPENMP-THREADS %i\n' % QMin['ncpu']
        if len(QMMM['linkbonds']) > 0:
            string += 'atom    999    99    HLA     "Hydrogen Link Atom"        1      1.008     0\n'
        # string+='CUTOFF 1.0\n'
        string += '\n'
        filename = os.path.join(WORKDIR, 'TINKER.key')
        writefile(filename, string)


        # xyz/type/connection file
        string = '%i\n' % (len(QMMM['MM_coords']))
        for iatom_MM in range(len(QMMM['MM_coords'])):
            iatom_input = QMMM['reorder_MM_input'][iatom_MM]
            string += '% 5i  %3s  % 16.12f % 16.12f % 16.12f  %4s  %s\n' % (
                iatom_MM + 1,
                QMMM['MM_coords'][iatom_input][0],
                QMMM['MM_coords'][iatom_input][1],
                QMMM['MM_coords'][iatom_input][2],
                QMMM['MM_coords'][iatom_input][3],
                QMMM['atomtype'][iatom_input],
                ' '.join([str(QMMM['reorder_input_MM'][i] + 1) for i in sorted(QMMM['connect'][iatom_input])])
            )
        filename = os.path.join(WORKDIR, 'TINKER.xyz')
        writefile(filename, string)


        # communication file
        string = 'SHARC 0 -1\n'
        for iatom_MM in range(len(QMMM['MM_coords'])):
            iatom_input = QMMM['reorder_MM_input'][iatom_MM]
            string += '% 16.12f % 16.12f % 16.12f\n' % tuple(QMMM['MM_coords'][iatom_input][1:4])
        filename = os.path.join(WORKDIR, 'TINKER.qmmm')
        writefile(filename, string)


        # standard input file
        string = 'TINKER.xyz'
        filename = os.path.join(WORKDIR, 'TINKER.in')
        writefile(filename, string)


        # run TINKER
        self.runTINKER(WORKDIR, QMin['tinker'], QMin['savedir'], strip=False, ncpu=QMin['ncpu'])


        # read out TINKER
        filename = os.path.join(WORKDIR, 'TINKER.qmmm')
        output = readfile(filename)

        # check success
        if 'MMisOK' not in output[0]:
            print('TINKER run not successful!')
            sys.exit(39)

        # get MM energy (convert from kcal to Hartree)
        print('Searching MMEnergy ...         ', datetime.datetime.now())
        QMMM['MMEnergy'] = float(output[1].split()[-1]) * kcal_to_Eh

        # get MM gradient (convert from kcal/mole/A to Eh/bohr)
        print('Searching MMGradient ...       ', datetime.datetime.now())
        QMMM['MMGradient'] = {}
        for line in output:
            if 'MMGradient' in line:
                s = line.split()
                iatom_MM = int(s[1]) - 1
                iatom_input = QMMM['reorder_MM_input'][iatom_MM]
                grad = [float(i) * kcal_to_Eh * au2a for i in s[2:5]]
                QMMM['MMGradient'][iatom_input] = grad
            if 'MMq' in line:
                break

        # get MM point charges
        print('Searching MMpc_raw ...         ', datetime.datetime.now())
        QMMM['MMpc_raw'] = {}
        for i in range(QMMM['natom_table']):
            QMMM['MMpc_raw'][i] = 0.
        iline = 0
        while True:
            iline += 1
            line = output[iline]
            if 'MMq' in line:
                break
        iatom_MM = len(QMMM['QM_atoms']) + len(QMMM['LI_atoms']) - 1
        while True:
            iline += 1
            iatom_MM += 1
            line = output[iline]
            if 'NMM' in line:
                break
            s = line.split()
            q = float(s[-1])
            QMMM['MMpc_raw'][QMMM['reorder_MM_input'][iatom_MM]] = q

        # compute actual charges (including redistribution)
        print('Redistributing charges ...     ', datetime.datetime.now())
        QMMM['MMpc'] = {}
        for i in range(QMMM['natom_table']):
            s = 0.
            for factor, iatom in QMMM['charge_distr'][i]:
                s += factor * QMMM['MMpc_raw'][iatom]
            QMMM['MMpc'][i] = s

        # make list of pointcharges without QM atoms and zero-charge MM atoms
        print('Finalizing charges ...         ', datetime.datetime.now())
        QMMM['pointcharges'] = []
        QMMM['reorder_pc_input'] = {}
        ipc = 0
        for iatom_input in QMMM['MMpc']:
            q = QMMM['MMpc'][iatom_input]
            if q != 0:
                atom = QMMM['MM_coords'][iatom_input]
                QMMM['pointcharges'].append(atom[1:4] + [q])
                QMMM['reorder_pc_input'][ipc] = iatom_input
                ipc += 1

        # Get energy components from standard out (debug print)
        filename = os.path.join(WORKDIR, 'TINKER.out')
        output = readfile(filename)
        QMMM['MMEnergy_terms'] = {}
        for line in output:
            if 'kcal/mol' in line:
                s = line.split()
                QMMM['MMEnergy_terms'][s[0]] = float(s[2])

        print('====================================')
        print('\n')
        return QMMM

# ======================================================================= #

    def runTINKER(WORKDIR, tinker, savedir, strip=False, ncpu=1):
        prevdir = os.getcwd()
        os.chdir(WORKDIR)
        string = os.path.join(tinker, 'bin', 'tkr2qm_s') + ' '
        string += ' < TINKER.in'
        os.environ['OMP_NUM_THREADS'] = str(ncpu)
        if PRINT or DEBUG:
            starttime = datetime.datetime.now()
            sys.stdout.write('START:\t%s\t%s\t"%s"\n' % (shorten_DIR(WORKDIR), starttime, shorten_DIR(string)))
            sys.stdout.flush()
        stdoutfile = open(os.path.join(WORKDIR, 'TINKER.out'), 'w')
        stderrfile = open(os.path.join(WORKDIR, 'TINKER.err'), 'w')
        try:
            runerror = sp.call(string, shell=True, stdout=stdoutfile, stderr=stderrfile)
        except OSError:
            print('Call have had some serious problems:', OSError)
            sys.exit(41)
        stdoutfile.close()
        stderrfile.close()
        if PRINT or DEBUG:
            endtime = datetime.datetime.now()
            sys.stdout.write('FINISH:\t%s\t%s\tRuntime: %s\tError Code: %i\n' % (shorten_DIR(WORKDIR), endtime, endtime - starttime, runerror))
            sys.stdout.flush()
        if DEBUG and runerror != 0:
            copydir = os.path.join(savedir, 'debug_TINKER_stdout')
            if not os.path.isdir(copydir):
                mkdir(copydir)
            outfile = os.path.join(WORKDIR, 'TINKER.out')
            tofile = os.path.join(copydir, "TINKER_problems.out")
            shutil.copy(outfile, tofile)
            print('Error in %s! Copied TINKER output to %s' % (WORKDIR, tofile))
        os.chdir(prevdir)
        # if strip and not DEBUG and runerror==0:
        # stripWORKDIR(WORKDIR)
        return runerror


    @staticmethod
    def get_arch(turbodir):
        os.environ['TURBODIR'] = turbodir
        string = os.path.join(turbodir, 'scripts', 'sysname')
        proc = sp.Popen([string], stdout=sp.PIPE)
        output = proc.communicate()[0].decode().strip()
        print('Architecture: %s' % output)
        return output

    @staticmethod
    def getsh2cc2key(sh2cc2, key):
        i = -1
        while True:
            i += 1
            try:
                line = re.sub(r'#.*$', '', sh2cc2[i])
            except IndexError:
                break
            line = line.strip().split(None, 1)
            if line == []:
                continue
            if key.lower() in line[0].lower():
                return line
        return ['', '']

    # ======================================================================= #

    @staticmethod
    def get_sh2cc2_environ(sh2cc2, key, environ=True, crucial=True):
        line = RICC2.getsh2cc2key(sh2cc2, key)
        if line[0]:
            LINE = line[1]
        else:
            if environ:
                LINE = os.getenv(key.upper())
                if not LINE:
                    print('Either set $%s or give path to %s in SH2COL.inp!' % (key.upper(), key.upper()))
                    if crucial:
                        sys.exit(44)
                    else:
                        return None
            else:
                print('Give path to %s in SH2COL.inp!' % (key.upper()))
                if crucial:
                    sys.exit(45)
                else:
                    return None
        LINE = os.path.expandvars(LINE)
        LINE = os.path.expanduser(LINE)
        LINE = os.path.abspath(LINE)
        LINE = RICC2.removequotes(LINE).strip()
        if containsstring(';', LINE):
            print("$%s contains a semicolon. Do you probably want to execute another command after %s? I can't do that for you..." % (key.upper(), key.upper()))
            sys.exit(46)
        return LINE

    # ======================= main ====================================
    def main(self):

        # Process Command line arguments
        if len(sys.argv) != 2:
            print('Usage:\n./SHARC_RICC2.py <QMin>\n')
            print('version:', self.version)
            print('date: {:%d.%m.%Y}'.format(self.versiondate))
            print('changelog:\n', self.changelogstring)
            sys.exit(111)
        QMinfilename = sys.argv[1]

        # Print header
        self.printheader()

        # # Read QMinfile
        self.readQMin(QMinfilename)

        # # Process Tasks
        # Tasks = self._gettasks(QMin)
        # if self.DEBUG:
        #     pprint.pprint(Tasks)

        # # do all runs
        # QMin, QMout = self._runeverything(Tasks, QMin)

        # self.printQMout(QMin, QMout)

        # # Measure time
        # runtime = self.clock.measuretime()
        # QMout['runtime'] = runtime

        # # Write QMout
        # self.writeQMout(QMin, QMout, QMinfilename)

        if self.PRINT or self.DEBUG:
            print(datetime.now())
            print('#================ END ================#')



# =============================================================================================== #
# =============================================================================================== #
# ========================================= Main ================================================ #
# =============================================================================================== #
# =============================================================================================== #


def main():
    # Retrieve PRINT and DEBUG
    PRINT = True
    DEBUG = False
    try:
        envPRINT = os.getenv('SH2CC2_PRINT')
        if envPRINT and envPRINT.lower() == 'false':
            PRINT = False
        envDEBUG = os.getenv('SH2CC2_DEBUG')
        if envDEBUG and envDEBUG.lower() == 'true':
            DEBUG = True
    except ValueError:
        print('PRINT or DEBUG environment variables do not evaluate to logical values!')
        sys.exit(110)

    interface = RICC2(PRINT, DEBUG)
    interface.main()


if __name__ == '__main__':
    main()<|MERGE_RESOLUTION|>--- conflicted
+++ resolved
@@ -1345,12 +1345,6 @@
 
         # find gradient
         while True:
-<<<<<<< HEAD
-            iline += 1
-            if iline == len(ricc2):
-                print('Could not find gradient of istate=%i, Fail=2' % (istate))
-                sys.exit(31)
-=======
             if m1 == 1:
                 # search forward for singlet-singlet transitions
                 iline += 1
@@ -1360,7 +1354,6 @@
             if iline + 2 == len(ricc2) or iline == -1:
                 print('Could not find transition dipole moment of istate=%i,jstate=%i, Fail=5' % (istate, jstate))
                 sys.exit(26)
->>>>>>> 4f02f4c3
             line = ricc2[iline]
             if findstring in line:
                 break

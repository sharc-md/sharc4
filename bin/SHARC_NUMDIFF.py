#!/usr/bin/env python3

# ******************************************
#
#    SHARC Program Suite
#
#    Copyright (c) 2019 University of Vienna
#
#    This file is part of SHARC.
#
#    SHARC is free software: you can redistribute it and/or modify
#    it under the terms of the GNU General Public License as published by
#    the Free Software Foundation, either version 3 of the License, or
#    (at your option) any later version.
#
#    SHARC is distributed in the hope that it will be useful,
#    but WITHOUT ANY WARRANTY; without even the implied warranty of
#    MERCHANTABILITY or FITNESS FOR A PARTICULAR PURPOSE.  See the
#    GNU General Public License for more details.
#
#    You should have received a copy of the GNU General Public License
#    inside the SHARC manual.  If not, see <http://www.gnu.org/licenses/>.
#
# ******************************************


# IMPORTS
# external
import datetime
import os
import shutil
from copy import deepcopy
from io import TextIOWrapper
import numpy as np
from typing import Optional
import itertools

# internal
<<<<<<< HEAD
from constants import ATOMCHARGE, FROZENS
# from factory import factory
=======
>>>>>>> d204f5a7
from SHARC_HYBRID import SHARC_HYBRID
from utils import InDir, mkdir, question, cleandir, writefile

version = '1.0'
versiondate = datetime.datetime(2023, 11, 3)

changelogstring = '''
'''
np.set_printoptions(linewidth=400)

numdiff_debug = False

# TODO: define __all__


def phase_correction(matrix):
    """
    Do a phase correction of a matrix.
    Follows algorithm from J. Chem. Theory Comput. 2020, 16, 2, 835-846 (https://doi.org/10.1021/acs.jctc.9b00952)
    """
    phases = np.ones(matrix.shape[-1])
    U = matrix.real.copy()
    det_U = np.linalg.det(U)
    if det_U < 0:
        U[:, 0] *= -1.0  # this row/column convention is correct
        phases[0] *= -1.0
    U_sq = U * U

    # sweeps
    length = len(U)
    sweeps = 0
    done = False
    while not done:
        done = True
        for j in range(length):
            for k in range(j + 1, length):
                delta = 3.0 * (U_sq[j, j] + U_sq[k, k])
                delta += 6.0 * U[j, k] * U[k, j]
                delta += 8.0 * (U[k, k] + U[j, j])
                delta -= 3.0 * (U[j, :] @ U[:, j] + U[k, :] @ U[:, k])

                # Test if delta < 0
                num_zero_thres = -1e-15  # needs proper threshold towards 0
                if delta < num_zero_thres:
                    U[:, j] *= -1.0  # this row/column convention is correct
                    U[:, k] *= -1.0  # this row/column convention is correct
                    phases[j] *= -1.0
                    phases[k] *= -1.0
                    done = False
        sweeps += 1
    
    if numdiff_debug:
        print(f"Finished phase correction after {sweeps} sweeps.")

    return U, phases


def loewdin_orthonormalization(A):
    """
    Do Loewdin orthonormalization of a matrix.
    """
    S = A.T @ A
    eigenvals, eigenvecs = np.linalg.eigh(S)
    idx = eigenvals > 1e-15
    S_sqrt = np.dot(eigenvecs[:, idx] / np.sqrt(eigenvals[idx]), eigenvecs[:, idx].conj().T)
    A_ortho = A @ S_sqrt
    
    # Normalize the matrix
    A_lo = A_ortho.T
    length = len(A_lo)
    A_lon = np.zeros((length, length))

    for i in range(length):
        norm_of_col = np.linalg.norm(A_lo[i])
        A_lon[i] = [e / (norm_of_col ** 0.5) for e in A_lo[i]]
    
    return A_lon.T
    

def post_process_overlap_matrix(overlap_matrix):
    """
    Process an overlap matrix to ensure that it has correct phases
    and in orthonormal.
    """
    # First fix phases
    phase_corrected_overlap, phases = phase_correction(overlap_matrix)

    # Do a Loewdin orthonormalization
    orthogonal_overlap = loewdin_orthonormalization(phase_corrected_overlap)

    # Extra phase correction (probably not needed)
    final, phases2 = phase_correction(orthogonal_overlap)
    return final, phases*phases2







class SHARC_NUMDIFF(SHARC_HYBRID):

    _version = version
    _versiondate = versiondate
    _changelogstring = changelogstring

    def __init__(self, *args, **kwargs):
        super().__init__(*args, **kwargs)

        # Update resource keys
        self.QMin.resources.update(
            {
            }
        )
        self.QMin.resources.types.update(
            {
            }
        )

        # Add template keys
        self.QMin.template.update(
            {
                "qm-program"            :   None,
                "qm-dir"                :   None,             # NEEDED? Yes, that's where the QM template/resource are
                "numdiff_method"        :   "central-diff",   # pr "central-quad"
                'numdiff_representation':   "adiabatic",      # or "diabatic"
                "numdiff_stepsize"      :   0.01,             # should be per-DOF
                "coord_type"            :   "cartesian",      # or 'displacement' -> 'normal_modes'
                "normal_modes_file"     :   None,
                "properties"            :   [],               # a bit like the planned whitelist, but undesired behavior
                "whitelist"             :   [],
            }
        )
        self.QMin.template.types.update(
            {
                "qm-program"            :   str,
                "qm-dir"                :   str,
                "numdiff_method"        :   str,
                "numdiff_representation":   str,
                "numdiff_stepsize"      :   float,
                "coord_type"            :   str,
                "normal_modes_file"     :   None,
                "properties"            :   list,
                "whitelist"             :   list,
            }
        )

    @ staticmethod
    def authors() -> str:
        return 'Nicolai Machholdt Høyer and Sebastian Mai'

    @staticmethod
    def version():
        return SHARC_NUMDIFF._version
    
    @ staticmethod
    def versiondate():
        return SHARC_NUMDIFF._versiondate
    
    @staticmethod
    def name() -> str:
        return "NUMDIFF"
    
    @staticmethod
    def description():
        return "   HYBRID interface for numerical derivatives (grad, NACdr, SOCdr, DMdr)"
    
    @ staticmethod
    def changelogstring():
        return SHARC_NUMDIFF._changelogstring
    


# ----------------------------------------------------------------------------------------------
# ----------------------------------------------------------------------------------------------
# ----------------------------------------------------------------------------------------------

    def get_features(self, KEYSTROKES: TextIOWrapper | None = None):
        """return availble features

        ---
        Parameters:
        KEYSTROKES: object as returned by open() to be used with question()
        """
        # TODO: if not self._read_template then ask for path and read the template
        # TODO: instantiate reference child and get features
        # check what differentiation is possible and add to features
        # remember which requests require differentiation and which are done by reference child

        # if in setup mode, ask for the template file, read it, and instantiate a child to get features
        # if not in setup mode, reference child is already there
        if not self._read_template:
            self.template_file =  question(
                "Please specify the path to your NUMDIFF.template file", 
                str, 
                KEYSTROKES=KEYSTROKES, 
                default="NUMDIFF.template"
            )
            self.read_template(self.template_file)
            qm_program = self.QMin.template['qm-program']
            self.ref_interface = self._load_interface(qm_program)()
            # self.ref_interface.QMin.molecule['states'] = self.QMin.molecule['states']
            if isinstance(self.ref_interface, SHARC_HYBRID):
                self.log.error('Currently, Hybrid interfaces cannot be used as children of SHARC_NUMDIFF.py')
                raise NotImplementedError
        

        ref_features = self.ref_interface.get_features()
        needed = {'grad': set(['h']),
                  'socdr': set(['soc']),
                  'dmdr': set(['dm']),
                  'nacdr': set(['h','overlap']),
                  }
        if self.QMin.template["numdiff_representation"] == 'diabatic':
            for i in needed:
                needed[i].add('overlap')
        possible = set()
        for i in needed:
            if all([ j in ref_features for j in needed[i] ]):
                possible.add(i)
        qm_features = ref_features.union(possible)

        # NUMDIFF cannot displace point charges
        not_supported = {'point_charges'}
        qm_features -= not_supported

        # Make QM features into a set a return these
        self.log.debug(qm_features) # log features
        return set(qm_features)



    def get_infos(self, INFOS, KEYSTROKES: Optional[TextIOWrapper] = None) -> dict:
        """communicate requests from setup and asks for additional paths or info

        The `INFOS` dict holds all global informations like paths to programs
        and requests in `INFOS['needed_requests']`

        all interface specific information like additional files etc should be stored
        in the interface intance itself.

        use the `question()` function from the `utils` module and write the answers
        into `KEYSTROKES`

        Parameters:
        ---
        INFOS
            dict[str]: dictionary with all previously collected infos during setup
        KEYSTROKES
            str: object as returned by open() to be used with question()
        """
        # Setup some output to log
        self.log.info("=" * 80)
        self.log.info(f"{'||':<78}||")
        self.log.info(f"||{'NUMDIFF interface setup':^76}||\n{'||':<78}||")
        self.log.info("=" * 80)
        self.log.info("\n")

        # Interactive setting of file
        # TODO: add options
        if question("Do you have an NUMDIFF.resources file?", bool, KEYSTROKES=KEYSTROKES, autocomplete=False, default=False):
            self.resources_file = question("Specify path to NUMDIFF.resources", str, KEYSTROKES=KEYSTROKES, autocomplete=True)
        else:
            self.log.info(f"{'ORCA Ressource usage':-^60}\n")
            self.log.info(
                """Please specify the number of CPUs to be used by EACH trajectory.
        """
            )
            INFOS["ncpu_numdiff"] = abs(question("Number of CPUs:", int, KEYSTROKES=KEYSTROKES)[0])

            # TODO: could use schedule scaling and Amdahl, but SHARC_HYBRID does not have it

        # if we need overlaps, we need to modify the INFOS['needed_requests'] to tell children to prepare for that
        needed_copy = deepcopy(INFOS['needed_requests'])
        if self.QMin.template["numdiff_representation"] == 'diabatic' or "nacdr" in INFOS['needed_requests']:
            INFOS['needed_requests'].add('overlap')
        
        # Get the infos from the child
        self.log.info(f"{' Setting up QM-interface ':=^80s}\n")
        self.ref_interface.get_infos(INFOS, KEYSTROKES=KEYSTROKES)

        # reset the needed requests
        INFOS['needed_requests'] = needed_copy

        return INFOS



    def prepare(self, INFOS: dict, dir_path: str):
        """
        prepares the folder for an interface calculation

        Parameters
        ----------
        INFOS
            dict[str]: dictionary with all infos from the setup script
        dir_path
            str: *relative* path to the directory to setup (can be appended to `scratchdir`)
        """
        # Copy files to the nummdiff dir
        shutil.copy(self.template_file, os.path.join(dir_path, self.name() + ".template"))
        # shutil.copy(self.template_file, os.path.join(dir_path, self.name() + ".resources"))

        # write resource file
        string = 'ncpu %i\n' % (INFOS['ncpu_numdiff'])
        writefile(os.path.join(dir_path, self.name() + ".resources"), string)

        # Setup sub-dir for the QM calcs
        qmdir = dir_path + f"/{self.QMin.template['qm-dir']}"
        mkdir(qmdir)

        # Make savedir and scratchdir for the reference interface
        if not self.QMin.save["savedir"]:
            self.log.warning(
                "savedir not specified in QM.in, setting savedir to current directory!"
            )
            self.QMin.save["savedir"] = os.getcwd()

        ref_savedir = os.path.join(dir_path, self.QMin.save["savedir"], 'QM_' + self.QMin.template["qm-program"].upper())
        self.log.debug(f"ref_savedir {ref_savedir}")
        # if not os.path.isdir(ref_savedir):
        #     mkdir(ref_savedir)
        
        ref_scratchdir = os.path.join(self.QMin.resources["scratchdir"],   'QM_' + self.QMin.template["qm-program"].upper())
        self.log.debug(f"ref_scratchdir {ref_scratchdir}")
        # if not os.path.isdir(ref_scratchdir):
        #     mkdir(ref_scratchdir)

        self.ref_interface.QMin.save["savedir"] = ref_savedir
        self.ref_interface.QMin.resources["scratchdir"] = ref_scratchdir

        # if we need overlaps, we need to modify the INFOS['needed_requests'] to tell children to prepare for that
        needed_copy = deepcopy(INFOS['needed_requests'])
        if self.QMin.template["numdiff_representation"] == 'diabatic' or "nacdr" in INFOS['needed_requests']:
            INFOS['needed_requests'].add('overlap')
        
        # Call prepare for the reference interface
        self.ref_interface.prepare(INFOS, qmdir)

        # reset the needed requests
        INFOS['needed_requests'] = needed_copy

        return



# ----------------------------------------------------------------------------------------------
# ----------------------------------------------------------------------------------------------
# ----------------------------------------------------------------------------------------------







    def read_template(self, template_file="NUMDIFF.template") -> None:
        # Call the read_template() from the base (Simply reads all entries in the .template file and adds them to the self.Qmin.template)
        super().read_template(template_file)
        
        # If we use normal mode coordinates we read them in here
        if self.QMin.template["coord_type"] == "normal_modes":
            self.read_displacement_coordinates(os.path.abspath(self.QMin.template["normal_modes_file"]))
            # TODO: change to V0.txt format!

        # Sanitize (should be setup in another way I guess)
        # self.QMin.template["numdiff_stepsize"] = float(self.QMin.template["numdiff_stepsize"])

        # Set _read_template to True
        self._read_template = True
        return


    def read_resources(self, resources_file="NUMDIFF.resources") -> None:
        # TODO: only uses scratchdir currently. Anything else? ncpu/memory?
        # Do we need to throw a RunTimeError if the resource file is not there?
        # Search for resource file
        if not os.path.isfile(resources_file):
            err_str = f"File '{resources_file}' not found!"
            self.log.error(err_str)
            raise RuntimeError(err_str)
        
        # Call the read_resources() from the base
        super().read_resources(resources_file)
        self._read_resources = True
        
        return



    def read_displacement_coordinates(self, disp_coord_filename):
        # TODO: replace with V0.txt format
        # Need to decide what to do if the current geometry does not match with the reference geometry
        # I guess we should displace in Q and then transform...

        # Read the coord file
        disp_coords = []
        with open(disp_coord_filename, 'r') as f:
            for line in f:
                if "units" in line:
                    line = f.readline()
                if "normal modes" in line:
                    line = f.readline()
                    n_coords = int(line)
                    for i_coord in range(n_coords):
                        line = f.readline()
                        line = line.split()
                        disp_coords.append(np.resize(np.asarray(line, dtype=float), (self.QMin.molecule["natom"], 3)))

        self.QMin.disp_coords = disp_coords
        return




# ----------------------------------------------------------------------------------------------
# ----------------------------------------------------------------------------------------------
# ----------------------------------------------------------------------------------------------




    def setup_interface(self) -> None:
        """
        Prepare the interface for calculations
        """
        # --- reference child ---

        # paths
        self.QMin.resources["scratchdir"] = os.path.abspath(os.path.expanduser(os.path.expandvars(self.QMin.resources["scratchdir"])))
        self.qmdir = os.path.abspath(os.path.expanduser(os.path.expandvars(self.QMin.template['qm-dir'])))
        qm_program = self.QMin.template['qm-program']

        # Create reference child
        ref_logname = "Reference:%s" % qm_program
        pwd = os.path.join(self.QMin.resources["scratchdir"],'PWD','reference')
        mkdir(pwd)
        ref_logfile = os.path.join(pwd,'QM.log')
        self.ref_interface = self._load_interface(qm_program)(logfile = ref_logfile, logname=ref_logname, loglevel = self.log.level, persistent = False)

        # do setup molecule
        self.ref_interface.setup_mol(self.QMin)
        
        ## then do setup_mol/template/resources
        with InDir(self.qmdir):
            self.ref_interface.read_resources()
            self.ref_interface.read_template()
            ## reassign scratchdir and savedir
            scratchdir = os.path.join(self.QMin.resources["scratchdir"],'SCRA','reference')
            savedir = os.path.join(self.QMin.save["savedir"],'children','reference')
            mkdir(scratchdir)
            if not os.path.isdir(savedir):
                mkdir(savedir)
            self.ref_interface.QMin.resources['scratchdir'] = scratchdir
            self.ref_interface.QMin.save['savedir'] = savedir
            self.ref_interface.QMin.resources['pwd'] = pwd
            self.ref_interface.QMin.resources['cwd'] = pwd
            self.ref_interface.setup_interface()
        
        # --- kindergarden ---

        # figure out how many children we have in the kindergarden and make labels
        labels = []
        match self.QMin.template["coord_type"]:
            case "cartesian":
                labels.append( ["cartesian"] )
                labels.append( [ i for i in range(self.QMin.molecule["natom"]) ] )
                labels.append( [ "x", "y", "z"] )
            case "normal_modes":
                labels.append( ["normal_modes"] )
                labels.append( [ i for i in range(len(self.QMin.disp_coords)) ] )
                raise NotImplementedError
            case _:
                raise RuntimeError(f"Input 'coord_type': {self.QMin.template['coord_type']} is not valid.")
        match self.QMin.template["numdiff_method"]:
            case 'central-diff':
                labels.append( ['p', 'n'] )
            case 'central-quad':
                labels.append( ['pp', 'p', 'n', 'nn'] )
            case _:
                raise RuntimeError(f"Input 'numdiff_method': {self.QMin.template['numdiff_method']} is not valid.") 
        # self.log.info(labels) 
        # make full labels as direct product of the labels:
        full_labels = list(itertools.product(*labels))
        # self.log.info(full_labels)


        # make child_dict: define logfiles
        child_dict = {}
        for label in full_labels:
            name = '_'.join(str(i) for i in label)
            pwd = os.path.join(self.QMin.resources["scratchdir"],'PWD',name)
            mkdir(pwd)
            logfile = os.path.join(pwd,'QM.log')
            logname = 'Displacement:%s:%s' % (qm_program,name)
            child_dict[label] = (qm_program, [], {"logfile": logfile, "logname": logname, 'loglevel': self.log.level, 'persistent': False})
        #self.log.info(child_dict)
        self.instantiate_children(child_dict)
        

        # do full setup for all children
        for label in self._kindergarden:
            child = self._kindergarden[label]
            # self.log.info(label)
            name = '_'.join(str(i) for i in label)
            child.setup_mol(self.QMin)
            with InDir(self.qmdir):
                child.read_resources()
                child.read_template()
                # scratch
                scratchdir = os.path.join(self.QMin.resources["scratchdir"],'SCRA',name)
                mkdir(scratchdir)
                child.QMin.resources['scratchdir'] = scratchdir
                # save
                savedir = os.path.join(self.QMin.save["savedir"],'children',name)
                mkdir(savedir)
                child.QMin.save['savedir'] = savedir
                # pwd
                pwd = os.path.join(self.QMin.resources["scratchdir"],'PWD',name)
                child.QMin.resources['pwd'] = pwd
                child.QMin.resources['cwd'] = pwd
                child.setup_interface()

        # --- feature setup ---

        # get possible features
        ref_features = self.ref_interface.get_features()
        own_features = self.get_features()
        self.log.info(ref_features)
        self.log.info(own_features)
        self.do_numerically = set()
        check_these = ['grad', 'socdr', 'dmdr', 'nacdr']
        for i in check_these:
            if i in self.QMin.template["whitelist"]:
                if i in ref_features:
                    self.log.info('Request %s white-listed and available from child, will be passed to reference' % i)
                else:
                    self.do_numerically.add(i)
                    self.log.info('Request %s white-listed but not available from child, will be done numerically' % i)
            elif i in own_features:
                self.do_numerically.add(i)
                self.log.info('Request %s will be done numerically' % i)
            else:
                self.log.info('Request %s not available' % i)

        return


# ----------------------------------------------------------------------------------------------

    # def _step_logic(self):
    #     super()._step_logic()
    #     self.ref_interface._step_logic()

    def write_step_file(self):
        super().write_step_file()
        self.ref_interface.write_step_file()
        
    # def update_step(self, step: int = None):
    #     super().update_step(step)
    #     self.ref_interface.update_step(step)

    def clean_savedir(self):
        super().clean_savedir()
        self.ref_interface.clean_savedir()

    def create_restart_files(self):
        self.ref_interface.create_restart_files()

# ----------------------------------------------------------------------------------------------
# ----------------------------------------------------------------------------------------------
# ----------------------------------------------------------------------------------------------

    def run(self) -> None:
        """
        """

        # --- reference child calculation ---

        # coordinates
        self.ref_interface.QMin.coords["coords"] = self.QMin.coords["coords"].copy()
    
        # requests
        self.all_requests = {k: v for (k, v) in self.QMin.requests.items() if v is not None}
        self.ref_requests = {}
        self.num_requests = {}
        for key, value in self.all_requests.items():
            if key in self.do_numerically:
                if bool(value):
                    self.num_requests[key] = value
            else:
                self.ref_requests[key] = value
        for key, value in self.ref_requests.items():
            self.ref_interface.QMin.requests[key] = value

        # inherit current step
        self.ref_interface.QMin.save["step"] = self.QMin.save["step"]
        self.ref_interface._step_logic()
        
        # mandatory requests
        self.ref_interface.QMin.requests['nooverlap'] = False
        self.ref_interface.QMin.requests['cleanup'] = False

        # run the child
        self.ref_interface.run()
        self.ref_interface.getQMout()
        self.ref_interface.write_step_file()

        # --- displaced child calculations ---

        # figure out whether to do displacements
        do_numerically = bool(self.num_requests)

        # go ahead and set up children
        if do_numerically:
            self.log.info('Doing numerical differentiation for requests:')
            self.log.info(self.num_requests)

            # set coordinates of all kindergardners, based on their labels
            cart_directions = {"x": 0, "y": 1, "z": 2}
            displacements = {"pp": +2., "p": +1., "n": -1., "nn": -2.}          # for other differentiation than central, new labels are needed, e.g., "pp" or "nn"
            for label in self._kindergarden:
                match label[0]:
                    case "cartesian":
                        iatom, idir, idisp = label[1:4]
                        idir = cart_directions[idir]
                        idisp = displacements[idisp]
                        coords = self.QMin.coords["coords"].copy()
                        coords[iatom,idir] += idisp * self.QMin.template["numdiff_stepsize"]
                    case "normal_modes":
                        raise NotImplementedError
                        # # Normal coordinates => This is old code from Nikolai for whenever we implement normal mode displacements
                        # elif self.QMin.template["coord_type"] == "normal_modes":
                        #     dispmat = self.QMin.disp_coords[displacement_index]
                        #     if numdiff_debug:
                        #         print("Input structure:")
                        #         print(coords["coords"])
                        #         print("Displacement coordinate:")
                        #         print(dispmat)
                        #         print("Displacement step size:")
                        #         print(self.QMin.template["numdiff_stepsize"])
                        #     # Displace the coordinate
                        #     if   displacement_sign == '+':
                        #         coords["coords"] = coords["coords"] + self.QMin.template["numdiff_stepsize"] * dispmat
                        #     elif displacement_sign == '-':
                        #         coords["coords"] = coords["coords"] - self.QMin.template["numdiff_stepsize"] * dispmat
                        #     else:
                        #         raise RuntimeError("Argument 'displacement_sign' is invalid in call to 'displace_coordinates'. Argument must be '+' or '-'.")
                        #     if numdiff_debug:
                        #         print("Displaced structure:")
                        #         print(coords["coords"])
                self._kindergarden[label].QMin.coords["coords"] = coords
            
            # set requests
            child_requests = {}
            for req in self.num_requests:
                match req:
                    case "grad":
                        child_requests["h"] = True
                    case "socdr":
                        child_requests["soc"] = True
                    case "dmdr":
                        child_requests["dm"] = True
                    case "nacdr":
                        child_requests["h"] = True
                        child_requests["overlap"] = True
            if self.QMin.template["numdiff_representation"] == 'diabatic':
                child_requests["overlap"] = True
            for label in self._kindergarden:
                for key, value in child_requests.items():
                    self._kindergarden[label].QMin.requests[key] = value
            
            # take savedir of reference child and copy to all displaced children and set step
            for label in self._kindergarden:
                # delete savedir content
                cleandir(self._kindergarden[label].QMin.save['savedir'])
                # copy all files from reference child to displaced child
                ls = os.listdir(self.ref_interface.QMin.save['savedir'])
                for f in ls:
                    base, ext = os.path.splitext(f)
                    if not ext[1:].isdigit():
                        continue
                    if not int(ext[1:]) == self.ref_interface.QMin.save['step']:
                        continue
                    fromfile = os.path.join(self.ref_interface.QMin.save['savedir'],f)
                    tofile = os.path.join(self._kindergarden[label].QMin.save['savedir'],f)
                    shutil.copy(fromfile,tofile)
                # set step for displaced child
                self._kindergarden[label].QMin.save['step'] = self.ref_interface.QMin.save['step'] + 1
                stepfile = os.path.join(self._kindergarden[label].QMin.save["savedir"], "STEP")
                writefile(stepfile, str(self.ref_interface.QMin.save['step']))
                self._kindergarden[label]._step_logic()
            
            # run the children
            t1 = datetime.datetime.now()
            self.run_children(self.log, 
                              self._kindergarden, 
                              self.QMin.resources['ncpu'])
            t2 = datetime.datetime.now()
            self.log.info('FINISH:\t%s\tRuntime: %s\n' % (t2, t2 - t1))
        

# ----------------------------------------------------------------------------------------------
# ----------------------------------------------------------------------------------------------
# ----------------------------------------------------------------------------------------------

    def getQMout(self) -> dict[str, np.ndarray]:
        """
        Return QMout object
        """

        # create empty QMout
        self.QMout.allocate(
            self.QMin.molecule["states"],
            self.QMin.molecule["natom"],
            self.QMin.molecule["npc"],
            self.QMin.requests,
        )

        # Set QMout with stuff from the reference calculation
        for key,val in self.ref_interface.QMout.items():
            self.QMout[key] = deepcopy(val)
        self.QMout.charges = [0 for i in self.QMin.molecule["states"]]  # TODO: remove later

        # do all the numerical requests
        do_numerically = bool(self.num_requests)
        if do_numerically:

            # make phase corrections if overlaps are present
            any_child = self._kindergarden[next(iter(self._kindergarden))]
            if any_child.QMin.requests['overlap']:
                self.log.info('Doing phase correction ...')
                for label in self._kindergarden:
                    self._kindergarden[label].QMout['overlap'], phases = post_process_overlap_matrix(self._kindergarden[label].QMout['overlap'])
                    phases2 = phases[:,None] * phases[None,:]
                    if self._kindergarden[label].QMout['h'] is not None:
                        self._kindergarden[label].QMout['h'] *= phases2
                    if self._kindergarden[label].QMout['dm'] is not None:
                        self._kindergarden[label].QMout['dm'] *= phases2[None,:,:]
            
            # preparation 
            cart_directions = {"x": 0, "y": 1, "z": 2}
            displacements = {"pp": +2., "p": +1., "n": -1., "nn": -2.} 
            stepsize = self.QMin.template["numdiff_stepsize"]
            nstates = self.QMin.molecule['nmstates']

            # compute derivatives
            match self.QMin.template['coord_type']:
                case "cartesian":
                    for iatom in range(self.QMin.molecule["natom"]):
                        for idir in ["x","y","z"]:

                            # pick the involved children for this direction
                            # the run() function would decide how many children per direction, depending on numdiff_method
                            # and here we only pick those that correspond to the current direction
                            children = {}
                            for label in self._kindergarden:
                                if ("cartesian", iatom, idir) == label[:-1]:
                                    children[label[-1]] = self._kindergarden[label]

                            # the trafo matrices for this direction
                            match self.QMin.template["numdiff_representation"]:
                                case "adiabatic":
                                    S = {}
                                    for label in children:
                                        S[label] = np.identity(nstates)
                                case "diabatic":
                                    S= {}
                                    for label in children:
                                        S[label] = children[label].QMout["overlap"]

                            # go through the requests for this direction
                            for request in self.num_requests:

                                # pick quantity for this request
                                match request:
                                    case "grad": # differentiate the energies, i.e., the diagonal elements of the Hamiltonian
                                        A = {}
                                        for label in children:
                                            A[label] = np.diag(np.diag(children[label].QMout["h"]))
                                    case "socdr": # differentiate the off-diagonal elements of the Hamiltonian
                                        A = {}
                                        for label in children:
                                            A[label] = children[label].QMout["h"] - np.diag(np.diag(children[label].QMout["h"]))
                                    case "dmdr": # differentiate the dipole moment matrix
                                        A = {}
                                        for label in children:
                                            A[label] = children[label].QMout["dm"]
                                    case "nacdr": # NACs are a bit more complicated
                                        match self.QMin.template["numdiff_representation"]:
                                            case "adiabatic": # differentiate the overlap matrix elements 
                                                A = {}
                                                for label in children:
                                                    A[label] = children[label].QMout["overlap"]
                                            case "diabatic": # differentiate the diabatized diagonal of the Hamiltonian
                                                A = {}
                                                for label in children:
                                                    A[label] = np.diag(np.diag(children[label].QMout["h"]))

                                # make the transformation and differentiation for this request and direction
                                # if other differentiation schemes will be implemented, here one can simply 
                                # use them based on their labels. In this way, this is the only block that depends on numdiff_method
                                match self.QMin.template['numdiff_method']:
                                    case "central-diff":
                                        numerator = S['p'].T@A['p']@S['p'] - S['n'].T@A['n']@S['n']
                                        denomimator = stepsize * (displacements['p'] - displacements['n'])
                                        result = numerator / denomimator
                                    case "central-quad":
                                        numerator = -S['pp'].T@A['pp']@S['pp'] + 8.*S['p'].T@A['p']@S['p'] - 8.*S['n'].T@A['n']@S['n'] + S['nn'].T@A['nn']@S['nn']
                                        denomimator = 6. * stepsize * (displacements['p'] - displacements['n'])
                                        result = numerator / denomimator
                                    case _:
                                        raise NotImplementedError("Only central differences implemented")
                                    
                                # assign correctly the resulting request elements
                                match request:
                                    case "grad":  # QMout['grad'] has shape (nstates, natom, 3)
                                        self.QMout['grad'][:,iatom,cart_directions[idir]] = np.diag(result)
                                    case "socdr": # QMout['socdr'] has shape (nstates, nstates, natom, 3)
                                        self.QMout['socdr'][:,:,iatom,cart_directions[idir]] = result
                                    case "dmdr":  # QMout['socdr'] has shape (3, nstates, nstates, natom, 3)
                                        self.QMout['dmdr'][:,:,:,iatom,cart_directions[idir]] = result
                                    case "nacdr": # QMout['socdr'] has shape (nstates, nstates, natom, 3)
                                        match self.QMin.template["numdiff_representation"]:
                                            case "adiabatic":
                                                # we only make properly anti-Hermitian
                                                self.QMout['nacdr'][:,:,iatom,cart_directions[idir]] = (result - result.T)/2.
                                            case "diabatic": 
                                                # result contains dH/dR. To get the NAC, we need to scale by the energy gaps
                                                result = (result + result.T)/2. # maybe unnecessary
                                                E = np.diag(self.QMout['h'])
                                                denominator = E[:, None] - E[None, :]
                                                denominator[np.diag_indices_from(denominator)] = np.inf
                                                denominator[denominator == 0.] = np.inf
                                                self.QMout['nacdr'][:,:,iatom,cart_directions[idir]] = result / denominator
                case "normal_modes":
                    raise NotImplementedError("Normal mode displacements not allowed")
                    # TODO: probably the same as for Cartesian, but afterwards we have to do a coordinate transformation of all derivatives
                    # because the interface should always return Cartesian derivatives
                case _:
                    raise NotImplementedError("Only Cartesian displacements allowed")
        
        self.QMout.runtime = self.clock.measuretime()
        return self.QMout

# ----------------------------------------------------------------------------------------------
# ----------------------------------------------------------------------------------------------
# ----------------------------------------------------------------------------------------------










if __name__ == "__main__":
    from logger import loglevel
    try:
        num_diff = SHARC_NUMDIFF(loglevel=loglevel)
        num_diff.main()
    except KeyboardInterrupt:
        print("\nCTRL+C makes me a sad SHARC ;-(")<|MERGE_RESOLUTION|>--- conflicted
+++ resolved
@@ -36,11 +36,8 @@
 import itertools
 
 # internal
-<<<<<<< HEAD
 from constants import ATOMCHARGE, FROZENS
 # from factory import factory
-=======
->>>>>>> d204f5a7
 from SHARC_HYBRID import SHARC_HYBRID
 from utils import InDir, mkdir, question, cleandir, writefile
 

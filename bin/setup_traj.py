#!/usr/bin/env python3

# ******************************************
#
#    SHARC Program Suite
#
#    Copyright (c) 2019 University of Vienna
#
#    This file is part of SHARC.
#
#    SHARC is free software: you can redistribute it and/or modify
#    it under the terms of the GNU General Public License as published by
#    the Free Software Foundation, either version 3 of the License, or
#    (at your option) any later version.
#
#    SHARC is distributed in the hope that it will be useful,
#    but WITHOUT ANY WARRANTY; without even the implied warranty of
#    MERCHANTABILITY or FITNESS FOR A PARTICULAR PURPOSE.  See the
#    GNU General Public License for more details.
#
#    You should have received a copy of the GNU General Public License
#    inside the SHARC manual.  If not, see <http://www.gnu.org/licenses/>.
#
# ******************************************

# Interactive script for the setup of dynamics calculations for SHARC
#
# usage: python setup_traj.py

import math
import sys
import re
import os
import stat
import shutil
import datetime
import random
from optparse import OptionParser
from socket import gethostname

from logger import log
import factory
from utils import question, itnmstates, expand_path
from constants import IToMult, U_TO_AMU, HARTREE_TO_EV
from SHARC_INTERFACE import SHARC_INTERFACE

# =========================================================0
PI = math.pi
# log.root.setLevel(log.DEBUG)

version = "4.0"
versionneeded = [0.2, 1.0, 2.0, 2.1, float(version)]
versiondate = datetime.date(2019, 9, 1)
global KEYSTROKES
old_question = question


def question(question, typefunc, default=None, autocomplete=True, ranges=False):
    return old_question(
        question=question, typefunc=typefunc, KEYSTROKES=KEYSTROKES, default=default, autocomplete=autocomplete, ranges=ranges
    )


# ======================================================================= #


Couplings = {
    1: {"name": "nacdt", "description": "DDT     =  < a|d/dt|b >        Hammes-Schiffer-Tully scheme   "},
    2: {"name": "nacdr", "description": "DDR     =  < a|d/dR|b >        Original Tully scheme          "},
    3: {"name": "overlap", "description": "overlap = < a(t0)|b(t) >       Local Diabatization scheme     "},
}

EkinCorrect = {
    1: {
        "name": "none",
        "description": "Do not conserve total energy. Hops are never frustrated.",
        "description_refl": "Do not reflect at a frustrated hop.",
        "required": [],
    },
    2: {
        "name": "parallel_vel",
        "description": "Adjust kinetic energy by rescaling the velocity vectors. Often sufficient.",
        "description_refl": "Reflect the full velocity vector.",
        "required": [],
    },
    3: {
        "name": "parallel_nac",
        "description": "Adjust kinetic energy only with the component of the velocity vector along the non-adiabatic coupling vector.",
        "description_refl": "Reflect only the component of the velocity vector along the non-adiabatic coupling vector.",
        "required": ["nacdr"],
    },
    4: {
        "name": "parallel_diff",
        "description": "Adjust kinetic energy only with the component of the velocity vector along the gradient difference vector.",
        "description_refl": "Reflect only the component of the velocity vector along the gradient difference vector.",
        "required": [],
    },
}

Decoherences = {
    1: {"name": "none", "description": "No decoherence correction.", "required": [], "params": ""},
    2: {
        "name": "edc",
        "description": "Energy-based decoherence scheme (Granucci, Persico, Zoccante).",
        "required": [],
        "params": "0.1",
    },
    3: {
        "name": "afssh",
        "description": "Augmented fewest-switching surface hopping (Jain, Alguire, Subotnik).",
        "required": [],
        "params": "",
    },
}

HoppingSchemes = {
    1: {"name": "off", "description": "Surface hops off."},
    2: {"name": "sharc", "description": "Standard SHARC surface hopping probabilities (Mai, Marquetand, Gonzalez)."},
    3: {"name": "gfsh", "description": "Global flux surface hopping probabilities (Wang, Trivedi, Prezhdo)."},
}

# ======================================================================================================================
# ======================================================================================================================
# ======================================================================================================================


def try_read(a, index, typefunc, default):
    try:
        if typefunc == bool:
            return "True" == a[index]
        else:
            return typefunc(a[index])
    except IndexError:
        return typefunc(default)
    except ValueError:
        log.info("Could not initialize object!")
        quit(1)


# ======================================================================================================================


class ATOM:
    def __init__(self, symb="??", num=0.0, coord=[0.0, 0.0, 0.0], m=0.0, veloc=[0.0, 0.0, 0.0]):
        self.symb = symb
        self.num = num
        self.coord = coord
        self.mass = m
        self.veloc = veloc
        self.Ekin = 0.5 * self.mass * sum([self.veloc[i] ** 2 for i in range(3)])

    def init_from_str(self, initstring=""):
        f = initstring.split()
        self.symb = try_read(f, 0, str, "??")
        self.num = try_read(f, 1, float, 0.0)
        self.coord = [try_read(f, i, float, 0.0) for i in range(2, 5)]
        self.mass = try_read(f, 5, float, 0.0) * U_TO_AMU
        self.veloc = [try_read(f, i, float, 0.0) for i in range(6, 9)]
        self.Ekin = 0.5 * self.mass * sum([self.veloc[i] ** 2 for i in range(3)])

    def __str__(self):
        s = "%2s % 5.1f " % (self.symb, self.num)
        s += "% 12.8f % 12.8f % 12.8f " % tuple(self.coord)
        s += "% 12.8f " % (self.mass / U_TO_AMU)
        s += "% 12.8f % 12.8f % 12.8f" % tuple(self.veloc)
        return s

    def EKIN(self):
        self.Ekin = 0.5 * self.mass * sum([self.veloc[i] ** 2 for i in range(3)])
        return self.Ekin

    def geomstring(self):
        s = "  %2s % 5.1f % 12.8f % 12.8f % 12.8f % 12.8f" % (
            self.symb,
            self.num,
            self.coord[0],
            self.coord[1],
            self.coord[2],
            self.mass / U_TO_AMU,
        )
        return s

    def velocstring(self):
        s = " " * 11 + "% 12.8f % 12.8f % 12.8f" % tuple(self.veloc)
        return s


# ======================================================================================================================


class STATE:
    def __init__(self, i=0, e=0.0, eref=0.0, dip=[0.0, 0.0, 0.0]):
        self.i = i
        self.e = e.real
        self.eref = eref.real
        self.dip = dip
        self.Excited = False
        self.Eexc = self.e - self.eref
        self.Fosc = (2.0 / 3.0 * self.Eexc * sum([i * i.conjugate() for i in self.dip])).real
        if self.Eexc == 0.0:
            self.Prob = 0.0
        else:
            self.Prob = self.Fosc / self.Eexc**2

    def init_from_str(self, initstring):
        f = initstring.split()
        self.i = try_read(f, 0, int, 0)
        self.e = try_read(f, 1, float, 0.0)
        self.eref = try_read(f, 2, float, 0.0)
        self.dip = [complex(try_read(f, i, float, 0.0), try_read(f, i + 1, float, 0.0)) for i in [3, 5, 7]]
        self.Excited = try_read(f, 11, bool, False)
        self.Eexc = self.e - self.eref
        self.Fosc = (2.0 / 3.0 * self.Eexc * sum([i * i.conjugate() for i in self.dip])).real
        if self.Eexc == 0.0:
            self.Prob = 0.0
        else:
            self.Prob = self.Fosc / self.Eexc**2

    def __str__(self):
        s = "%03i % 18.10f % 18.10f " % (self.i, self.e, self.eref)
        for i in range(3):
            s += "% 12.8f % 12.8f " % (self.dip[i].real, self.dip[i].imag)
        s += "% 12.8f % 12.8f %s" % (self.Eexc * HARTREE_TO_EV, self.Fosc, self.Excited)
        return s

    def Excite(self, max_Prob, erange):
        try:
            Prob = self.Prob / max_Prob
        except ZeroDivisionError:
            Prob = -1.0
        if not (erange[0] <= self.Eexc <= erange[1]):
            Prob = -1.0
        self.Excited = random.random() < Prob


# ======================================================================================================================


class INITCOND:
    def __init__(self, atomlist=[], eref=0.0, epot_harm=0.0):
        self.atomlist = atomlist
        self.eref = eref
        self.Epot_harm = epot_harm
        self.natom = len(atomlist)
        self.Ekin = sum([atom.Ekin for atom in self.atomlist])
        self.statelist = []
        self.nstate = 0
        self.Epot = epot_harm

    def addstates(self, statelist):
        self.statelist = statelist
        self.nstate = len(statelist)
        self.Epot = self.statelist[0].e - self.eref

    def init_from_file(self, f, eref, index):
        while True:
            line = f.readline()
            # if 'Index     %i' % (index) in line:
            if re.search(r"Index\s+%i" % (index), line):
                break
            if line == "\n":
                continue
            if line == "":
                log.info("Initial condition %i not found in file %s" % (index, f.name))
                quit(1)
        f.readline()  # skip one line, where "Atoms" stands
        atomlist = []
        while True:
            line = f.readline()
            if "States" in line:
                break
            atom = ATOM()
            atom.init_from_str(line)
            atomlist.append(atom)
        statelist = []
        while True:
            line = f.readline()
            if "Ekin" in line:
                break
            state = STATE()
            state.init_from_str(line)
            statelist.append(state)
        epot_harm = 0.0
        while not line == "\n" and not line == "":
            line = f.readline()
            if "epot_harm" in line.lower():
                epot_harm = float(line.split()[1])
                break
        self.atomlist = atomlist
        self.eref = eref
        self.Epot_harm = epot_harm
        self.natom = len(atomlist)
        self.Ekin = sum([atom.Ekin for atom in self.atomlist])
        self.statelist = statelist
        self.nstate = len(statelist)
        if self.nstate > 0:
            self.Epot = self.statelist[0].e - self.eref
        else:
            self.Epot = epot_harm

    def __str__(self):
        s = "Atoms\n"
        for atom in self.atomlist:
            s += str(atom) + "\n"
        s += "States\n"
        for state in self.statelist:
            s += str(state) + "\n"
        s += "Ekin      % 16.12f a.u.\n" % (self.Ekin)
        s += "Epot_harm % 16.12f a.u.\n" % (self.Epot_harm)
        s += "Epot      % 16.12f a.u.\n" % (self.Epot)
        s += "Etot_harm % 16.12f a.u.\n" % (self.Epot_harm + self.Ekin)
        s += "Etot      % 16.12f a.u.\n" % (self.Epot + self.Ekin)
        s += "\n\n"
        return s


# ======================================================================================================================
# ======================================================================================================================
# ======================================================================================================================


def check_initcond_version(string, must_be_excited=False):
    if "sharc initial conditions file" not in string.lower():
        return False
    f = string.split()
    for i, field in enumerate(f):
        if "version" in field.lower():
            try:
                v = float(f[i + 1])
                if v not in versionneeded:
                    return False
            except IndexError:
                return False
    if must_be_excited:
        if "excited" not in string.lower():
            return False
    return True


# ======================================================================================================================


def displaywelcome():
    log.info("Script for setup of SHARC trajectories started...\n")
    string = "\n"
    string += "  " + "=" * 80 + "\n"
    input = [
        " ",
        "Setup trajectories for SHARC dynamics",
        " ",
        "Authors: Sebastian Mai, Philipp Marquetand, Severin Polonius",
        " ",
        "Version: %s" % (version),
        "Date: %s" % (versiondate.strftime("%d.%m.%y")),
        " ",
    ]
    for inp in input:
        string += "||{:^80}||\n".format(inp)
    string += "  " + "=" * 80 + "\n\n"
    string += """
This script automatizes the setup of the input files for SHARC dynamics.
  """
    log.info(string)


# ======================================================================================================================
# ======================================================================================================================
# ======================================================================================================================


def open_keystrokes():
    global KEYSTROKES
    KEYSTROKES = open("KEYSTROKES.tmp", "w")


def close_keystrokes():
    KEYSTROKES.close()
    shutil.move("KEYSTROKES.tmp", "KEYSTROKES.setup_traj")


# ===================================


class init_string:
    def __init__(self):
        self.strings = []
        self.nst = 0
        self.width = 100
        self.group = 10
        self.groups = (self.width - 1) // self.group + 1
        self.nrow = 1
        self.lastrow = 0

    def add(self, s):
        self.strings.append(s)
        self.nst += 1
        self.nrow = (self.nst - 1) // self.width + 1
        self.lastrow = self.nst % self.width
        if self.lastrow == 0:
            self.lastrow = self.width

    def reset(self):
        self.strings = []
        self.nst = 0
        self.nrow = 1
        self.lastrow = 0

    def __str__(self):
        nw = int(math.log(self.nst) // math.log(10) + 1.1)
        s = " " * (nw + 2)
        fs = "%%%ii" % (nw)
        for i in range(self.groups):
            s += " " * (self.group - nw + 1) + fs % ((i + 1) * self.group)
        s += "\n"
        s += " " * (nw + 2)
        for i in range(self.groups):
            s += " "
            for j in range(self.group - 1):
                s += " "
            s += "|"
        s += "\n"
        index = 0
        for i in range(self.nrow):
            s += fs % (i * self.width) + " | "
            for j in range(self.width):
                try:
                    s += self.strings[index]
                except IndexError:
                    return s
                index += 1
                if (j + 1) % self.group == 0:
                    s += " "
            s += "\n"
        s += "\n"
        return s


# ======================================================================================================================


def analyze_initconds(initlist, INFOS):
    if INFOS["show_content"]:
        log.info("Contents of the initconds file:")
        log.info(
            """\nLegend:
?       Geometry and Velocity
.       not selected
#       selected
"""
        )
    n_hasexc = []
    n_issel = []
    display = init_string()
    for state in range(INFOS["nstates"]):
        if INFOS["show_content"]:
            log.info("State %i:" % (state + 1))
        display.reset()
        n_hasexc.append(0)
        n_issel.append(0)
        for i in initlist:
            if len(i.statelist) < state + 1:
                display.add("?")
            else:
                n_hasexc[-1] += 1
                if i.statelist[state].Excited:
                    display.add("#")
                    n_issel[-1] += 1
                else:
                    display.add(".")
        if INFOS["show_content"]:
            log.info(display)
    log.info("Number of excited states and selections:")
    log.info("State    #InitCalc       #Selected")
    for i in range(len(n_hasexc)):
        s = "% 5i        % 5i           % 5i" % (i + 1, n_hasexc[i], n_issel[i])
        if not INFOS["isactive"][i]:
            s += "  inactive"
        log.info(s)
    return n_issel


# ======================================================================================================================


def get_initconds(INFOS):
    """"""

    INFOS["initf"].seek(0)  # rewind the initf file
    initlist = []
    for icond in range(1, INFOS["ninit"] + 1):
        initcond = INITCOND()
        initcond.init_from_file(INFOS["initf"], INFOS["eref"], icond)
        initlist.append(initcond)
    log.info("Number of initial conditions in file:       %5i" % (INFOS["ninit"]))

    INFOS["initlist"] = initlist
    INFOS["n_issel"] = analyze_initconds(initlist, INFOS)
    return INFOS


# ======================================================================================================================


def check_laserfile(filename, nsteps, dt):
    try:
        f = open(filename)
        data = f.readlines()
        f.close()
    except IOError:
        log.info("Could not open laser file %s" % (filename))
        return False
    n = 0
    for line in data:
        if len(line.split()) >= 8:
            n += 1
        else:
            break
    if n < nsteps:
        log.info("File %s has only %i timesteps, %i steps needed!" % (filename, n, nsteps))
        return False
    for i in range(int(nsteps) - 1):
        t0 = float(data[i].split()[0])
        t1 = float(data[i + 1].split()[0])
        if abs(abs(t1 - t0) - dt) > 1e-6:
            log.info("Time step wrong in file %s at line %i." % (filename, i + 1))
            return False
    return True


# ======================================================================================================================
# ======================================================================================================================
# ======================================================================================================================


def get_general(INFOS):
    """This routine questions from the user some general information:
    - initconds file
    - number of states
    - number of initial conditions
    - interface to use"""

    string = "\n  " + "=" * 80 + "\n"
    string += "||" + f"{'Initial conditions':^80}" + "||\n"
    string += "  " + "=" * 80 + "\n\n"
    log.info(string)
    log.info(
        """\nThis script reads the initial conditions (geometries, velocities, initial excited state)
from the initconds.excited files as provided by excite.py.
"""
    )

    # open the initconds file
    try:
        initfile = "initconds.excited"
        initf = open(initfile)
        line = initf.readline()
        if check_initcond_version(line, must_be_excited=True):
            log.info('Initial conditions file "initconds.excited" detected. Do you want to use this?')
            if not question('Use file "initconds.excited"?', bool, True):
                initf.close()
                raise IOError
        else:
            initf.close()
            raise IOError
    except IOError:
        log.info("Please enter the filename of the initial conditions file.")
        while True:
            initfile = question("Initial conditions filename:", str, "initconds.excited")
            initfile = os.path.expanduser(os.path.expandvars(initfile))
            if os.path.isdir(initfile):
                log.info("Is a directory: %s" % (initfile))
                continue
            if not os.path.isfile(initfile):
                log.info("File does not exist: %s" % (initfile))
                continue
            try:
                initf = open(initfile, "r")
            except IOError:
                log.info("Could not open: %s" % (initfile))
                continue
            line = initf.readline()
            if check_initcond_version(line, must_be_excited=True):
                break
            else:
                log.info("File does not contain initial conditions!")
                continue
    # read the header
    INFOS["ninit"] = int(initf.readline().split()[1])
    INFOS["natom"] = int(initf.readline().split()[1])
    log.info("\nFile %s contains %i initial conditions." % (initfile, INFOS["ninit"]))
    log.info("Number of atoms is %i" % (INFOS["natom"]))
    INFOS["repr"] = initf.readline().split()[1]
    if INFOS["repr"].lower() == "mch":
        INFOS["diag"] = False
    else:
        INFOS["diag"] = True
    INFOS["eref"] = float(initf.readline().split()[1])
    INFOS["eharm"] = float(initf.readline().split()[1])

    # get guess for number of states
    line = initf.readline()
    if "states" in line.lower():
        states = []
        li = line.split()
        for i in range(1, len(li)):
            states.append(int(li[i]))
        guessstates = states
    else:
        guessstates = None

    log.info("Reference energy %16.12f a.u." % (INFOS["eref"]))
    log.info("Excited states are in %s representation.\n" % (["MCH", "diagonal"][INFOS["diag"]]))
    initf.seek(0)  # rewind the initf file
    INFOS["initf"] = initf

    # Number of states
    log.info(
        "\nPlease enter the number of states as a list of integers\ne.g. 3 0 3 for three singlets, zero doublets and three triplets."
    )
    while True:
        states = question("Number of states:", int, guessstates)
        if len(states) == 0:
            continue
        if any(i < 0 for i in states):
            log.info("Number of states must be positive!")
            continue
        break
    log.info("")
    nstates = 0
    for mult, i in enumerate(states):
        nstates += (mult + 1) * i
    log.info("Number of states: " + str(states))
    log.info("Total number of states: %i\n" % (nstates))
    INFOS["states"] = states
    INFOS["nstates"] = nstates
    # obtain the statemap
    statemap = {}
    i = 1
    for imult, istate, ims in itnmstates(INFOS["states"]):
        statemap[i] = [imult, istate, ims]
        i += 1
    INFOS["statemap"] = statemap

    # get active states
    if question("Do you want all states to be active?", bool, True):
        INFOS["actstates"] = INFOS["states"]
    else:
        log.info(
            "\nPlease enter the number of ACTIVE states as a list of integers\ne.g. 3 0 3 for three singlets, zero doublets and three triplets."
        )
        while True:
            actstates = question("Number of states:", int)
            if len(actstates) != len(INFOS["states"]):
                log.info("Length of nstates and actstates must match!")
                continue
            valid = True
            for i, nst in enumerate(actstates):
                if not 0 <= nst <= INFOS["states"][i]:
                    log.info(
                        "Number of active states of multiplicity %i must be between 0 and the number of states of this multiplicity (%i)!"
                        % (i + 1, INFOS["states"][i])
                    )
                    valid = False
            if not valid:
                continue
            break
        INFOS["actstates"] = actstates
    isactive = []
    for imult in range(len(INFOS["states"])):
        for ims in range(imult + 1):
            for istate in range(INFOS["states"][imult]):
                isactive.append((istate + 1 <= INFOS["actstates"][imult]))
    INFOS["isactive"] = isactive
    log.info("")

    # ask whether initfile content is shown
    INFOS["show_content"] = question("Do you want to see the content of the initconds file?", bool, False)

    # read initlist, analyze it and log.info(content (all in get_initconds))
    INFOS["initf"] = initf
    INFOS = get_initconds(INFOS)

    # Generate random example for setup-states, according to Leti's wishes
    exampleset = set()
    nactive = sum(INFOS["isactive"])
    while len(exampleset) < min(3, nactive):
        i = random.randint(1, INFOS["nstates"])
        if INFOS["isactive"][i - 1]:
            exampleset.add(i)
    exampleset = list(exampleset)
    exampleset.sort()
    string1 = ""
    string2 = ""
    j = 0
    for i in exampleset:
        j += 1
        if j == len(exampleset) and len(exampleset) > 1:
            string1 += str(i)
            string2 += "and " + str(i)
        else:
            string1 += str(i) + " "
            string2 += str(i) + ", "

    # ask for states to setup
    log.info(
        "\nPlease enter a list specifying for which excited states trajectories should be set-up\ne.g. %s to select states %s."
        % (string1, string2)
    )
    defsetupstates = []
    nmax = 0
    for i, active in enumerate(INFOS["isactive"]):
        if active and INFOS["n_issel"][i] > 0:
            defsetupstates.append(i + 1)
            nmax += INFOS["n_issel"][i]
    if nmax <= 0:
        log.info("\nZero trajectories can be set up!")
        sys.exit(1)
    while True:
        setupstates = question("States to setup the dynamics:", int, defsetupstates, ranges=True)
        valid = True
        for i in setupstates:
            if i > INFOS["nstates"]:
                log.info("There are only %i states!" % (INFOS["nstates"]))
                valid = False
                continue
            if i < 0:
                valid = False
                continue
            if not INFOS["isactive"][i - 1]:
                log.info("State %i is inactive!" % (i))
                valid = False
        if not valid:
            continue
        INFOS["setupstates"] = set(setupstates)
        nsetupable = sum([INFOS["n_issel"][i - 1] for i in INFOS["setupstates"] if INFOS["isactive"][i - 1]])
        log.info("\nThere can be %i trajector%s set up.\n" % (nsetupable, ["y", "ies"][nsetupable != 1]))
        if nsetupable == 0:
            continue
        break

    # select range within initconds file
    # only start index needed, end index is determined by number of trajectories
    log.info("Please enter the index of the first initial condition in the initconds file to be setup.")
    while True:
        firstindex = question("Starting index:", int, [1])[0]
        if not 0 < firstindex <= INFOS["ninit"]:
            log.info("Please enter an integer between %i and %i." % (1, INFOS["ninit"]))
            continue
        nsetupable = 0
        for i, initcond in enumerate(INFOS["initlist"]):
            if i + 1 < firstindex:
                continue
            for state in set(setupstates):
                try:
                    nsetupable += initcond.statelist[state - 1].Excited
                except IndexError:
                    break
        log.info(
            "\nThere can be %i trajector%s set up, starting in %i states."
            % (nsetupable, ["y", "ies"][nsetupable != 1], len(INFOS["setupstates"]))
        )
        if nsetupable == 0:
            continue
        break
    INFOS["firstindex"] = firstindex

    # Number of trajectories
    log.info("\nPlease enter the total number of trajectories to setup.")
    while True:
        ntraj = question("Number of trajectories:", int, [nsetupable])[0]
        if not 1 <= ntraj <= nsetupable:
            log.info("Please enter an integer between %i and %i." % (1, nsetupable))
            continue
        break
    INFOS["ntraj"] = ntraj

    # Random number seed
    log.info('\nPlease enter a random number generator seed (type "!" to initialize the RNG from the system time).')
    while True:
        line = question("RNG Seed: ", str, "!", False)
        if line == "!":
            random.seed()
            break
        try:
            rngseed = int(line)
            random.seed(rngseed)
        except ValueError:
            log.info('Please enter an integer or "!".')
            continue
        break
    log.info("")

    return INFOS


def get_interface() -> SHARC_INTERFACE:
    "asks for interface and instantiates it"
    Interfaces = factory.get_available_interfaces()
    log.info("{:-^60}".format("Choose the quantum chemistry interface"))
    log.info("\nPlease specify the quantum chemistry interface (enter any of the following numbers):")
    possible_numbers = []
    for i, (name, interface) in enumerate(Interfaces):
        if type(interface) == str:
            log.info("%i\t%s: %s" % (i, name, interface))
        else:
            log.info("%i\t%s: %s" % (i, name, interface.description()))
            possible_numbers.append(i)
    log.info("")
    while True:
        num = question("Interface number:", int)[0]
        if num in possible_numbers:
            break
        else:
            log.info("Please input one of the following: %s!" % (possible_numbers))
    log.info("")
    return Interfaces[num][1]


def get_requests(INFOS, interface: SHARC_INTERFACE) -> list[str]:
    """get requests for every single point"""
    int_features = interface.get_features(KEYSTROKES=KEYSTROKES)
    log.debug(int_features)

    # Dynamics options
    string = "\n  " + "=" * 80 + "\n"
    string += "||" + f"{'Surface Hopping dynamics settings':^80}" + "||\n"
    string += "  " + "=" * 80 + "\n\n"
    log.info(string)

    # Simulation time
    log.info(f"{'Simulation time':-^60}" + "\n")
    log.info("Please enter the total simulation time.")
    while True:
        num2 = question("Simulation time (fs):", float, [1000.0])[0]
        if num2 <= 0:
            log.info("Simulation time must be positive!")
            continue
        break
    INFOS["tmax"] = num2

    # Timestep
    log.info("\nPlease enter the simulation timestep (0.5 fs recommended).")
    while True:
        dt = question("Simulation timestep (fs):", float, [0.5])[0]
        if dt <= 0:
            log.info("Simulation timestep must be positive!")
            continue
        break
    INFOS["dtstep"] = dt
    log.info("\nSimulation will have %i timesteps." % (num2 // dt + 1))

    # number of substeps
    log.info("\nPlease enter the number of substeps for propagation (25 recommended).")
    while True:
        nsubstep = question("Nsubsteps:", int, [25])[0]
        if nsubstep <= 0:
            log.info("Enter a positive integer!")
            continue
        break
    INFOS["nsubstep"] = nsubstep

    # whether to kill relaxed trajectories
    log.info("\nThe trajectories can be prematurely terminated after they run for a certain time in the lowest state. ")
    INFOS["kill"] = question("Do you want to prematurely terminate trajectories?", bool, False)
    if INFOS["kill"]:
        while True:
            tkill = question("Kill after (fs):", float, [10.0])[0]
            if tkill <= 0:
                log.info("Must be positive!")
                continue
            break
        INFOS["killafter"] = tkill
    log.info("")

    log.info("\n" + f"{'Dynamics settings':-^60}")

    # SHARC or FISH
    log.info(
        "\nDo you want to perform the dynamics in the diagonal representation (SHARC dynamics) or in the MCH representation (regular surface hopping)?"
    )
    surf = question("SHARC dynamics?", bool, True)
    INFOS["surf"] = ["mch", "diagonal"][surf]

    states = INFOS["states"]
    INFOS["needed_requests"] = []
    # Setup SOCs
    if len(states) > 1:
        if "soc" in int_features:
            log.info("Do you want to include spin-orbit couplings in the dynamics?\n")
            soc = question("Spin-Orbit calculation?", bool, True)
            if soc:
                log.info("Will calculate spin-orbit matrix.")
        else:
            log.info("Interface cannot provide SOCs: not calculating spin-orbit matrix.")
            soc = False
    else:
        log.info("Only singlets specified: not calculating spin-orbit matrix.")
        soc = False
    log.info("")
    INFOS["soc"] = soc
    if INFOS["soc"]:
        INFOS["needed_requests"].append("soc")

    # Coupling
    log.info("\nPlease choose the quantities to describe non-adiabatic effects between the states:")
    for i in Couplings:
        log.info("%i\t%s%s" % (i, Couplings[i]["description"], ["(not available)", ""][Couplings[i]["name"] in int_features]))
    # log.info('')
    while True:
        default = None
        for i in Couplings:
            if Couplings[i]["name"] in int_features:
                default = [i]
        # if len(Interfaces[INFOS['interface']]['couplings'])==1:
        # default=Interfaces[INFOS['interface']]['couplings']
        # else:
        # default=None
        num = question("Coupling number:", int, default)[0]
        if num in Couplings and Couplings[num]["name"] in int_features:
            break
        else:
            li = []
            for i in Couplings:
                if Couplings[i]["name"] in int_features:
                    li.append(i)
            log.info("Please input one of the following: %s!" % li)
    INFOS["coupling"] = num
    INFOS["needed_requests"].append(Couplings[i]["name"])

    # Phase tracking
    INFOS["phases_from_interface"] = False
    if Couplings[INFOS["coupling"]]["name"] != "overlap":
        if "phases" in int_features:
            INFOS["phases_from_interface"] = question("Do you want to track wavefunction phases through overlaps?", bool, True)
            if INFOS["phases_from_interface"]:
                INFOS["needed_requests"].append("phases")

    # Gradient correction (only for SHARC)
    if INFOS["surf"] == "diagonal":
        possible = "nacdr" in int_features
        recommended = Couplings[INFOS["coupling"]]["name"] == "nacdr"
        log.info(
            "\nFor SHARC dynamics, the evaluation of the mixed gradients necessitates to calculate non-adiabatic coupling vectors %s."
            % (["(Extra computational cost)", " (Recommended)"][recommended])
        )
        if possible:
            # while True:
            INFOS["gradcorrect"] = question("Include non-adiabatic couplings in the gradient transformation?", bool, recommended)
            # if INFOS['gradcorrect'] and not 'nacdr' in int_features:
            # log.info('Not possible with the chosen interface!')
            # else:
            # break
        else:
            log.info("... but interface cannot provide non-adiabatic coupling vectors, turning option off.")
            INFOS["gradcorrect"] = False
    else:
        INFOS["gradcorrect"] = False
    if INFOS["gradcorrect"]:
        INFOS["needed_requests"].append("nacdr")

    # Kinetic energy modification
    log.info(
        "\nDuring a surface hop, the kinetic energy has to be modified in order to conserve total energy. There are several options to that:"
    )
    cando = []
    for i in EkinCorrect:
        recommended = len(EkinCorrect[i]["required"]) == 0 or Couplings[INFOS["coupling"]]["name"] in EkinCorrect[i]["required"]
        possible = all([j in int_features for j in EkinCorrect[i]["required"]])
        if possible:
            cando.append(i)
        if not possible:
            log.info("%i\t%s%s" % (i, EkinCorrect[i]["description"], "\n\t(not possible)"))
        else:
            log.info("%i\t%s%s" % (i, EkinCorrect[i]["description"], ["\n\t(extra computational cost)", ""][recommended]))
    while True:
        ekinc = question("EkinCorrect:", int, [2])[0]
        if ekinc in EkinCorrect and ekinc in cando:
            break
        else:
            log.info("Please input one of the following: %s!" % ([i for i in cando]))
    INFOS["ekincorrect"] = ekinc
    if INFOS["ekincorrect"]:
        for i in EkinCorrect[INFOS["ekincorrect"]]["required"]:
            INFOS["needed_requests"].append(i)

    # frustrated reflection
    log.info(
        "\nIf a surface hop is refused (frustrated) due to insufficient energy, the velocity can either be left unchanged or reflected:"
    )
    cando = []
    for i in EkinCorrect:
        recommended = len(EkinCorrect[i]["required"]) == 0 or Couplings[INFOS["coupling"]]["name"] in EkinCorrect[i]["required"]
        possible = all([j in int_features for j in EkinCorrect[i]["required"]])
        if possible:
            cando.append(i)
        if not possible:
            log.info("%i\t%s%s" % (i, EkinCorrect[i]["description_refl"], "\n\t(not possible)"))
        else:
            log.info("%i\t%s%s" % (i, EkinCorrect[i]["description_refl"], ["\n\t(extra computational cost)", ""][recommended]))
    while True:
        reflect = question("Reflect frustrated:", int, [1])[0]
        if reflect in EkinCorrect and reflect in cando:
            break
        else:
            log.info("Please input one of the following: %s!" % ([i for i in cando]))
    INFOS["reflect"] = reflect
    if INFOS["reflect"]:
        for i in EkinCorrect[INFOS["ekincorrect"]]["required"]:
            INFOS["needed_requests"].append(i)

    # decoherence
    log.info("\nPlease choose a decoherence correction for the %s states:" % (["MCH", "diagonal"][INFOS["surf"] == "diagonal"]))
    cando = []
    for i in Decoherences:
        recommended = len(Decoherences[i]["required"]) == 0 or Couplings[INFOS["coupling"]]["name"] in Decoherences[i]["required"]
        possible = all([j in int_features for j in Decoherences[i]["required"]])
        if possible:
            cando.append(i)
        if not possible:
            log.info("%i\t%s%s" % (i, Decoherences[i]["description"], "\n\t(not possible)"))
        else:
            log.info("%i\t%s%s" % (i, Decoherences[i]["description"], ["\n\t(extra computational cost)", ""][recommended]))
    while True:
        decoh = question("Decoherence scheme:", int, [2])[0]
        if decoh in Decoherences and decoh in cando:
            break
        else:
            log.info("Please input one of the following: %s!" % ([i for i in cando]))
    INFOS["decoherence"] = [Decoherences[decoh]["name"], Decoherences[decoh]["params"]]
    for i in Decoherences[decoh]["required"]:
        INFOS["needed_requests"].append(i)

    # surface hopping scheme
    log.info("\nPlease choose a surface hopping scheme for the %s states:" % (["MCH", "diagonal"][INFOS["surf"] == "diagonal"]))
    cando = list(HoppingSchemes)
    for i in HoppingSchemes:
        log.info("%i\t%s" % (i, HoppingSchemes[i]["description"]))
    while True:
        hopping = question("Hopping scheme:", int, [2])[0]
        if hopping in HoppingSchemes and hopping in cando:
            break
        else:
            log.info("Please input one of the following: %s!" % ([i for i in cando]))
    INFOS["hopping"] = HoppingSchemes[hopping]["name"]

    # Forced hops to lowest state
    log.info("\nDo you want to perform forced hops to the lowest state based on a energy gap criterion?")
    log.info("(Note that this ignores spin multiplicity)")
    INFOS["force_hops"] = question("Forced hops to ground state?", bool, False)
    if INFOS["force_hops"]:
        INFOS["force_hops_dE"] = abs(question("Energy gap threshold for forced hops (eV):", float, [0.1])[0])
    else:
        INFOS["force_hops_dE"] = 9999.0

    # Scaling
    log.info("\nDo you want to scale the energies and gradients?")
    scal = question("Scaling?", bool, False)
    if scal:
        while True:
            fscal = question("Scaling factor (>0.0): ", float)[0]
            if fscal <= 0:
                log.info("Please enter a positive real number!")
                continue
            break
        INFOS["scaling"] = fscal
    else:
        INFOS["scaling"] = False

    # Damping
    log.info("\nDo you want to damp the dynamics (Kinetic energy is reduced at each timestep by a factor)?")
    damp = question("Damping?", bool, False)
    if damp:
        while True:
            fdamp = question("Scaling factor (0-1): ", float)[0]
            if not 0 <= fdamp <= 1:
                log.info("Please enter a real number 0<=r<=1!")
                continue
            break
        INFOS["damping"] = fdamp
    else:
        INFOS["damping"] = False

    # atommask
<<<<<<< HEAD
    INFOS['atommaskarray'] = []
    if (INFOS['decoherence'][0] == 'edc') or (INFOS['ekincorrect'] == 2) or (INFOS['reflect'] == 2):
        log.info('\nDo you want to use an atom mask for velocity rescaling or decoherence? (Important for QM/MM! Mask MM atoms!)')
        if question('Atom masking?', bool, False):
            log.info('\nPlease enter all atom indices (start counting at 1) of the atoms which should considered for velocity rescaling and dechoerence. \nRemember that you can also enter ranges (e.g., "-1~-3  5  11~21").')
#      log.info('\nPlease enter all atom indices (start counting at 1) of the atoms which should be masked. \nRemember that you can also enter ranges (e.g., "-1~-3  5  11~21").')
            arr = question('Masked atoms:', int, ranges=True)
=======
    INFOS["atommaskarray"] = []
    if (INFOS["decoherence"][0] == "edc") or (INFOS["ekincorrect"] == 2) or (INFOS["reflect"] == 2):
        log.info("\nDo you want to use an atom mask for velocity rescaling or decoherence?")
        if question("Atom masking?", bool, False):
            log.info(
                '\nPlease enter all atom indices (start counting at 1) of the atoms which should considered for velocity rescaling and dechoerence. \nRemember that you can also enter ranges (e.g., "-1~-3  5  11~21").'
            )
            #      log.info('\nPlease enter all atom indices (start counting at 1) of the atoms which should be masked. \nRemember that you can also enter ranges (e.g., "-1~-3  5  11~21").')
            arr = question("Masked atoms:", int, ranges=True)
>>>>>>> a6b94e3b
            for i in arr:
                if 1 <= i <= INFOS["natom"]:
                    INFOS["atommaskarray"].append(i)

    # selection of gradients (only for SHARC) and NACs (only if NAC=ddr)
    log.info("\n" + f"{'Selection of Gradients and NACs':-^60}" + "\n")
    log.info(
        """In order to speed up calculations, SHARC is able to select which gradients and NAC vectors it has to calculate at a certain timestep. The selection is based on the energy difference between the state under consideration and the classical occupied state.
"""
    )
    if INFOS["surf"] == "diagonal":
        if INFOS["soc"]:
            sel_g = question("Select gradients?", bool, False)
        else:
            sel_g = True
    else:
        sel_g = False
    INFOS["sel_g"] = sel_g
    if (
        Couplings[INFOS["coupling"]]["name"] == "ddr"
        or INFOS["gradcorrect"]
        or EkinCorrect[INFOS["ekincorrect"]]["name"] == "parallel_nac"
    ):
        sel_t = question("Select non-adiabatic couplings?", bool, False)
    else:
        sel_t = False
    INFOS["sel_t"] = sel_t
    if sel_g or sel_t:
        if not sel_t and not INFOS["soc"]:
            INFOS["eselect"] = 0.001
            log.info("\nSHARC dynamics without SOC and NAC: setting minimal selection threshold.")
        else:
            log.info(
                "\nPlease enter the energy difference threshold for the selection of gradients and non-adiabatic couplings (in eV). (0.5 eV recommended, or even larger if SOC is strong in this system.)"
            )
            eselect = question("Selection threshold (eV):", float, [0.5])[0]
            INFOS["eselect"] = abs(eselect)

    # rattle file
    log.info(f"\n\n{'RATTLE':-^60}")
    INFOS["rattle"] = question("Do you want to constrain some bond lengths (via a RATTLE)?", bool, default=False)
    if INFOS["rattle"]:
        INFOS["rattlefile"] = question("specify path to rattle file: ", str, default="rattle", autocomplete=True)

    # thermostat
    INFOS["use_thermostat"] = question("Do you want to use a thermostat?", bool, False)
    if INFOS["use_thermostat"]:
        INFOS["thermostat"] = question("Specify the thermostat (available: 'langevin')", str, default="langevin").lower()
        INFOS["thermostat_temp"] = question("Please specify the desired temperature in Kelvin:", float, default=[298.15])[0]
        if INFOS["thermostat"] == "langevin":
            INFOS["thermostat_rng"] = question("Please enter an rng seed:", int, default=[1234])[0]
            INFOS["thermostat_friction"] = question("Please enter the friction coefficient [fs^-1]:", float, default=[0.02])[0]
            log.debug("regions not implemented")
            # if question("Do you want to use ", bool, False)

    # droplet potential
    if question("Do you want to use a droplet force?", bool, default=False):
        INFOS["droplet"] = True
        if question("Do you want to calculate the parameters from system size?", bool, default=False):
            density = question("Specify the density of your solvent [g/mL] (default: water at 298K)", float, default=[0.9974])[0]
            press_pascal = (
                question("Specify the desired pressure at the surface of the droplet in bar", float, default=[1])[0] * 100_000
            )
            wokness = question(
                "On a scale from 1 being a solid wall and 0 being no force, how strong should the potential increase?",
                float,
                default=[0.2],
            )[0]
            molar_mass = question("Specify the molar-mass of your solvent [g/mol] (default: water)", float, default=[18.01528])[0]
            n_mol = question("How many molecules are in you simulation?", int)[0]
            r_drop = (
                (3 * (n_mol * (1 / (6.022_140_857e23 * (1000 * density / molar_mass) * 1e-27))) / (4 * math.pi)) ** (1 / 3)
            )
            r_off = r_drop * (1-wokness)
            INFOS["droplet_radius"] = r_off
            INFOS["droplet_force"] = (press_pascal * 1e-20 * 4 * math.pi * r_drop ** 2)/ (r_drop-r_off) / (
                8.2387235e-8 * 1.889726125
            )  # force in N/ang to Hartree/Bohr**2
            log.info(
                f"droplet_radius (potential free radius) = {INFOS['droplet_radius']} Å; droplet force {INFOS['droplet_force']} Hartree/Bohr^2"
            )
        else:
            INFOS["droplet_force"] = question("Specify the force in Hartree/Bohr^2", float)[0]
            INFOS["droplet_radius"] = question(
                "Specify the offset-radius for the droplet (beyond which the force is applied) [Angstrom]", float
            )[0]
        if question("Should all atoms be affected by the droplet force?", bool, default=True):
            INFOS["droplet_atoms"] = "all"
        else:
            INFOS["droplet_atoms"] = question("Specify the atom affected by the droplet force (list of atom indexes starting at 1)", int, ranges=True)

    # tether
    if question("Do you want to use a tether? (restraints groupg of atoms to a certian absolute coordinate)", bool, default=False):
        INFOS["tether"] = True
        INFOS["tether_force"] = question("Specify the force in Hartree/Bohr^2", float)[0]
        while True:
            INFOS["tether_position"] = question("Specify the tether position as 'x y z' in Å", float, default=[0., 0., 0.])
            if len(INFOS["tether_position"]) != 3:
                log.info("Please specify three numbers 'x y z' !")
                continue
            break
        INFOS["tether_radius"] = question(
            "Specify the offset-radius for the tether (beyond which the force is applied) (Angstrom)", float
        )[0]
        if question("Should all atoms be affected by the tether force?", bool, default=False):
            INFOS["tether_atoms"] = "all"
        else:
            INFOS["tether_atoms"] = question("Specify the atoms affected by the tether force (list of atom indexes starting at 1)", int, ranges=True)

    # Laser file
    log.info("\n\n" + f"{'Laser file':-^60}" + "\n")
    INFOS["laser"] = question("Do you want to include a laser field in the simulation?", bool, False)
    if INFOS["laser"]:
        log.info(
            """Please specify the file containing the complete laser field. The timestep in the file and the length of the file must fit to the simulation time, time step and number of substeps given above.

Laser files can be created using $SHARC/laser.x
"""
        )
        if os.path.isfile("laser"):
            if check_laserfile(
                "laser", INFOS["tmax"] // INFOS["dtstep"] * INFOS["nsubstep"] + 1, INFOS["dtstep"] // INFOS["nsubstep"]
            ):
                log.info('Valid laser file "laser" detected. ')
                usethisone = question("Use this laser file?", bool, True)
                if usethisone:
                    INFOS["laserfile"] = "laser"
        if "laserfile" not in INFOS:
            while True:
                filename = question("Laser filename:", str)
                if not os.path.isfile(filename):
                    log.info("File %s does not exist!" % (filename))
                    continue
                if check_laserfile(
                    filename, INFOS["tmax"] // INFOS["dtstep"] * INFOS["nsubstep"] + 1, INFOS["dtstep"] // INFOS["nsubstep"]
                ):
                    break
            INFOS["laserfile"] = filename
        # only the analytical interface can do dipole gradients
        if "dipolegrad" in int_features:
            INFOS["dipolegrad"] = question("Do you want to use dipole moment gradients?", bool, False)
        else:
            INFOS["dipolegrad"] = False
        log.info("")
    else:
        INFOS["dipolegrad"] = False
    if INFOS["dipolegrad"]:
        INFOS["needed_requests"].append("dmdr")

    # Setup Dyson computation
    INFOS["ion"] = False
    if "dyson" in int_features:
        n = [0, 0]
        for i, j in enumerate(INFOS["states"]):
            n[i % 2] += j
        if n[0] >= 1 and n[1] >= 1:
            log.info("\n" + f"{'Ionization probability by Dyson norms':-^60}" + "\n")
            log.info("Do you want to compute Dyson norms between neutral and ionic states?")
            INFOS["ion"] = question("Dyson norms?", bool, False)
            if INFOS["ion"]:
                INFOS["needed_requests"].append("ion")

    # Setup theodore
    if "theodore" in int_features:
        log.info("\n" + f"{'TheoDORE wave function analysis':-^60}" + "\n")
        log.info("Do you want to run TheoDORE to obtain one-electron descriptors for the electronic wave functions?")
        INFOS["theodore"] = question("TheoDORE?", bool, False)
        if INFOS["theodore"]:
            INFOS["needed_requests"].append("theodore")

    return INFOS


def get_trajectory_info(INFOS) -> dict:
    # PYSHARC
    string = "\n  " + "=" * 80 + "\n"
    string += "||" + f"{'PYSHARC':^80}" + "||\n"
    string += "  " + "=" * 80 + "\n"
    log.info(string)
    log.info("\nThe chosen interface can be run very efficiently with PYSHARC.")
    log.info("PYSHARC runs the SHARC dynamics directly within Python (with C and Fortran extension)")
    log.info("with minimal file I/O for maximum performance.")
    INFOS["pysharc"] = question("Setup for PYSHARC?", bool, True)

    # Dynamics options
    string = "\n  " + "=" * 80 + "\n"
    string += "||" + f"{'Content of output.dat files':^80}" + "||\n"
    string += "  " + "=" * 80 + "\n"
    log.info(string)

    # NetCDF
    log.info("\nSHARC or PYSHARC can produce output in ASCII format (all features supported currently)")
    log.info("or in NetCDF format (more efficient file I/O, some features currently not supported).")
    INFOS["netcdf"] = question("Write output in NetCDF format?", bool, INFOS["pysharc"])

    # options for writing to output.dat
    log.info("\nDo you want to write the gradients to the output.dat file ?")
    write_grad = question("Write gradients?", bool, False)
    if write_grad:
        INFOS["write_grad"] = True
    else:
        INFOS["write_grad"] = False

    log.info("\nDo you want to write the non-adiabatic couplings (NACs) to the output.dat file ?")
    write_NAC = question("Write NACs?", bool, False)
    if write_NAC:
        INFOS["write_NAC"] = True
    else:
        INFOS["write_NAC"] = False

    log.info("\nDo you want to write property matrices to the output.dat file  (e.g., Dyson norms)?")
    if "ion" in INFOS and INFOS["ion"]:
        INFOS["write_property2d"] = question("Write property matrices?", bool, True)
    else:
        INFOS["write_property2d"] = question("Write property matrices?", bool, False)

    log.info("\nDo you want to write property vectors to the output.dat file  (e.g., TheoDORE results)?")
    if "theodore" in INFOS and INFOS["theodore"]:
        INFOS["write_property1d"] = question("Write property vectors?", bool, True)
    else:
        INFOS["write_property1d"] = question("Write property vectors?", bool, False)

    log.info("\nDo you want to write the overlap matrix to the output.dat file ?")
    INFOS["write_overlap"] = question("Write overlap matrix?", bool, (Couplings[INFOS["coupling"]]["name"] == "overlap"))

    log.info("\nDo you want to modify the output.dat writing stride?")
    stride = question("Modify stride?", bool, False)
    if stride:
        INFOS["stride"] = []
        stride = question('Enter the  *INITIAL*   output stride (e.g., "1"=write every step)', int, [1])
        INFOS["stride"].extend(stride)
        stride = question(
            'Enter the *SUBSEQUENT* output stride (e.g., "10 2"=write every second step starting at step 10)', int, [0, 1]
        )
        INFOS["stride"].extend(stride)
        stride = question(
            'Enter the   *FINAL*    output stride (e.g., "100 10"=write every tenth step starting at step 100)', int, [0, 1]
        )
        INFOS["stride"].extend(stride)
    else:
        INFOS["stride"] = [1]

    # Add some simple keys
    INFOS["log.infolevel"] = 2
    INFOS["cwd"] = os.getcwd()
    log.info("")

    return INFOS


# ======================================================================================================================
# ======================================================================================================================
# ======================================================================================================================
# ======================================================================================================================
# ======================================================================================================================
# ======================================================================================================================
# ======================================================================================================================
# ======================================================================================================================
# ======================================================================================================================
# ======================================================================================================================
# ======================================================================================================================


def get_runscript_info(INFOS):
    """"""

    string = "\n  " + "=" * 80 + "\n"
    string += "||" + f"{'Run mode setup':^80}" + "||\n"
    string += "  " + "=" * 80 + "\n\n"
    log.info(string)

    log.info(f"{'Run script':-^60}" + "\n")
    log.info(
        """This script can generate the run scripts for each initial condition in two modes:

  - In mode 1, the calculation is run in subdirectories of the current directory.

  - In mode 2, the input files are transferred to another directory (e.g. a local scratch directory), the calculation is run there, results are copied back and the temporary directory is deleted. Note that this temporary directory is not the same as the "scratchdir" employed by the interfaces.

Note that in any case this script will create the input subdirectories in the current working directory.
"""
    )
    log.info("In case of mode 1, the calculations will be run in:\n%s\n" % (INFOS["cwd"]))
    here = question("Use mode 1 (i.e., calculate here)?", bool, True)
    if here:
        INFOS["here"] = True
        INFOS["copydir"] = INFOS["cwd"]
    else:
        INFOS["here"] = False
        log.info("\nWhere do you want to perform the calculations? Note that this script cannot check whether the path is valid.")
        INFOS["copydir"] = question("Run directory?", str)
    log.info("")

    log.info(f"{'Submission script':-^60}" + "\n")
    log.info(
        """During the setup, a script for running all initial conditions sequentially in batch mode is generated. Additionally, a queue submission script can be generated for all initial conditions.
"""
    )
    qsub = question("Generate submission script?", bool, False)
    if not qsub:
        INFOS["qsub"] = False
    else:
        INFOS["qsub"] = True
        log.info(
            '\nPlease enter a queue submission command, including possibly options to the queueing system,\ne.g. for SGE: "qsub -q queue.q -S /bin/bash -cwd" (Do not type quotes!).'
        )
        INFOS["qsubcommand"] = question("Submission command?", str, None, False)
        INFOS["proj"] = question("Project Name:", str, None, False)

    log.info("")
    return INFOS


# ======================================================================================================================
# ======================================================================================================================
# ======================================================================================================================


def make_directory(iconddir):
    """Creates a directory"""

    if os.path.isfile(iconddir):
        log.info("\nWARNING: %s is a file!" % (iconddir))
        return -1
    if os.path.isdir(iconddir):
        if len(os.listdir(iconddir)) == 0:
            return 0
        else:
            log.info("\nWARNING: %s/ is not empty!" % (iconddir))
            if "overwrite" not in globals():
                global overwrite
                overwrite = question("Do you want to overwrite files in this and all following directories? ", bool, False)
            if overwrite:
                return 0
            else:
                return -1
    else:
        try:
            os.mkdir(iconddir)
        except OSError:
            log.info("\nWARNING: %s cannot be created!" % (iconddir))
            return -1
        return 0


# ======================================================================================================================


def writeSHARCinput(INFOS, initobject, iconddir, istate, ask=False):
    inputfname = iconddir + "/input"
    try:
        inputf = open(inputfname, "w")
    except IOError:
        log.info("IOError during writeSHARCinput, iconddir=%s\n%s" % (iconddir, inputfname))
        quit(1)

    s = 'printlevel 2\n\ngeomfile "geom"\nveloc external\nvelocfile "veloc"\n\n'
    s += "nstates "
    for nst in INFOS["states"]:
        s += "%i " % nst
    s += "\nactstates "
    for nst in INFOS["actstates"]:
        s += "%i " % nst
    s += "\nstate %i %s\n" % (istate, ["mch", "diag"][INFOS["diag"]])
    s += "coeff auto\n"
    s += "rngseed %i\n\n" % (random.randint(-32768, 32767))
    s += "ezero %18.10f\n" % (INFOS["eref"])

    s += "tmax %f\nstepsize %f\nnsubsteps %i\n" % (INFOS["tmax"], INFOS["dtstep"], INFOS["nsubstep"])
    if INFOS["kill"]:
        s += "killafter %f\n" % (INFOS["killafter"])
    s += "\n"

    if INFOS["atommaskarray"]:
        s += 'atommask external\natommaskfile "atommask"\n\n'

    s += "surf %s\n" % (INFOS["surf"])
    s += "coupling %s\n" % (Couplings[INFOS["coupling"]]["name"])
    s += "%sgradcorrect\n" % (["no", ""][INFOS["gradcorrect"]])
    s += "ekincorrect %s\n" % (EkinCorrect[INFOS["ekincorrect"]]["name"])
    s += "reflect_frustrated %s\n" % (EkinCorrect[INFOS["reflect"]]["name"])
    s += "decoherence_scheme %s\n" % (INFOS["decoherence"][0])
    if INFOS["decoherence"][1]:
        s += "decoherence_param %s\n" % (INFOS["decoherence"][1])
    s += "hopping_procedure %s\n" % (INFOS["hopping"])
    if INFOS["force_hops"]:
        s += "force_hop_to_gs %f\n" % (INFOS["force_hops_dE"])
    if INFOS["scaling"]:
        s += "scaling %f\n" % (INFOS["scaling"])
    if INFOS["damping"] is not False:
        s += "dampeddyn %f\n" % (INFOS["damping"])
    if INFOS["phases_from_interface"]:
        s += "phases_from_interface\n"
    if INFOS["pysharc"]:
        s += "notrack_phase\n"

    if INFOS["sel_g"]:
        s += "grad_select\n"
    else:
        s += "grad_all\n"
    if INFOS["sel_t"]:
        s += "nac_select\n"
    else:
        if (
            Couplings[INFOS["coupling"]]["name"] == "ddr"
            or INFOS["gradcorrect"]
            or EkinCorrect[INFOS["ekincorrect"]]["name"] == "parallel_nac"
        ):
            s += "nac_all\n"
    if "eselect" in INFOS:
        s += "eselect %f\n" % (INFOS["eselect"])

    if INFOS["select_directly"]:
        s += "select_directly\n"

    if not INFOS["soc"]:
        s += "nospinorbit\n"

    if INFOS["write_grad"]:
        s += "write_grad\n"
    if INFOS["write_NAC"]:
        s += "write_nacdr\n"
    if INFOS["write_overlap"]:
        s += "write_overlap\n"
    if INFOS["write_property1d"]:
        s += "write_property1d\n"
        if "theodore.count" in INFOS:
            s += "n_property1d %i\n" % (INFOS["theodore.count"])
        else:
            s += "n_property1d %i\n" % (1)
    if INFOS["write_property2d"]:
        s += "write_property2d\n"
        s += "n_property2d %i\n" % (1)

    # NetCDF or ASCII
    if INFOS["netcdf"]:
        out = "netcdf"
    else:
        out = "ascii"
    s += "output_format %s\n" % out

    # stride
    if "stride" in INFOS:
        s += "output_dat_steps"
        for i in INFOS["stride"]:
            s += " %i" % i
        s += "\n"

    # rattle
    if INFOS["rattle"]:
        s += f'rattle\nrattlefile "{INFOS["rattlefile"].split("/")[-1]}"\n'

    s += "\n"

    # laser
    if INFOS["laser"]:
        s += "laser external\n"
        s += 'laserfile "laser"\n'
        if INFOS["dipolegrad"]:
            s += "dipole_gradient\n"
        s += "\n"

    if "ion" in INFOS and INFOS["ion"]:
        s += "ionization\n"
        s += "ionization_step 1\n"

    if "theodore" in INFOS and INFOS["theodore"]:
        s += "theodore\n"
        s += "theodore_step 1\n"

    if INFOS["use_thermostat"]:
        s += f"thermostat {INFOS['thermostat']}\n"
        s += f"temperature {INFOS['thermostat_temp']:.2f}\n"
        if INFOS["thermostat"] == "langevin":
            s += f"rngseed_thermostat {INFOS['thermostat_rng']}\n"
            s += f"thermostat_const {INFOS['thermostat_friction']}\n"
        s += "\n"

    if 'droplet' in INFOS and 'tether' in INFOS:
        s += "restrictive_potential droplet_tether\n"
    elif 'droplet' in INFOS:
        s += "restrictive_potential droplet\n"
    elif 'tether' in INFOS:
        s += "restrictive_potential tether\n"

    if 'droplet' in INFOS:
        s += f"restricted_droplet_force {INFOS['droplet_force']: 8.6e}\n"
        s += f"restricted_droplet_radius {INFOS['droplet_radius']: .6f}\n"
        if type(INFOS['droplet_atoms']) is list:
            if len(INFOS['droplet_atoms']) < 11:
                s += f"restricted_droplet_atoms {' '.join(map(str, INFOS['droplet_atoms']))}\n"
            else:
                with open(iconddir + "/droplet_atoms", "w") as f:
                    f.write("\n".join(map(lambda x: "T" if x in INFOS['droplet_atoms'] else "F", range(1,
                            len(initobject.atomlist)+1))))
                s += "restricted_droplet_atoms file \"droplet_atoms\"\n"
        else:
            s += f"restricted_droplet_atoms {INFOS['droplet_atoms']}\n"

    if 'tether' in INFOS:
        s += f"tethering_force {INFOS['tether_force']: 8.6e}\n"
        s += f"tethering_radius {INFOS['tether_radius']: 8.6f}\n"
        if type(INFOS['tether_atoms']) is list:
            if len(INFOS['tether_atoms']) < 11:
                s += f"tether_at {' '.join(map(str, INFOS['tether_atoms']))}\n"
            else:
                with open(iconddir + "/tether_atoms", "w") as f:
                    f.write("\n".join(map(lambda x: "T" if x in INFOS['tether_atoms'] else "F", range(1,
                            len(initobject.atomlist)+1))))
                s += "tether_at file \"tether_atoms\"\n"
        else:
            s += f"tether_at {INFOS['tether_atoms']}\n"
        s += f"tethering_position {' '.join(map(lambda x: f'{x: 8.6f}', INFOS['tether_position']))}\n"

    if ask:
        if question("Do you want to see the input for the first trajectory?", bool, default=False):
            log.info(f"{'generated input for ' + iconddir:=^80}")
            log.info("-"*80)
            log.info(s)
            log.info("-"*80)
        if question("Do you want to add keywords to the input of all trajectories?", bool, default=False):
            INFOS["all_additions"] = []
            addition = " "
            while addition != "end":
                INFOS["all_additions"].append(addition)
                addition = question("Type the keyword and value you want to add (terminate by typing 'end')", str, default='end')

    if "all_additions" in INFOS:
        s += "\n".join(INFOS["all_additions"])

    inputf.write(s)
    inputf.close()

    # geometry file
    geomfname = iconddir + "/geom"
    geomf = open(geomfname, "w")
    for atom in initobject.atomlist:
        geomf.write(atom.geomstring() + "\n")
    geomf.close()

    # velocity file
    velocfname = iconddir + "/veloc"
    velocf = open(velocfname, "w")
    for atom in initobject.atomlist:
        velocf.write(atom.velocstring() + "\n")
    velocf.close()

    # laser file
    if INFOS["laser"]:
        laserfname = iconddir + "/laser"
        shutil.copy(INFOS["laserfile"], laserfname)

    # atommask file
    if INFOS["atommaskarray"]:
        atommfname = iconddir + "/atommask"
        atommf = open(atommfname, "w")
        for i, atom in enumerate(initobject.atomlist):
            if i + 1 in INFOS["atommaskarray"]:
                atommf.write("T\n")
            else:
                atommf.write("F\n")
        atommf.close()

    return


# ======================================================================================================================


def writeRunscript(INFOS, iconddir, interface):
    """writes the runscript in each subdirectory"""
    try:
        runscript = open("%s/run.sh" % (iconddir), "w")
    except IOError:
        log.info("IOError during writeRunscript, iconddir=%s" % (iconddir))
        quit(1)
    if "proj" in INFOS:
        projname = "%4s_%5s" % (INFOS["proj"][0:4], iconddir[-6:-1])
    else:
        projname = "traj_%5s" % (iconddir[-6:-1])

    # ================================
    intstring = ""
    if "amsbashrc" in INFOS:
        intstring = ". %s\nexport PYTHONPATH=$AMSHOME/scripting:$PYTHONPATH" % (INFOS["amsbashrc"])

    # ================================
    if INFOS["pysharc"]:
        driver = ("_".join(interface.__class__.__name__.split("_")[1:])).lower()
        exestring = ". $SHARC/sharcvars.sh\n$SHARC/driver.py -i %s input" % driver
    else:
        exestring = "$SHARC/sharc.x input"

    # ================================ for here mode
    if INFOS["here"]:
        string = """#!/usr/bin/env bash

echo "%s"

%s

PRIMARY_DIR=%s/%s

cd $PRIMARY_DIR

%s
""" % (
            projname,
            intstring,
            INFOS["cwd"],
            iconddir,
            exestring,
        )
    #
    # ================================ for remote mode
    else:
        string = """#!/usr/bin/env bash

# $-N %s
""" % (
            projname
        )
        if INFOS["qsub"]:
            string += "#$ -v USER_EPILOG=%s/epilog.sh" % (iconddir)

        string += """
%s

PRIMARY_DIR=%s/%s
COPY_DIR=%s/%s

mkdir -p $COPY_DIR
cp -r $PRIMARY_DIR/* $COPY_DIR
cd $COPY_DIR
echo $HOSTNAME > $PRIMARY_DIR/host_info
echo $(pwd) >> $PRIMARY_DIR/host_info
echo $(date) >> $PRIMARY_DIR/host_info

%s
err=$?

cp -r $COPY_DIR/output.* $COPY_DIR/restart.* $COPY_DIR/restart/ $PRIMARY_DIR

if [ $err == 0 ];
then
  rm -r $COPY_DIR
else
  echo "The calculation crashed at
date = $(date)
with error code $err.
Please inspect the trajectory on
host = $HOSTNAME
in
dir  = $(pwd)
" > $PRIMARY_DIR/README
fi
""" % (
            intstring,
            INFOS["cwd"],
            iconddir,
            INFOS["copydir"],
            iconddir,
            exestring,
        )

    runscript.write(string)
    runscript.close()
    filename = iconddir + "/run.sh"
    os.chmod(filename, os.stat(filename).st_mode | stat.S_IXUSR)

    # also write an epilog script
    if not INFOS["here"] and INFOS["qsub"]:
        try:
            episcript = open(iconddir + "/epilog.sh", "w")
            string = """#/bin/bash

PRIMARY_DIR=%s/%s
COPY_DIR=%s/%s

cp $COPY_DIR/output.* $COPY_DIR/restart.* $PRIMARY_DIR
rm -r $COPY_DIR
""" % (
                INFOS["cwd"],
                iconddir,
                INFOS["copydir"],
                iconddir,
            )
            episcript.write(string)
            episcript.close()
        except IOError:
            log.info("Could not write epilog script for %s." % (iconddir))
    return


# ======================================================================================================================
# ======================================================================================================================
# ======================================================================================================================


def get_iconddir(istate, INFOS):
    if INFOS["diag"]:
        dirname = "State_%i" % (istate)
    else:
        mult, state, ms = INFOS["statemap"][istate]
        dirname = IToMult[mult] + "_%i" % (state - (mult == 1 or mult == 2))
    return dirname


# ====================================


def setup_all(INFOS, interface: SHARC_INTERFACE):
    """This routine sets up the directories for the initial calculations."""

    string = "\n  " + "=" * 80 + "\n"
    string += "||" + f"{'Setting up directories...':^80}" + "||\n"
    string += "  " + "=" * 80 + "\n\n"
    log.info(string)

    all_run = open("all_run_traj.sh", "w")
    string = "#!/bin/bash\n\nCWD=%s\n\n" % (INFOS["cwd"])
    all_run.write(string)
    if INFOS["qsub"]:
        all_qsub = open("all_qsub_traj.sh", "w")
        string = "#!/bin/bash\n\nCWD=%s\n\n" % (INFOS["cwd"])
        all_qsub.write(string)

    for istate in INFOS["setupstates"]:
        dirname = get_iconddir(istate, INFOS)
        io = make_directory(dirname)
        if io != 0:
            log.info("Could not make directory %s" % (dirname))
            quit(1)

    width = 50
    ntraj = INFOS["ntraj"]
    idone = 0
    finished = False

    initlist = INFOS["initlist"]
    ask = True

    for icond in range(INFOS["firstindex"], INFOS["ninit"] + 1):
        for istate in INFOS["setupstates"]:
            if len(initlist[icond - 1].statelist) < istate:
                continue
            if not initlist[icond - 1].statelist[istate - 1].Excited:
                continue

            idone += 1

            done = idone * width // ntraj
            sys.stdout.write("\rProgress: [" + "=" * done + " " * (width - done) + "] %3i%%" % (done * 100 // width))

            dirname = get_iconddir(istate, INFOS) + "/TRAJ_%05i/" % (icond)
            io = make_directory(dirname)
            if io != 0:
                log.info("Skipping initial condition %i %i!" % (istate, icond))
                continue

            writeSHARCinput(INFOS, initlist[icond - 1], dirname, istate, ask=ask)
            ask = False
            io = make_directory(dirname + "/QM")
            io += make_directory(dirname + "/restart")
            if io != 0:
                log.info("Could not make QM or restart directory!")
                continue
            interface.prepare(INFOS, dirname + "/QM")

            writeRunscript(INFOS, dirname, interface)
            if INFOS["rattle"]:
                shutil.copy(expand_path(INFOS["rattlefile"]), os.path.join(dirname, INFOS["rattlefile"].split("/")[-1]))

            string = "cd $CWD/%s/\nbash run.sh\ncd $CWD\necho %s >> DONE\n" % (dirname, dirname)
            all_run.write(string)
            if INFOS["qsub"]:
                string = "cd $CWD/%s/\n%s run.sh\ncd $CWD\n" % (dirname, INFOS["qsubcommand"])
                all_qsub.write(string)

            if idone == ntraj:
                finished = True
                break
        if finished:
            log.info("\n\n%i trajectories setup, last initial condition was %i in state %i.\n" % (ntraj, icond, istate))
            setup_stat = open("setup_traj.status", "a+")
            string = """*** %s %s %s
  First index:          %i
  Last index:           %i
  Trajectories:         %i
  State of last traj.:  %i

""" % (
                datetime.datetime.now(),
                gethostname(),
                os.getcwd(),
                INFOS["firstindex"],
                icond,
                ntraj,
                istate,
            )
            setup_stat.write(string)
            setup_stat.close()
            break

    all_run.close()
    filename = "all_run_traj.sh"
    os.chmod(filename, os.stat(filename).st_mode | stat.S_IXUSR)
    if INFOS["qsub"]:
        all_qsub.close()
        filename = "all_qsub_traj.sh"
        os.chmod(filename, os.stat(filename).st_mode | stat.S_IXUSR)

    log.info("\n")


# ======================================================================================================================
# ======================================================================================================================
# ======================================================================================================================


def main():
    """Main routine"""

    usage = """
python setup_traj.py

This interactive program prepares SHARC dynamics calculations.
"""

    description = ""
    parser = OptionParser(usage=usage, description=description)

    displaywelcome()
    open_keystrokes()
    INFOS = {"select_directly": True}  # deactivate in get_infos within interface!

    INFOS = get_general(INFOS)
    chosen_interface: SHARC_INTERFACE = get_interface()()
    INFOS = get_requests(INFOS, chosen_interface)
    INFOS = chosen_interface.get_infos(INFOS, KEYSTROKES)
    INFOS = get_trajectory_info(INFOS)
    INFOS = get_runscript_info(INFOS)

    log.info("\n" + f"{'Full input':#^60}" + "\n")
    for item in INFOS:
        if "initlist" not in item:
            log.info(f"{item:<25} {INFOS[item]}")
    log.info("")
    setup = question("Do you want to setup the specified calculations?", bool, True)
    log.info("")

    if setup:
        if question("Do you want to link the interface files?", bool, default=False, autocomplete=False):
            INFOS["link_files"] = True
        setup_all(INFOS, chosen_interface)

    close_keystrokes()


# ======================================================================================================================
if __name__ == "__main__":
    try:
        main()
    except KeyboardInterrupt:
        log.info("\nCtrl+C makes me a sad SHARC ;-(\n")
        quit(0)<|MERGE_RESOLUTION|>--- conflicted
+++ resolved
@@ -1081,16 +1081,6 @@
         INFOS["damping"] = False
 
     # atommask
-<<<<<<< HEAD
-    INFOS['atommaskarray'] = []
-    if (INFOS['decoherence'][0] == 'edc') or (INFOS['ekincorrect'] == 2) or (INFOS['reflect'] == 2):
-        log.info('\nDo you want to use an atom mask for velocity rescaling or decoherence? (Important for QM/MM! Mask MM atoms!)')
-        if question('Atom masking?', bool, False):
-            log.info('\nPlease enter all atom indices (start counting at 1) of the atoms which should considered for velocity rescaling and dechoerence. \nRemember that you can also enter ranges (e.g., "-1~-3  5  11~21").')
-#      log.info('\nPlease enter all atom indices (start counting at 1) of the atoms which should be masked. \nRemember that you can also enter ranges (e.g., "-1~-3  5  11~21").')
-            arr = question('Masked atoms:', int, ranges=True)
-=======
-    INFOS["atommaskarray"] = []
     if (INFOS["decoherence"][0] == "edc") or (INFOS["ekincorrect"] == 2) or (INFOS["reflect"] == 2):
         log.info("\nDo you want to use an atom mask for velocity rescaling or decoherence?")
         if question("Atom masking?", bool, False):
@@ -1099,7 +1089,6 @@
             )
             #      log.info('\nPlease enter all atom indices (start counting at 1) of the atoms which should be masked. \nRemember that you can also enter ranges (e.g., "-1~-3  5  11~21").')
             arr = question("Masked atoms:", int, ranges=True)
->>>>>>> a6b94e3b
             for i in arr:
                 if 1 <= i <= INFOS["natom"]:
                     INFOS["atommaskarray"].append(i)

#!/usr/bin/env python3

# ******************************************
#
#    SHARC Program Suite
#
#    Copyright (c) 2025 University of Vienna
#
#    This file is part of SHARC.
#
#    SHARC is free software: you can redistribute it and/or modify
#    it under the terms of the GNU General Public License as published by
#    the Free Software Foundation, either version 3 of the License, or
#    (at your option) any later version.
#
#    SHARC is distributed in the hope that it will be useful,
#    but WITHOUT ANY WARRANTY; without even the implied warranty of
#    MERCHANTABILITY or FITNESS FOR A PARTICULAR PURPOSE.  See the
#    GNU General Public License for more details.
#
#    You should have received a copy of the GNU General Public License
#    inside the SHARC manual.  If not, see <http://www.gnu.org/licenses/>.
#
# ******************************************

import os
import sys
import math
import numpy as np
import copy
import re
import datetime
from optparse import OptionParser

from constants import MASSES

# =========================================================0
version = '4.0'
versiondate = datetime.date(2025, 4, 1)

allowedreq = ['a', 'd', 'r', 's', 'p', 'q', 'x', 'y', 'z', '5', '6', 'c', 'i', 'j', 'k', 'l']

# This array contains all Boeyens classification symbols for 5-membered rings.
# (phi): symbol
BOEYENS_5 = {
    (0.): 'E_1',
    (36.): '2^E',
    (72.): 'E_3',
    (108.): '4^E',
    (144.): 'E_5',
    (180.): '1^E',
    (216.): 'E_2',
    (252.): '3^E',
    (288.): 'E_4',
    (324.): '5^E',
    (18.): '^2H_1',
    (54.): '^2H_3',
    (90.): '^4H_3',
    (126.): '^4H_5',
    (162.): '^1H_5',
    (198.): '^1H_2',
    (234.): '^3H_2',
    (270.): '^3H_4',
    (306.): '^5H_4',
    (342.): '^5H_1'
}

# This array contains all Boeyens classification symbols for 6-membered rings.
# (phi,theta): symbol
BOEYENS_6 = {
    (0., 0.): '^1C_4',
    (0., 180.): '^4C_1',
    (0., 54.7): '^1E',
    (60., 54.7): 'E_2',
    (120., 54.7): '^3E',
    (180., 54.7): 'E_4',
    (240., 54.7): '^5E',
    (300., 54.7): 'E_6',
    (0., 125.3): '^4E',
    (60., 125.3): 'E_5',
    (120., 125.3): '^6E',
    (180., 125.3): 'E_1',
    (240., 125.3): '^2E',
    (300., 125.3): 'E_3',
    (30., 50.8): '^1H_2',
    (90., 50.8): '^3H_2',
    (150., 50.8): '^3H_4',
    (210., 50.8): '^5H_4',
    (270., 50.8): '^5H_6',
    (330., 50.8): '^1H_6',
    (30., 129.2): '^4H_5',
    (90., 129.2): '^6H_5',
    (150., 129.2): '^6H_1',
    (210., 129.2): '^2H_1',
    (270., 129.2): '^2H_3',
    (330., 129.2): '^4H_3',
    (30., 67.5): '^1S_2',
    (90., 67.5): '^3S_2',
    (150., 67.5): '^3S_4',
    (210., 67.5): '^5S_4',
    (270., 67.5): '^5S_6',
    (330., 67.5): '^1S_6',
    (30., 112.5): '^4S_5',
    (90., 112.5): '^6S_5',
    (150., 112.5): '^6S_1',
    (210., 112.5): '^2S_1',
    (270., 112.5): '^2S_3',
    (330., 112.5): '^4S_3',
    (0., 90.): '^{1,4}B',
    (60., 90.): 'B_{2,5}',
    (120., 90.): '^{3,6}B',
    (180., 90.): 'B_{4,1}',
    (240., 90.): '^{2,5}B',
    (300., 90.): 'B_{3,6}',
    (30., 90.): '^4T_2',
    (90., 90.): '^6T_2',
    (150., 90.): '^3T_1',
    (210., 90.): '^2T_4',
    (270., 90.): '^2T_6',
    (330., 90.): '^1T_3',
}

# ================== global variables for options ================= #

p = 4     # default number of decimals
f = 20    # default field width
Bohrs = False
Radians = False
ang2bohr = 1.88972612
deg2rad = math.pi / 180.0

# =================== general 3D vector operations ================== #


def rscalar3d(a, b):
    '''Scalar product of 3-dimensional vectors a and b.'''
    s = 0
    for i in range(3):
        s += a[i] * b[i]
    return s


def rcross3d(a, b):
    '''Vector product of 3-dimensional vectors a and b.'''
    s = [0, 0, 0]
    s[0] = a[1] * b[2] - a[2] * b[1]
    s[1] = a[2] * b[0] - a[0] * b[2]
    s[2] = a[0] * b[1] - a[1] * b[0]
    return s


def rnorm3d(a):
    '''Norm of a 3-dimensional vector.'''
    return math.sqrt(rscalar3d(a, a))


def rangle3d(a, b):
    '''Angle between two 3-dimensional vectors.'''
    x = rscalar3d(a, b) / (rnorm3d(a) * rnorm3d(b))
    angle = math.acos(max(-1.0, min(1.0, x)))
    if Radians:
        return angle
    else:
        return angle / deg2rad


def rmult3d(scal, vec):
    '''Product of a scalar number with a 3d vector.'''
    for i in range(3):
        vec[i] *= scal
    return vec

# ===================== Cremer Pople parameters ==================== #


def center(atoms):
    '''Calculates the geometric center of N atoms.'''
    N = len(atoms)
    r = [0., 0., 0.]
    for j in range(N):
        for i in range(3):
            r[i] += atoms[j][i] / N
    return r


def translate(atoms):
    '''Shifts atom coordinates so that their geometric center is the origin of the coordinate system.'''
    r = center(atoms)
    N = len(atoms)
    for j in range(N):
        for i in range(3):
            atoms[j][i] -= r[i]
    return atoms


def normvec(atoms):
    '''Calculates a vector which is orthogonal to the mean plane defined by the atoms.'''
    N = len(atoms)
    r1 = [0, 0, 0]
    for j in range(N):
        factor = math.sin(2. * math.pi * j / N)
        for i in range(3):
            r1[i] += factor * atoms[j][i]
    r2 = [0, 0, 0]
    for j in range(N):
        factor = math.cos(2. * math.pi * j / N)
        for i in range(3):
            r2[i] += factor * atoms[j][i]
    n = rcross3d(r1, r2)
    norm = rscalar3d(n, n)
    for i in range(3):
        n[i] /= math.sqrt(norm)
    return n


def project(atoms, n):
    '''Calculates the z coordinates relative to the mean plane defined by the atoms.'''
    N = len(atoms)
    z = []
    for j in range(N):
        z.append(rscalar3d(atoms[j], n))
    return z


def getz(atoms):
    '''Uses the above routines to calculate the relative z coordinates relative to a
  mean plane of the atoms.'''
    atoms = translate(atoms)
    # N=len(atoms)
    n = normvec(atoms)
    z = project(atoms, n)
    return z

# ================= coordinate calculation routines ===================== #


def dist(a, b):
    '''Bond distance between atoms a and b.'''
    s = [0, 0, 0]
    for i in range(3):
        s[i] = b[i] - a[i]
    if Bohrs:
        return rnorm3d(s) * ang2bohr
    else:
        return rnorm3d(s)


def ang(a, b, c):
    '''Bond angle of a-b and b-c.'''
    r1 = [0, 0, 0]
    r2 = [0, 0, 0]
    for i in range(3):
        r1[i] = a[i] - b[i]
        r2[i] = c[i] - b[i]
    return rangle3d(r1, r2)


def skewang(a, b, c, d):
    '''Angle of a-b and c-d.'''
    r1 = [0, 0, 0]
    r2 = [0, 0, 0]
    for i in range(3):
        r1[i] = a[i] - b[i]
        r2[i] = d[i] - c[i]
    return rangle3d(r1, r2)


def dih(a, b, c, d):
    '''Dihedral angle between the a-b-c and b-c-d planes.'''
    r1 = [0, 0, 0]
    r2 = [0, 0, 0]
    r3 = [0, 0, 0]
    for i in range(3):
        r1[i] = b[i] - a[i]
        r2[i] = c[i] - b[i]
        r3[i] = d[i] - c[i]
    q1 = rcross3d(r1, r2)
    q2 = rcross3d(r2, r3)
    if q1 == [0., 0., 0.] or q2 == [0., 0., 0.]:
        sys.stderr.write('Undefined dihedral angle!')
        return float('NaN')
    Q = rcross3d(q1, q2)
    if Q == [0., 0., 0.]:
        sign = 1.
    elif rangle3d(Q, r2) < 90. * [deg2rad, 1.][Radians is None]:
        sign = 1.
    else:
        sign = -1.
    return rangle3d(q1, q2) * sign


def pyr(a, b, c, d):
    '''Pyramidalization angle between the a-b bond and the b-c-d plane.'''
    r1 = [0, 0, 0]
    r2 = [0, 0, 0]
    r3 = [0, 0, 0]
    for i in range(3):
        r1[i] = a[i] - b[i]
        r2[i] = c[i] - b[i]
        r3[i] = d[i] - b[i]
    q1 = rcross3d(r2, r3)
    if q1 == [0., 0., 0.]:
        sys.stderr.write('Undefined pyramidalization angle!')
        return float('NaN')
    if Radians:
        return 90.0 * deg2rad - rangle3d(q1, r1)
    else:
        return 90.0 - rangle3d(q1, r1)


def pyr_new(a, b, c, d):
    '''Angle between the a-b bond and average of the b-c and b-d bonds.'''
    r1 = [0, 0, 0]
    r2 = [0, 0, 0]
    for i in range(3):
        r1[i] = a[i] - b[i]
        r2[i] = (d[i] + c[i]) / 2. - b[i]
    if Radians:
        phi = 180.0 * deg2rad - rangle3d(r1, r2)
    else:
        phi = 180.0 - rangle3d(r1, r2)
    if pyr(a, b, c, d) < 0.:
        phi *= -1.
    return phi


def x(a):
    '''X coordinate of atom a.'''
    return a[0]


def y(a):
    '''Y coordinate of atom a.'''
    return a[1]


def z(a):
    '''Z coordinate of atom a.'''
    return a[2]


def CP5(a, b, c, d, e):
    '''Calculates the Cremer-Pople parameters for a 5-membered ring, q and phi.'''
    atoms2 = [a, b, c, d, e]
    atoms = copy.deepcopy(atoms2)
    # getz() changes the atom positions, so we have to copy the positions first!
    z = getz(atoms)
    h1 = 0.
    h2 = 0.
    for j in range(5):
        h1 += z[j] * math.cos(4. * math.pi * j / 5.)
        h2 -= z[j] * math.sin(4. * math.pi * j / 5.)
    h1 *= math.sqrt(2. / 5.)
    h2 *= math.sqrt(2. / 5.)
    ph = math.atan2(h2, h1)
    if ph < 0:
        ph = 2 * math.pi + ph
    q = math.sqrt(h1**2 + h2**2)
    if Bohrs:
        q *= ang2bohr
    if Radians:
        return q, ph
    else:
        return q, abs(ph) / deg2rad


def CP6(a, b, c, d, e, f):
    '''Calculates the Cremer-Pople parameters for a 6-membered ring, Q, phi and theta.'''
    atoms2 = [a, b, c, d, e, f]
    atoms = copy.deepcopy(atoms2)
    # getz() changes the atom positions, so we have to copy the positions first!
    z = getz(atoms)
    h1 = 0.
    h2 = 0.
    for j in range(6):
        h1 += z[j] * math.cos(4. * math.pi * j / 6.)
        h2 -= z[j] * math.sin(4. * math.pi * j / 6.)
    h1 *= math.sqrt(2. / 6.)
    h2 *= math.sqrt(2. / 6.)
    ph = math.atan2(h2, h1) + math.pi
    if ph < 0:
        ph = 2 * math.pi + ph
    q2 = math.sqrt(h1**2 + h2**2)
    q3 = 0.
    for j in range(6):
        q3 += (-1)**(j) * z[j]
    q3 /= math.sqrt(6.)
    Q = math.sqrt(q2**2 + q3**2)
    if Bohrs:
        Q *= ang2bohr
    th = math.atan2(q3, q2) + math.pi / 2
    if Radians:
        return Q, ph, th
    else:
        return Q, ph / deg2rad, th / deg2rad


def orthodromic_distance(phi1_degree, theta1_degree, phi2_degree, theta2_degree):
    '''Calculates the orthodromic (great-circle) distance on a sphere between two points (phi1,theta1) and (phi2,theta2)'''
    breite1 = 90. - theta1_degree
    breite2 = 90. - theta2_degree
    if phi1_degree > 180.:
        laenge1 = phi1_degree - 360.
    else:
        laenge1 = phi1_degree
    if phi2_degree > 180.:
        laenge2 = phi2_degree - 360.
    else:
        laenge2 = phi2_degree
    phi1 = math.radians(laenge1)
    theta1 = math.radians(breite1)
    phi2 = math.radians(laenge2)
    theta2 = math.radians(breite2)
    delta_phi = abs(phi2 - phi1)
    delta_theta = abs(theta2 - theta1)
    return math.acos(math.sin(theta1) * math.sin(theta2) + math.cos(theta1) * math.cos(theta2) * math.cos(delta_phi))


def Boeyens6(ph, th):
    '''Determines the Boeyens symbol for a given phi and theta.'''
    dist_list = []
    if Radians:
        ph /= deg2rad
        th /= deg2rad
    for angles, conformation in BOEYENS_6.items():
        dist_list.append([conformation, orthodromic_distance(angles[0], angles[1], ph, th)])
    dist_list.sort(key=lambda d: d[1])
    return dist_list[0][0]


def angular_distance(a, b):
    return min((a - b) % 360., (b - a) % 360.)


def Boeyens5(ph):
    '''Determines the Boeyens symbol for a given phi.'''
    dist_list = []
    if Radians:
        ph /= deg2rad
    for angles, conformation in BOEYENS_5.items():
        dist_list.append([conformation, angular_distance(angles, ph)])
    dist_list.sort(key=lambda d: d[1])
    return dist_list[0][0]


def Angle_between_3rings(a1, a2, a3, b1, b2, b3):
    '''Calculates the angle between the normal vectors of two 3-rings (a1,a2,a3) and (b1,b2,b3).'''
    ring1 = [a1, a2, a3]
    ring2 = [b1, b2, b3]
    n1 = normvec(ring1)
    n2 = normvec(ring2)
    return rangle3d(n1, n2)


def Angle_between_4rings(a1, a2, a3, a4, b1, b2, b3, b4):
    '''Calculates the angle between the normal vectors of two 4-rings (a1,a2,a3,a4) and (b1,b2,b3,b4).'''
    ring1 = [a1, a2, a3, a4]
    ring2 = [b1, b2, b3, b4]
    n1 = normvec(ring1)
    n2 = normvec(ring2)
    return rangle3d(n1, n2)


def Angle_between_5rings(a1, a2, a3, a4, a5, b1, b2, b3, b4, b5):
    '''Calculates the angle between the normal vectors of two 5-rings (a1,a2,a3,a4,a5) and (b1,b2,b3,b4,b5).'''
    ring1 = [a1, a2, a3, a4, a5]
    ring2 = [b1, b2, b3, b4, b5]
    n1 = normvec(ring1)
    n2 = normvec(ring2)
    return rangle3d(n1, n2)


def Angle_between_6rings(a1, a2, a3, a4, a5, a6, b1, b2, b3, b4, b5, b6):
    '''Calculates the angle between the normal vectors of two 6-rings (a1,a2,a3,a4,a5,a6) and (b1,b2,b3,b4,b5,b6).'''
    ring1 = [a1, a2, a3, a4, a5, a6]
    ring2 = [b1, b2, b3, b4, b5, b6]
    n1 = normvec(ring1)
    n2 = normvec(ring2)
    return rangle3d(n1, n2)

# ================================================================= #


def checkreq(s, natom):
    '''Checks one line of input.
  Checks:
  - whether line is empty
  - whether first string has 1 character
  - whether first string is one of the valid requests
  - whether the number of atoms complies with the request
  - whether all atom numbers are <= natom
  - whether any atom number is repeated

  Also converts the atom numbers to integer.'''
    if s == []:
        return False
    if len(s[0]) != 1:
        sys.stderr.write('Requests start with one-letter keys!\n')
        return False
    s[0] = s[0].lower()
    if not s[0] in allowedreq:
        sys.stderr.write('''Valid requests are:\n
    r\tbond distance (2 atoms)\n
    a\tbond angle (3 atoms)\n
    s\tskew angle (4 atoms)\n
    d\tdihedral angle (4 atoms)\n
    p\tpyramidalization angle (4 atoms)\n
    q\tpyramidalization angle, alternative definition (4 atoms)\n
    x\tx coordinate (1 atom)\n
    y\ty coordinate (1 atom)\n
    z\tz coordinate (1 atom)\n
    5\tCremer-Pople parameters q2, phi2, and Boeyens-like term (5 atoms)\n
    6\tCremer-Pople parameters Q, phi, theta and Boeyens term (6 atoms)\n
    i\tangle between normal vectors of two 3-rings (6 atoms)\n
    j\tangle between normal vectors of two 4-rings (8 atoms)\n
    k\tangle between normal vectors of two 5-rings (10 atoms)\n
    l\tangle between normal vectors of two 6-rings (12 atoms)\n
    c\tComment line (shortened to the first 20 characters)\n''')
        return False
    elif s[0] == 'x' or s[0] == 'y' or s[0] == 'z':
        if not len(s) == 2:
            sys.stderr.write('Coordinate needs one atom as argument!\n')
            return False
    elif s[0] == 'r':
        if not len(s) == 3:
            sys.stderr.write('Distance needs two atoms as arguments!\n')
            return False
    elif s[0] == 'a':
        if not len(s) == 4:
            sys.stderr.write('Angle needs three atoms as arguments!\n')
            return False
    elif s[0] == 's':
        if not len(s) == 5:
            sys.stderr.write('Skew angle needs four atoms as arguments!\n')
            return False
    elif s[0] == 'd' or s[0] == 'p' or s[0] == 'q':
        if not len(s) == 5:
            sys.stderr.write('Dihedral/Pyramidalization angle needs four atoms as arguments!\n')
            return False
    elif s[0] == '5':
        if not len(s) == 6:
            sys.stderr.write('Five-Ring Cremer-Pople parameters needs five atoms as arguments!\n')
            return False
    elif s[0] == '6':
        if not len(s) == 7:
            sys.stderr.write('Six-Ring Cremer-Pople parameters needs six atoms as arguments!\n')
            return False
    elif s[0] == 'i':
        if not len(s) == 7:
            sys.stderr.write('Angle between two 3-rings needs six atoms as arguments!\n')
            return False
    elif s[0] == 'j':
        if not len(s) == 9:
            sys.stderr.write('Angle between two 4-rings needs eight atoms as arguments!\n')
            return False
    elif s[0] == 'k':
        if not len(s) == 11:
            sys.stderr.write('Angle between two 5-rings needs ten atoms as arguments!\n')
            return False
    elif s[0] == 'l':
        if not len(s) == 13:
            sys.stderr.write('Angle between two 6-rings needs twelve atoms as arguments!\n')
            return False
    for i in range(len(s) - 1):
        if s[i + 1].lower() == 'com':
            s[i + 1] = 'com'
        else:
            s[i + 1] = int(s[i + 1])
    atoms = True
    for i in range(len(s) - 1):
        if s[i + 1] == 'com':
            continue
        if s[i + 1] > natom or s[i + 1] <= 0:
            atoms = False
    if not atoms:
        sys.stderr.write('There are only %i atoms in this molecule!\n' % (natom))
        return False
    atoms = True
    for i in range(len(s) - 1):
        if s[i + 1] == 'com':
            continue
        for j in range(len(s) - i - 2):
            if s[i + j + 2] == 'com':
                continue
            if s[i + 1] == s[i + j + 2]:
                atoms = False
    if not atoms:
        sys.stderr.write('Repeated atom!\n')
        return False
    return True


def tableheader(req):
    '''Creates a two-line string with the column number and a column label.'''
    comment_bonus = 50
    s = '#' + ' ' * (f - 6) + '% 5i|' % (1)
    i = 0
    for r in req:
        i += 1
        if r[0] == 'c':
            s += ' ' * comment_bonus
        if r[0] == 'i':
            s += ' ' * (1)
        if r[0] == 'j':
            s += ' ' * (max(26, f) - 20 + 1)
        if r[0] == 'k':
            s += ' ' * (max(32, f) - 20 + 1)
        if r[0] == 'l':
            s += ' ' * (max(38, f) - 20 + 1)
        s += ' ' * (f - 5) + '% 5i|' % (i + 1)
        if r[0] == '5':
            for j in range(2):
                i += 1
                s += ' ' * (f - 5) + '% 5i|' % (i + 1)
        if r[0] == '6':
            for j in range(3):
                i += 1
                s += ' ' * (f - 5) + '% 5i|' % (i + 1)
    s += '\n'
    s += '#' + ' ' * (f - 5) + 'time|'
    for r in req:
        for i in range(len(r)-1):
            if r[1+i] == 'com':
                r[i+1]= 0
        if r[0] == 'x' or r[0] == 'y' or r[0] == 'z':
            s += ' ' * (f - 4) + r[0] + '%3i|' % (r[1])
        elif r[0] == 'r':
            s += ' ' * (f - 7) + r[0] + '%3i%3i|' % (r[1], r[2])
        elif r[0] == 'a':
            s += ' ' * (f - 10) + r[0] + '%3i%3i%3i|' % (r[1], r[2], r[3])
        elif r[0] == 'd' or r[0] == 'p' or r[0] == 'q' or r[0] == 's':
            s += ' ' * (f - 13) + r[0] + '%3i%3i%3i%3i|' % (r[1], r[2], r[3], r[4])
        elif r[0] == '5':
            s += ' ' * (f - 16) + 'q' + '%3i%3i%3i%3i%3i|' % (r[1], r[2], r[3], r[4], r[5])
            s += ' ' * (f - 17) + 'ph' + '%3i%3i%3i%3i%3i|' % (r[1], r[2], r[3], r[4], r[5])
            s += ' ' * (f - 17) + 'By' + '%3i%3i%3i%3i%3i|' % (r[1], r[2], r[3], r[4], r[5])
        elif r[0] == '6':
            s += ' ' * (f - 20) + ' Q' + '%3i%3i%3i%3i%3i%3i|' % (r[1], r[2], r[3], r[4], r[5], r[6])
            s += ' ' * (f - 20) + 'ph' + '%3i%3i%3i%3i%3i%3i|' % (r[1], r[2], r[3], r[4], r[5], r[6])
            s += ' ' * (f - 20) + 'th' + '%3i%3i%3i%3i%3i%3i|' % (r[1], r[2], r[3], r[4], r[5], r[6])
            s += ' ' * (f - 20) + 'By' + '%3i%3i%3i%3i%3i%3i|' % (r[1], r[2], r[3], r[4], r[5], r[6])
        elif r[0] == 'i':
            s += ' ' * (f - 20) + 'A3' + '%3i%3i%3i,%3i%3i%3i|' % (r[1], r[2], r[3], r[4], r[5], r[6])
        elif r[0] == 'j':
            s += ' ' * (f - 20) + 'A4' + '%3i%3i%3i%3i,%3i%3i%3i%3i|' % (r[1], r[2], r[3], r[4], r[5], r[6], r[7], r[8])
        elif r[0] == 'k':
            s += ' ' * (f - 20) + 'A5' + '%3i%3i%3i%3i%3i,%3i%3i%3i%3i%3i|' % (r[1], r[2], r[3], r[4], r[5], r[6], r[7], r[8], r[9], r[10])
        elif r[0] == 'l':
            s += ' ' * (f - 20) + 'A6' + '%3i%3i%3i%3i%3i%3i,%3i%3i%3i%3i%3i%3i|' % (r[1], r[2], r[3], r[4], r[5], r[6], r[7], r[8], r[9], r[10], r[11], r[12])
        elif r[0] == 'c':
            s += ' ' * (f - 7 + comment_bonus) + 'Comment '
    return s


def ang_or_bohr(a):
    if Bohrs:
        return a * ang2bohr
    else:
        return a


def calculate(g, req, comm):
    '''Creates a one-line string containing all requested internal coordinates for geometry g.'''
    comment_bonus = 50
    s = ''
    formatstring = '%%%i.%if ' % (f, p)
    stringstring = '%%%is ' % (f)
    commentstring = '%%%is ' % (f + comment_bonus)
    # compute and append COM
    natom = len(g)
    COM = [0., 0., 0.]
    for i in range(3):
        mass = 0.
        for atom in g:
            COM[i] += atom[i]*MASSES[atom[3].title()]
            mass += MASSES[atom[3].title()]
        COM[i] /= mass
    g.append(COM+['com'])
    # print(g)
    # process requests
    for r in req:
        # for i in range(len(r)-1):
        #     if r[1+i] == 'com':
        #         r[i+1] = 0 
        if r[0] == 'x':
            print(r)
            s += formatstring % (ang_or_bohr(g[r[1] - 1][0]))
        elif r[0] == 'y':
            s += formatstring % (ang_or_bohr(g[r[1] - 1][1]))
        elif r[0] == 'z':
            s += formatstring % (ang_or_bohr(g[r[1] - 1][2]))
        elif r[0] == 'r':
            s += formatstring % (dist(g[r[1] - 1], g[r[2] - 1]))
        elif r[0] == 'a':
            s += formatstring % (ang(g[r[1] - 1], g[r[2] - 1], g[r[3] - 1]))
        elif r[0] == 's':
            s += formatstring % (skewang(g[r[1] - 1], g[r[2] - 1], g[r[3] - 1], g[r[4] - 1]))
        elif r[0] == 'p':
            s += formatstring % (pyr(g[r[1] - 1], g[r[2] - 1], g[r[3] - 1], g[r[4] - 1]))
        elif r[0] == 'q':
            s += formatstring % (pyr_new(g[r[1] - 1], g[r[2] - 1], g[r[3] - 1], g[r[4] - 1]))
        elif r[0] == 'd':
            s += formatstring % (dih(g[r[1] - 1], g[r[2] - 1], g[r[3] - 1], g[r[4] - 1]))
        elif r[0] == '5':
            q, ph = CP5(g[r[1] - 1], g[r[2] - 1], g[r[3] - 1], g[r[4] - 1], g[r[5] - 1])
            s += formatstring % (q)
            s += formatstring % (ph)
            s += stringstring % ('$' + Boeyens5(ph) + '$')
        elif r[0] == '6':
            Q, ph, th = CP6(g[r[1] - 1], g[r[2] - 1], g[r[3] - 1], g[r[4] - 1], g[r[5] - 1], g[r[6] - 1])
            s += formatstring % (Q)
            s += formatstring % (ph)
            s += formatstring % (th)
            s += stringstring % ('$' + Boeyens6(ph, th) + '$')
        elif r[0] == 'i':
            a = Angle_between_3rings(g[r[1] - 1], g[r[2] - 1], g[r[3] - 1], g[r[4] - 1], g[r[5] - 1], g[r[6] - 1])
            s += ' ' * (1)
            s += formatstring % (a)
        elif r[0] == 'j':
            a = Angle_between_4rings(g[r[1] - 1], g[r[2] - 1], g[r[3] - 1], g[r[4] - 1], g[r[5] - 1], g[r[6] - 1], g[r[7] - 1], g[r[8] - 1])
            s += ' ' * (max(26, f) - 20 + 1)
            s += formatstring % (a)
        elif r[0] == 'k':
            a = Angle_between_5rings(g[r[1] - 1], g[r[2] - 1], g[r[3] - 1], g[r[4] - 1], g[r[5] - 1], g[r[6] - 1], g[r[7] - 1], g[r[8] - 1], g[r[9] - 1], g[r[10] - 1])
            s += ' ' * (max(32, f) - 20 + 1)
            s += formatstring % (a)
        elif r[0] == 'l':
            a = Angle_between_6rings(g[r[1] - 1], g[r[2] - 1], g[r[3] - 1], g[r[4] - 1], g[r[5] - 1], g[r[6] - 1], g[r[7] - 1], g[r[8] - 1], g[r[9] - 1], g[r[10] - 1], g[r[11] - 1], g[r[12] - 1])
            s += ' ' * (max(38, f) - 20 + 1)
            s += formatstring % (a)
        elif r[0] == 'c':
            if comm[0:f + comment_bonus].strip() == '':
                comm = ' ' * (f - 14 + comment_bonus) + '<EMPTY_STRING>'
            s += commentstring % (comm[0:f + comment_bonus].strip())
    return s
# ================================================================= #


def main():
    '''Main routine.

  Parts:
  - command line option parsing
  - reading the geometry file (creates array geo)
  - reading the requested internal coordinates (creates array req)
  - writes the table header
  - loop over all geometries, calculation of internal coordinates'''

    usage = '''
Geo.py [options] < Geo.inp > Geo.out

Reads requests from STDIN
Writes formatted table to STDOUT

Calculates internal coordinates from xyz files.


Geo.py Version %s Date %s

This command line tool calculates internal coordinates (see below) for
xyz files with several consecutive geometries, like from a molecular
dynamics simulation.

The program can calculate bond lengths, bond angles, dihedral angles
and pyramidalization angles. For example, a pyramidalization angle for
a C-NH2 group would be defined as the angle between the C-N bond and
the NH2 plane. Inter-ring angles, angles between the mean plane of two
rings, can be computed for pairs of 3-, 4-, 5-, and 6-membered rings.

Additionally, Cremer-Pople parameters for 5- and 6-membered rings can be
calculated [1]. For 6-membered rings, also the Boeyens classification
symbols [2] can be generated. For 5-membered rings, the classification
symbols are inspired by the Boeyens scheme.
The program can also output x, y or z coordinates of single atoms.

Internal coordinates are specified on STDIN, with one coordinate per line.
Each line consists of a one-letter key followed by a number of atom indices,
e.g.
r 1 2
is the bond length between atoms 1 and 2.
The one-letter keys are:
    r\tbond distance (2 atoms)
    a\tbond angle (3 atoms)
    s\tskew angle (4 atoms)
    d\tdihedral angle (4 atoms)
    p\tpyramidalization angle (4 atoms)
    q\tpyramidalization angle, alternative definition (4 atoms)
    i\tangle between normal vectors of two 3-rings (6 atoms)
    j\tangle between normal vectors of two 4-rings (8 atoms)
    k\tangle between normal vectors of two 5-rings (10 atoms)
    l\tangle between normal vectors of two 6-rings (12 atoms)
    x\tx coordinate (1 atom)
    y\ty coordinate (1 atom)
    z\tz coordinate (1 atom)
    5\tCremer-Pople parameters q2, phi2 and conformation terms (5 atoms)
    6\tCremer-Pople parameters Q, phi, theta and Boeyens terms (6 atoms)
    c\tComment line from xyz file (truncated to 20 characters)

[1] D. Cremer and J. A. Pople: "A General Definition of Ring Puckering Coordinates",
J. Am. Chem. Soc., 1975, 97, 1354-1358.

[2] J. C. A. Boeyens: "The Conformation of Six-Membered Rings",
J. Cryst. Mol. Struct., 1977, 8, 317-320.
''' % (version, versiondate)

    description = ''

    parser = OptionParser(usage=usage, description=description)
    parser.add_option('-p', dest='p', type=int, nargs=1, default=4, help="number of decimals (default=4)")
    parser.add_option('-w', dest='f', type=int, nargs=1, default=20, help="field width (default=20)")
    parser.add_option('-b', dest='b', action='store_true', help="switch to bohrs (default is angstrom)")
    parser.add_option('-r', dest='r', action='store_true', help="switch to radians (default is degrees)")
    parser.add_option('-g', dest='g', type="string", nargs=1, default="output.xyz", help="geometry file in xyz format (default=output.xyz)")
    parser.add_option('-t', dest='t', type=float, nargs=1, default=1.0, help="timestep between successive geometries is fs (default=1.0 fs)")
    parser.add_option('-T', dest='T', type=int, nargs=1, default=0, help="start counting the timesteps at T (default=0)")
    (options, args) = parser.parse_args()
    global p, f, Bohrs, Radians
    if options.f >= 20:
        f = options.f
    else:
        sys.stderr.write('INFO: Field length f cannot be smaller than 20!')
    if 0 <= options.p <= f - 3:
        p = options.p
    else:
        p = f - 3
    Bohrs = options.b
    Radians = options.r
    dt = options.t
<<<<<<< HEAD
    if os.path.exists("start.time") and options.T == 0:
        Tshift = float(np.genfromtxt("start.time")[0]) / dt
=======
    if os.path.exists("start.time") and options.T==0:
        Tshift = float(np.genfromtxt("start.time")[0]/options.t)
>>>>>>> a5509852
    else:
        Tshift = options.T

    geofilename = options.g
    try:
        geofile = open(geofilename, 'r')
    except IOError:
        sys.stderr.write('ERROR: Geometry file %s does not exist!\n' % (geofilename))
        sys.exit(1)
    geo = geofile.readlines()
    geofile.close()
    natom = int(geo[0].split()[0])

    sys.stderr.write('Enter the internal coordinate specifications:\n')
    answered = False
    req = []
    iline = 0
    while not answered:
        try:
            s = input()
            iline += 1
            s = re.sub(r'#.*$', '', s)
            if 'end' in s:
                answered = True
                continue
            s = s.split()
            s[0] = s[0][0:1]
            if checkreq(s, natom):
                req.append(s)
            elif not sys.stdin.isatty():
                sys.stderr.write('... error on line %i\n' % (iline))
        except EOFError:
            answered = True
        except IndexError:
            pass

    print(tableheader(req))
    sys.stderr.write('Number of internal coordinate requests: % 3i\n' % (len(req)))

    line = 0
    t = 0
    while line < len(geo):
        try:
            n = int(geo[line].split()[0])
        except IndexError:
            sys.stderr.write('ERROR: did not find number of atoms! Line= %i, step= %i' % (line, t))
            sys.exit(1)
        if not n == natom:
            sys.stderr.write('ERROR: Number of atoms inconsistent! Line= %i, step= %i' % (line, t))
            sys.exit(1)
        line += 1
        comm = geo[line]
        line += 1
        g = []
        try:
            for i in range(natom):
                geoline = geo[line].split()
                a = []
                for j in range(3):
                    a.append(float(geoline[j + 1]))
                a.append(geoline[0])
                g.append(a)
                line += 1
        except ValueError:
            sys.stderr.write('ERROR: Error while reading geometry! Line= %i\n' % (line))
            sys.exit(1)

        formatstring = '%%%i.%if ' % (f, p)
        s = calculate(g, req, comm)
        print(formatstring % ((t + Tshift) * dt) + s)
        t += 1
        sys.stderr.write('\rNumber of geometries: % 6i' % (t))

    sys.stderr.write('\nFINISHED!\n\n')
    sys.exit(0)


if __name__ == '__main__':
    try:
        main()
    except KeyboardInterrupt:
        print('\nExited without writing...\n')
        quit(0)<|MERGE_RESOLUTION|>--- conflicted
+++ resolved
@@ -826,13 +826,8 @@
     Bohrs = options.b
     Radians = options.r
     dt = options.t
-<<<<<<< HEAD
-    if os.path.exists("start.time") and options.T == 0:
-        Tshift = float(np.genfromtxt("start.time")[0]) / dt
-=======
     if os.path.exists("start.time") and options.T==0:
         Tshift = float(np.genfromtxt("start.time")[0]/options.t)
->>>>>>> a5509852
     else:
         Tshift = options.T
 

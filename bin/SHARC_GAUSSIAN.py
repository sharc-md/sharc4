#!/usr/bin/env python3

# ******************************************
#
#    SHARC Program Suite
#
#    Copyright (c) 2019 University of Vienna
#
#    This file is part of SHARC.
#
#    SHARC is free software: you can redistribute it and/or modify
#    it under the terms of the GNU General Public License as published by
#    the Free Software Foundation, either version 3 of the License, or
#    (at your option) any later version.
#
#    SHARC is distributed in the hope that it will be useful,
#    but WITHOUT ANY WARRANTY; without even the implied warranty of
#    MERCHANTABILITY or FITNESS FOR A PARTICULAR PURPOSE.  See the
#    GNU General Public License for more details.
#
#    You should have received a copy of the GNU General Public License
#    inside the SHARC manual.  If not, see <http://www.gnu.org/licenses/>.
#
# *****************************************

# IMPORTS
# external
from itertools import chain
import pprint
import sys
import math
import time
import datetime
from multiprocessing import Pool
from copy import deepcopy
from socket import gethostname
import traceback
import numpy as np

# internal
from resp import Resp
from tdm import es2es_tdm
from SHARC_INTERFACE import INTERFACE
from utils import *
from globals import DEBUG, PRINT
from constants import IToMult, au2eV, IAn2AName
from error import Error, exception_hook

sys.excepthook = exception_hook

authors = 'Sebastian Mai, Maximilian F.S.J. Menger and Severin Polonius'
version = '3.0'
versiondate = datetime.datetime(2022, 2, 10)

changelogstring = '''
30.11.2017: INITIAL VERSION
- only singlets
- h, dm, grad, overlap are working

01.12.2017:
- all features of ADF interface, minus SOCs

08.01.2019:
- added "basis_external" keyword

10.02.2022:
- ported to new interface class
- groot -> gaussiandir (consistency)
'''


class GAUSSIAN(INTERFACE):

    _version = version
    _versiondate = versiondate
    _authors = authors
    _changelogstring = changelogstring

    @property
    def version(self):
        return self._version

    @property
    def versiondate(self):
        return self._versiondate

    @property
    def changelogstring(self):
        return self._changelogstring

    @property
    def authors(self):
        return self._authors

    def read_template(self, template_filename='ORCA.template'):
        '''reads the template file
        has to be called after setup_mol!'''

        if not self._read_resources:
            raise Error('Interface is not set up correctly. Call read_resources with the .resources file first!', 23)
        QMin = self._QMin
        # define classes and defaults
        bools = {'denfit': False, 'no_tda': False, 'unrestricted_triplets': False, 'qmmm': False}
        strings = {
            'basis': '6-31G',
            'functional': 'PBEPBE',
            'dispersion': '',
            'grid': 'finegrid',
            'scrf': '',
            'scf': '',
            'qmmm_table': 'GAUSSIAN.qmmm.table',
            'qmmm_ff_file': 'GAUSSIAN.ff',
            'iop': '',
            'keys': '',
            'basis_external': ''
        }
        integers = {}
        floats = {}
        special = {
            'paddingstates': [0 for i in QMin['states']],
            'charge': [i % 2 for i in range(len(QMin['states']))],
        }

        lines = readfile(template_filename)
        QMin['template'] = {
            **bools,
            **strings,
            **integers,
            **floats,
            **special,
            **self.parse_keywords(
                lines, bools=bools, strings=strings, integers=integers, floats=floats, special=special
            )
        }
        # read external basis set
        if QMin['template']['basis_external']:
            QMin['template']['basis'] = 'gen'
            QMin['template']['basis_external'] = readfile(QMin['template']['basis_external'])
        # do logic checks
        if not QMin['template']['unrestricted_triplets']:
            if len(QMin['template']['charge']) >= 3 and QMin['template']['charge'][0] != QMin['template']['charge'][2]:
                raise Error(
                    'Charges of singlets and triplets differ. Please enable the "unrestricted_triplets" option!', 54
                )

        self._read_template = True
        return

    def read_resources(self, resources_filename="ORCA.resources"):
        super().read_resources(resources_filename)
        QMin = self._QMin
        QMin['Gversion'] = GAUSSIAN.getVersion(QMin['gaussiandir'])

        os.environ['g%sroot' % QMin['Gversion']] = QMin['gaussiandir']
        os.environ['GAUSS_EXEDIR'] = QMin['gaussiandir']
        os.environ['GAUSS_SCRDIR'] = '.'
        os.environ['PATH'] = '$GAUSS_EXEDIR:' + os.environ['PATH']
        QMin['GAUSS_EXEDIR'] = QMin['gaussiandir']
        QMin['GAUSS_EXE'] = os.path.join(QMin['gaussiandir'], 'g%s' % QMin['Gversion'])
        self._read_resources = True
        print('Detected GAUSSIAN version %s' % QMin['Gversion'])
        return

    @staticmethod
    def getVersion(gaussiandir):
        tries = {'g09': '09', 'g16': '16'}
        ls = os.listdir(gaussiandir)
        for i in tries:
            if i in ls:
                return tries[i]
        else:
            raise Error('Found no executable (possible names: %s) in $gaussiandir!' % (list(tries)), 17)

    def _jobs(self):
        QMin = self._QMin
        # make the jobs
        jobs = {}
        if QMin['states_to_do'][0] > 0:
            jobs[1] = {'mults': [1], 'restr': True}
        if len(QMin['states_to_do']) >= 2 and QMin['states_to_do'][1] > 0:
            jobs[2] = {'mults': [2], 'restr': False}
        if len(QMin['states_to_do']) >= 3 and QMin['states_to_do'][2] > 0:
            if not QMin['template']['unrestricted_triplets'] and QMin['states_to_do'][0] > 0:
                # jobs[1]['mults'].append(3)
                jobs[3] = {'mults': [1, 3], 'restr': True}
            else:
                jobs[3] = {'mults': [3], 'restr': False}
        if len(QMin['states_to_do']) >= 4:
            for imult, nstate in enumerate(QMin['states_to_do'][3:]):
                if nstate > 0:
                    jobs[len(jobs) + 1] = {'mults': [imult + 4], 'restr': False}
        QMin['jobs'] = jobs

    def _states_to_do(self):
        QMin = self._QMin
        # obtain the states to actually compute
        states_to_do = deepcopy(QMin['states'])
        for i in range(len(QMin['states'])):
            if states_to_do[i] > 0:
                states_to_do[i] += QMin['template']['paddingstates'][i]
        if not QMin['template']['unrestricted_triplets']:
            if len(QMin['states']) >= 3 and QMin['states'][2] > 0 and QMin['states'][0] <= 1:
                if 'soc' in QMin:
                    states_to_do[0] = 2
                else:
                    states_to_do[0] = 1
        QMin['states_to_do'] = states_to_do

    @staticmethod
    def _initorbs(QMin):
        # check for initial orbitals
        initorbs = {}
        step = QMin['step']
        if 'always_guess' in QMin:
            QMin['initorbs'] = {}
        elif 'init' in QMin or 'always_orb_init' in QMin:
            for job in QMin['joblist']:
                filename = os.path.join(QMin['pwd'], 'GAUSSIAN.chk.init')
                if os.path.isfile(filename):
                    initorbs[job] = filename
            for job in QMin['joblist']:
                filename = os.path.join(QMin['pwd'], f'GAUSSIAN.chk.{job}.init')
                if os.path.isfile(filename):
                    initorbs[job] = filename
            if 'always_orb_init' in QMin and len(initorbs) < QMin['njobs']:
                raise Error('Initial orbitals missing for some jobs!', 59)
            QMin['initorbs'] = initorbs
        elif 'newstep' in QMin:
            for job in QMin['joblist']:
                filename = os.path.join(QMin['savedir'], f'GAUSSIAN.chk.{job}.{step-1}')
                if os.path.isfile(filename):
                    initorbs[job] = filename
                else:
                    raise Error('File %s missing in savedir!' % (filename), 60)
            QMin['initorbs'] = initorbs
        elif 'samestep' in QMin:
            for job in QMin['joblist']:
                filename = os.path.join(QMin['savedir'], f'GAUSSIAN.chk.{job}.{step}')
                if os.path.isfile(filename):
                    initorbs[job] = filename
                else:
                    raise Error('File %s missing in savedir!' % (filename), 61)
            QMin['initorbs'] = initorbs
        elif 'restart' in QMin:
            for job in QMin['joblist']:
                filename = os.path.join(QMin['savedir'], f'GAUSSIAN.chk.{job}.{step}')
                if os.path.isfile(filename):
                    initorbs[job] = filename
                else:
                    raise Error('File %s missing in savedir!' % (filename), 62)
            QMin['initorbs'] = initorbs

    def generate_joblist(self):
        QMin = self._QMin
        # sort the gradients into the different jobs
        gradjob = {}
        for ijob in QMin['joblist']:
            gradjob['master_%i' % ijob] = {}
        for grad in QMin['gradmap']:
            ijob = QMin['multmap'][grad[0]]
            isgs = False
            istates = QMin['states_to_do'][grad[0] - 1]
            if not QMin['jobs'][ijob]['restr']:
                if grad[1] == 1:
                    isgs = True
            else:
                if grad == (1, 1):
                    isgs = True
            if isgs and istates > 1:
                gradjob['grad_%i_%i' % grad] = {}
                gradjob['grad_%i_%i' % grad][grad] = {'gs': True}
            else:
                if len(gradjob['master_%i' % ijob]) > 0:
                    gradjob['grad_%i_%i' % grad] = {}
                    gradjob['grad_%i_%i' % grad][grad] = {'gs': False}
                else:
                    gradjob['master_%i' % ijob][grad] = {'gs': False}

        # make map for states onto gradjobs
        jobgrad = {}
        for job in gradjob:
            for state in gradjob[job]:
                jobgrad[state] = (job, gradjob[job][state]['gs'])
        QMin['jobgrad'] = jobgrad

        densjob = {}
        if 'multipolar_fit' in QMin:
            jobdens = {}
            # detect where the densities will be calculated
            # gs and first es always accessible from master if gs is not other mult
            for dens in QMin['densmap']:
                ijob = QMin['multmap'][dens[0]]
                gsmult = QMin['multmap'][-ijob][0]
                if gsmult == dens[0] and dens[1] == 2:
                    jobdens[dens] = f'master_{ijob}'
                    densjob[f'master_{ijob}'] = {'scf': True, 'es': True, 'gses': True}
                elif dens in jobgrad:
                    if jobgrad[dens][1]:    # this is a gs only calculation
                        jobdens[dens] = f'master_{ijob}'
                        continue
                    j = jobgrad[dens][0]
                    jobdens[dens] = j
                    if 'master' in j:    # parse excited-state from gradient calc
                        if dens[0] == 3 and QMin['jobs'][ijob]['restr']:
                            # gs already read by from singlet calc, gses for singlet to triplet = 0
                            densjob[j] = {'scf': False, 'es': True, 'gses': True}
                        else:
                            densjob[j] = {'scf': True, 'es': True, 'gses': True}
                    else:
                        densjob[j] = {'scf': False, 'es': True, 'gses': False}
                elif dens[1] == 1:
                    jobdens[dens] = f'master_{ijob}'
                    if dens[0] == 3 and QMin['jobs'][ijob]['restr']:
                        # gs already read by from singlet calc, gses for singlet to triplet = 0
                        densjob[f'master_{ijob}'] = {'scf': False, 'es': True, 'gses': True}
                    else:
                        densjob[f'master_{ijob}'] = {'scf': True, 'es': True, 'gses': True}
                else:
                    jobdens[dens] = f'dens_{dens[0]}_{dens[1]}'
                    densjob[f'dens_{dens[0]}_{dens[1]}'] = {'scf': False, 'es': True, 'gses': False}

            QMin['jobdens'] = jobdens
            QMin['densjob'] = densjob
        # add the master calculations
        schedule = []
        QMin['nslots_pool'] = []
        ntasks = 0
        for i in gradjob:
            if 'master' in i:
                ntasks += 1
        nrounds, nslots, cpu_per_run = INTERFACE.divide_slots(QMin['ncpu'], ntasks, QMin['schedule_scaling'])
        QMin['nslots_pool'].append(nslots)
        schedule.append({})
        icount = 0
        for i in sorted(gradjob):
            if 'master' in i:
                QMin1 = deepcopy(QMin)
                QMin1['master'] = True
                QMin1['IJOB'] = int(i.split('_')[1])
                remove = ['gradmap', 'ncpu']
                for r in remove:
                    QMin1 = removekey(QMin1, r)
                QMin1['gradmap'] = list(gradjob[i])
                QMin1['ncpu'] = cpu_per_run[icount]
                # get the rootstate for the multiplicity as the first excited state
                QMin1['rootstate'] = min(1, QMin['states'][QMin['multmap'][-QMin1['IJOB']][-1] - 1] - 1)
                if 3 in QMin['multmap'][-QMin1['IJOB']] and QMin['jobs'][QMin1['IJOB']]['restr']:
                    QMin1['rootstate'] = 1
                    QMin1['states'][0] = 1
                    QMin1['states_to_do'][0] = 1
                icount += 1
                schedule[-1][i] = QMin1

        # add the gradient calculations
        ntasks = 0
        for i in gradjob:
            if 'grad' in i:
                ntasks += 1
        for i in densjob:
            if 'dens' in i:
                ntasks += 1
        if ntasks > 0:
            nrounds, nslots, cpu_per_run = INTERFACE.divide_slots(QMin['ncpu'], ntasks, QMin['schedule_scaling'])
            QMin['nslots_pool'].append(nslots)
            schedule.append({})
            icount = 0
            for i in gradjob:
                if 'grad' in i:
                    QMin1 = deepcopy(QMin)
                    mult, state = (int(x) for x in i.split('_')[1:])
                    ijob = QMin['multmap'][mult]
                    QMin1['IJOB'] = ijob
                    gsmult = QMin['multmap'][-ijob][0]
                    remove = [
                        'gradmap', 'ncpu', 'h', 'soc', 'dm', 'overlap', 'ion', 'always_guess', 'always_orb_init', 'init'
                    ]
                    for r in remove:
                        QMin1 = removekey(QMin1, r)
                    QMin1['gradmap'] = list(gradjob[i])
                    QMin1['ncpu'] = cpu_per_run[icount]
                    QMin1['gradonly'] = []
                    QMin1['rootstate'] = state - 1 if gsmult == mult else state    # 1 is first excited state of mult
                    icount += 1
                    schedule[-1][i] = QMin1

            for i in densjob:
                if 'dens' in i:
                    QMin1 = deepcopy(QMin)
                    mult, state = (int(x) for x in i.split('_')[1:])
                    ijob = QMin['multmap'][mult]
                    QMin1['IJOB'] = ijob
                    gsmult = QMin['multmap'][-ijob][0]
                    remove = [
                        'gradmap', 'ncpu', 'h', 'soc', 'dm', 'overlap', 'ion', 'always_guess', 'always_orb_init', 'init'
                    ]
                    for r in remove:
                        QMin1 = removekey(QMin1, r)
                    QMin1['ncpu'] = cpu_per_run[icount]
                    QMin1['rootstate'] = state - 1 if gsmult == mult else state    # 1 is first excited state of mult
                    QMin1['densonly'] = True
                    icount += 1
                    schedule[-1][i] = QMin1
        QMin['schedule'] = schedule
        return

    def _backupdir(self):
        QMin = self._QMin
        # make name for backup directory
        if 'backup' in QMin:
            backupdir = QMin['savedir'] + '/backup'
            backupdir1 = backupdir
            i = 0
            while os.path.isdir(backupdir1):
                i += 1
                if 'step' in QMin:
                    backupdir1 = backupdir + '/step%s_%i' % (QMin['step'][0], i)
                else:
                    backupdir1 = backupdir + '/calc_%i' % (i)
            QMin['backup'] = backupdir1


# =============================================================================================== #
# =============================================================================================== #
# ==================================== GAUSSIAN Job Execution =================================== #
# =============================================================================================== #
# =============================================================================================== #


<<<<<<< HEAD
    def run(self, writeQMout=True):
        QMin = self._QMin
        # get the job schedule
        schedule = self.generate_joblist()
        self.printQMin()
        if DEBUG:
            print('SCHEDULE:')
            pprint.pprint(schedule, depth=2)
=======
    def run(self):
        
>>>>>>> 8708b3fa
        errorcodes = {}
        # run all the jobs
        errorcodes = self.runjobs(self._QMin['schedule'])

<<<<<<< HEAD
        # read all the output files
        self.getQMout()
        # backup data if requested
        if 'backup' in QMin:
            self.backupdata(QMin['backup'])

        # Measure time
        runtime = self.clock.measuretime()
        self._QMout['runtime'] = runtime

        # Write QMout
        if writeQMout:
            self.writeQMout()
=======
        # do all necessary overlap and Dyson calculations
        errorcodes = self.run_wfoverlap(errorcodes)
>>>>>>> 8708b3fa

        # do all necessary Theodore calculations
        errorcodes = self.run_theodore(errorcodes)


    def runjobs(self, schedule):
        QMin = self._QMin

        print('>>>>>>>>>>>>> Starting the GAUSSIAN job execution')

        errorcodes = {}
        for ijobset, jobset in enumerate(schedule):
            if not jobset:
                continue
            pool = Pool(processes=QMin['nslots_pool'][ijobset])
            for job in jobset:
                QMin1 = jobset[job]
                WORKDIR = os.path.join(QMin['scratchdir'], job)

                errorcodes[job] = pool.apply_async(GAUSSIAN.run_calc, [WORKDIR, QMin1])
                time.sleep(QMin['delay'])
            pool.close()
            pool.join()

        for i in errorcodes:
            errorcodes[i] = errorcodes[i].get()
        j = 0
        string = 'Error Codes:\n'
        for i in errorcodes:
            string += '\t%s\t%i' % (i + ' ' * (10 - len(i)), errorcodes[i])
            j += 1
            if j == 4:
                j = 0
                string += '\n'
        print(string)
        if any((i != 0 for i in errorcodes.values())):
            print('Some subprocesses did not finish successfully!')
            raise Error('See %s:%s for error messages in GAUSSIAN output.' % (gethostname(), QMin['scratchdir']), 64)

        if self._PRINT:
            print('>>>>>>>>>>>>> Saving files')
            starttime = datetime.datetime.now()
        for ijobset, jobset in enumerate(schedule):
            if not jobset:
                continue
            for job in jobset:
                if 'master' in job:
                    WORKDIR = os.path.join(QMin['scratchdir'], job)
                    if 'samestep' not in QMin:
                        GAUSSIAN.saveFiles(WORKDIR, jobset[job])
                    if 'ion' in QMin and ijobset == 0:
                        GAUSSIAN.saveAOmatrix(WORKDIR, QMin)
        GAUSSIAN.saveGeometry(QMin)
        if self._PRINT:
            endtime = datetime.datetime.now()
            print('Saving Runtime: %s' % (endtime - starttime))
        print

        return errorcodes

    # ======================================================================= #

    @staticmethod
    def run_calc(WORKDIR, QMin):
        try:
            GAUSSIAN.setupWORKDIR(WORKDIR, QMin)
            strip = True
            err = GAUSSIAN.runGaussian(WORKDIR, QMin['GAUSS_EXE'], strip)
            err = 0
        except Exception as problem:
            print('*' * 50 + '\nException in run_calc(%s)!' % (WORKDIR))
            traceback.print_exc()
            print('*' * 50 + '\n')
            raise problem

        return err

    # ======================================================================= #

    def setupWORKDIR(WORKDIR, QMin):
        # mkdir the WORKDIR, or clean it if it exists, then copy all necessary files from pwd and savedir
        # then put the GAUSSIAN.com file
        GAUSSIAN._initorbs(QMin)
        # setup the directory
        mkdir(WORKDIR)

        # write GAUSSIAN.com
        inputstring = GAUSSIAN.writeGAUSSIANinput(QMin)
        filename = os.path.join(WORKDIR, 'GAUSSIAN.com')
        writefile(filename, inputstring)
        if DEBUG:
            print('================== DEBUG input file for WORKDIR %s =================' % (shorten_DIR(WORKDIR)))
            print(inputstring)
            print('GAUSSIAN input written to: %s' % (filename))
            print('====================================================================')

        # wf file copying
        if 'master' in QMin:
            job = QMin['IJOB']
            if job in QMin['initorbs']:
                fromfile = QMin['initorbs'][job]
                tofile = os.path.join(WORKDIR, 'GAUSSIAN.chk')
                shutil.copy(fromfile, tofile)
        elif 'grad' in QMin or 'densonly' in QMin:
            job = QMin['IJOB']
            fromfile = os.path.join(QMin['scratchdir'], 'master_%i' % job, 'GAUSSIAN.chk')
            tofile = os.path.join(WORKDIR, 'GAUSSIAN.chk')
            shutil.copy(fromfile, tofile)

        # force field file copying
        # if QMin['template']['qmmm']:
        # fromfile=QMin['template']['qmmm_ff_file']
        # tofile=os.path.join(WORKDIR,'ADF.ff')
        # shutil.copy(fromfile,tofile)

        return

    # ======================================================================= #

    @staticmethod
    def writeGAUSSIANinput(QMin):

        # general setup
        job = QMin['IJOB']
        gsmult = QMin['multmap'][-job][0]
        restr = QMin['jobs'][job]['restr']
        charge = QMin['chargemap'][gsmult]

        # determine the root in case it was not determined in schedule jobs
        if 'rootstate' not in QMin:
            QMin['rootstate'] = min(1, QMin['states'][QMin['multmap'][-QMin['IJOB']][-1] - 1] - 1)
            if 3 in QMin['multmap'][-QMin['IJOB']] and QMin['jobs'][QMin['IJOB']]['restr']:
                QMin['rootstate'] = 1

        # excited states to calculate
        states_to_do = QMin['states_to_do']
        for imult in range(len(states_to_do)):
            if not imult + 1 in QMin['multmap'][-job]:
                states_to_do[imult] = 0
        states_to_do[gsmult - 1] -= 1

        # do minimum number of states for gradient jobs
        if 'gradonly' in QMin:
            gradmult = QMin['gradmap'][0][0]
            gradstat = QMin['gradmap'][0][1]
            for imult in range(len(states_to_do)):
                if imult + 1 == gradmult:
                    states_to_do[imult] = gradstat - (gradmult == gsmult)
                else:
                    states_to_do[imult] = 0

        # number of states to calculate
        if restr:
            ncalc = max(states_to_do)
            sing = states_to_do[0] > 0
            trip = (len(states_to_do) >= 3 and states_to_do[2] > 0)
            if sing and trip:
                mults_td = ',50-50'
            elif sing and not trip:
                mults_td = ',singlets'
            elif trip and not sing:
                mults_td = ',triplets'
        else:
            ncalc = max(states_to_do)
            mults_td = ''

        # gradients
        if 'gradmap' in QMin:
            dograd = True
            root = QMin['rootstate']
        else:
            dograd = False

        dodens = False
        if 'multipolar_fit' in QMin:
            dodens = True
            root = QMin['rootstate']

        # construct the input string TODO
        string = ''

        # link 0
        string += '%%MEM=%iMB\n' % (QMin['memory'])
        string += '%%NProcShared=%i\n' % (QMin['ncpu'])
        string += '%%Chk=%s\n' % ('GAUSSIAN.chk')
        if 'AOoverlap' in QMin or 'ion' in QMin:
            string += '%%Rwf=%s\n' % ('GAUSSIAN.rwf')
            if 'AOoverlap' in QMin:
                string += '%KJob l302\n'
        string += '\n'

        # Route section
        data = ['p', 'nosym', 'unit=AU', QMin['template']['functional']]
        if not QMin['template']['functional'].lower() == 'dftba':
            data.append(QMin['template']['basis'])
        if dograd:
            data.append('force')
        if 'AOoverlap' in QMin:
            data.append('IOP(2/12=3)')
        if QMin['template']['dispersion']:
            data.append('EmpiricalDispersion=%s' % QMin['template']['dispersion'])
        if QMin['template']['grid']:
            data.append('int(grid=%s)' % QMin['template']['grid'])
        if QMin['template']['denfit']:
            data.append('denfit')
        if ncalc > 0:
            if not QMin['template']['no_tda']:
                s = 'tda'
            else:
                s = 'td'
            if 'master' in QMin:
                s += '(nstates=%i%s' % (ncalc, mults_td)
            else:
                s += '(read'
            if dograd and root > 0:
                s += f',root={root}'
            elif dodens and root > 0:
                s += f',root={root}'
            s += ') density=Current'
            data.append(s)
        if QMin['template']['scrf']:
            s = ','.join(QMin['template']['scrf'].split())
            data.append('scrf(%s)' % s)
        if QMin['template']['scf']:
            s = ','.join(QMin['template']['scf'].split())
            data.append('scf(%s)' % s)
        if QMin['template']['iop']:
            s = ','.join(QMin['template']['iop'].split())
            data.append('iop(%s)' % s)
        if QMin['template']['keys']:
            data.extend([QMin['template']['keys']])
        if 'densonly' in QMin:
            data.append('pop=Regular') # otherwise CI density will not be printed
            data.append('Guess=read')
        if 'theodore' in QMin:
            data.append('pop=full')
            data.append('IOP(9/40=3)')
        data.append('GFPRINT')
        string += '#'
        for i in data:
            string += i + '\n'
        # title
        string += '\nSHARC-GAUSSIAN job\n\n'

        # charge/mult and geometry
        if 'AOoverlap' in QMin:
            string += '%i %i\n' % (2. * charge, 1)
        else:
            string += '%i %i\n' % (charge, gsmult)
        for label, coords in zip(QMin['elements'], QMin['coords']):
            string += '%4s %16.9f %16.9f %16.9f\n' % (label, coords[0], coords[1], coords[2])
        string += '\n'
        if QMin['template']['functional'].lower() == 'dftba':
            string += '@GAUSS_EXEDIR:dftba.prm\n'
        if QMin['template']['basis_external']:
            for line in QMin['template']['basis_external']:
                string += line
        string += '\n\n'

        return string

    # ======================================================================= #

    def shorten_DIR(string):
        maxlen = 40
        front = 12
        if len(string) > maxlen:
            return string[0:front] + '...' + string[-(maxlen - 3 - front):]
        else:
            return string + ' ' * (maxlen - len(string))

    # ======================================================================= #
    @staticmethod
    def runGaussian(WORKDIR, GAUSS_EXE, strip=False):
        prevdir = os.getcwd()
        os.chdir(WORKDIR)
        string = GAUSS_EXE + ' '
        string += '< GAUSSIAN.com'
        if PRINT or DEBUG:
            starttime = datetime.datetime.now()
            sys.stdout.write('START:\t%s\t%s\t"%s"\n' % (shorten_DIR(WORKDIR), starttime, shorten_DIR(string)))
            sys.stdout.flush()
        stdoutfile = open(os.path.join(WORKDIR, 'GAUSSIAN.log'), 'w')
        stderrfile = open(os.path.join(WORKDIR, 'GAUSSIAN.err'), 'w')
        try:
            runerror = sp.call(string, shell=True, stdout=stdoutfile, stderr=stderrfile)
        except OSError:
            raise Error('Call have had some serious problems:', OSError, 65)
        stdoutfile.close()
        stderrfile.close()

        if PRINT or DEBUG:
            endtime = datetime.datetime.now()
            sys.stdout.write(
                'FINISH:\t%s\t%s\tRuntime: %s\tError Code: %i\n' %
                (shorten_DIR(WORKDIR), endtime, endtime - starttime, runerror)
            )
            sys.stdout.flush()
        os.chdir(prevdir)
        if strip and not DEBUG and runerror == 0:
            GAUSSIAN.stripWORKDIR(WORKDIR)
        return runerror

    # ======================================================================= #
    @staticmethod
    def stripWORKDIR(WORKDIR):
        ls = os.listdir(WORKDIR)
        keep = ['GAUSSIAN.com$', 'GAUSSIAN.err$', 'GAUSSIAN.log$', 'GAUSSIAN.chk', 'GAUSSIAN.fchk', 'GAUSSIAN.rwf']
        for ifile in ls:
            delete = True
            for k in keep:
                if containsstring(k, ifile):
                    delete = False
            if delete:
                rmfile = os.path.join(WORKDIR, ifile)
                if not DEBUG:
                    os.remove(rmfile)

    # ======================================================================= #

    @staticmethod
    def saveGeometry(QMin):
        string = ''
        for label, atom in zip(QMin['elements'], QMin['coords']):
            string += '%4s %16.9f %16.9f %16.9f\n' % (label, atom[0], atom[1], atom[2])
        filename = os.path.join(QMin['savedir'], f'geom.dat.{QMin["step"]}')
        writefile(filename, string)
        if PRINT:
            print(shorten_DIR(filename))
        return

    # ======================================================================= #

    @staticmethod
    def saveFiles(WORKDIR, QMin):

        # copy the TAPE21 from master directories
        job = QMin['IJOB']
        step = QMin['step']
        fromfile = os.path.join(WORKDIR, 'GAUSSIAN.chk')
        tofile = os.path.join(QMin['savedir'], f'GAUSSIAN.chk.{job}.{step}')
        shutil.copy(fromfile, tofile)
        if PRINT:
            print(shorten_DIR(tofile))

        # if necessary, extract the MOs and write them to savedir
        if 'ion' in QMin or not QMin['nooverlap']:
            f = os.path.join(WORKDIR, 'GAUSSIAN.chk')
            string = GAUSSIAN.get_MO_from_chk(f, QMin)
            mofile = os.path.join(QMin['savedir'], f'mos.{job}.{step}')
            writefile(mofile, string)
            if PRINT:
                print(shorten_DIR(mofile))

        # if necessary, extract the TDDFT coefficients and write them to savedir
        if 'ion' in QMin or not QMin['nooverlap']:
            f = os.path.join(WORKDIR, 'GAUSSIAN.chk')
            strings = GAUSSIAN.get_dets_from_chk(f, QMin)
            for f in strings:
                writefile(f, strings[f])
                if PRINT:
                    print(shorten_DIR(f))

    # ======================================================================= #

    @staticmethod
    def get_rwfdump(groot, filename, number):
        WORKDIR = os.path.dirname(filename)
        prevdir = os.getcwd()
        os.chdir(WORKDIR)
        dumpname = 'rwfdump.txt'
        string = '%s/rwfdump %s %s %s' % (groot, os.path.basename(filename), dumpname, number)
        # print(string)
        try_shells = ['sh', 'bash', 'csh', 'tcsh']
        ok = False
        for shell in try_shells:
            try:
                runerror = sp.call(string, shell=True, executable=shell)
                ok = True
            except OSError:
                pass
        if not ok:
            raise Error('Gaussian rwfdump has serious problems:', OSError, 68)
        string = readfile(dumpname)
        os.chdir(prevdir)
        return string

    # ======================================================================= #
    @staticmethod
    def get_MO_from_chk(filename, QMin):

        job = QMin['IJOB']
        restr = QMin['jobs'][job]['restr']

        # extract alpha orbitals
        data = GAUSSIAN.get_rwfdump(QMin['gaussiandir'], filename, '524R')
        for iline, line in enumerate(data):
            if "Dump of file" in line:
                break
        mocoef_A = []
        while True:
            iline += 1
            if iline >= len(data):
                break
            s = data[iline].split()
            for i in s:
                mocoef_A.append(float(i.replace('D', 'E')))
        NAO = int(math.sqrt(len(mocoef_A)))
        NMO_A = NAO
        MO_A = [mocoef_A[NAO * i:NAO * (i + 1)] for i in range(NAO)]

        # extract beta orbitals
        if not restr:
            data = GAUSSIAN.get_rwfdump(QMin['gaussiandir'], filename, '526R')
            for iline, line in enumerate(data):
                if "Dump of file" in line:
                    break
            mocoef_B = []
            while True:
                iline += 1
                if iline >= len(data):
                    break
                s = data[iline].split()
                for i in s:
                    mocoef_B.append(float(i.replace('D', 'E')))
            if not NAO == int(math.sqrt(len(mocoef_B))):
                raise Error('Problem in orbital reading!', 69)
            NMO_B = NAO
            MO_B = [mocoef_B[NAO * i:NAO * (i + 1)] for i in range(NAO)]

        NMO = NMO_A - QMin['frozcore']
        if restr:
            NMO = NMO_A - QMin['frozcore']
        else:
            NMO = NMO_A + NMO_B - 2 * QMin['frozcore']

        # make string
        string = '''2mocoef
    header
     1
    MO-coefficients from Gaussian
     1
     %i   %i
     a
    mocoef
    (*)
    ''' % (NAO, NMO)
        x = 0
        for imo, mo in enumerate(MO_A):
            if imo < QMin['frozcore']:
                continue
            for c in mo:
                if x >= 3:
                    string += '\n'
                    x = 0
                string += '% 6.12e ' % c
                x += 1
            if x > 0:
                string += '\n'
                x = 0
        if not restr:
            x = 0
            for imo, mo in enumerate(MO_B):
                if imo < QMin['frozcore']:
                    continue
                for c in mo:
                    if x >= 3:
                        string += '\n'
                        x = 0
                    string += '% 6.12e ' % c
                    x += 1
                if x > 0:
                    string += '\n'
                    x = 0
        string += 'orbocc\n(*)\n'
        x = 0
        for i in range(NMO):
            if x >= 3:
                string += '\n'
                x = 0
            string += '% 6.12e ' % (0.0)
            x += 1

        return string

    # ======================================================================= #

    @staticmethod
    def get_dets_from_chk(filename, QMin):

        # get general infos
        job = QMin['IJOB']
        restr = QMin['jobs'][job]['restr']
        mults = QMin['jobs'][job]['mults']
        if 3 in mults:
            mults = [3]
        gsmult = QMin['multmap'][-job][0]
        nstates_to_extract = deepcopy(QMin['states'])
        for i in range(len(nstates_to_extract)):
            if not i + 1 in mults:
                nstates_to_extract[i] = 0
            elif i + 1 == gsmult:
                nstates_to_extract[i] -= 1

        # get infos from logfile
        logfile = os.path.join(os.path.dirname(filename), 'GAUSSIAN.log')
        data = readfile(logfile)
        infos = {}
        for iline, line in enumerate(data):
            if 'NBsUse=' in line:
                s = line.split()
                infos['nbsuse'] = int(s[1])
            if 'Range of M.O.s used for correlation:' in line:
                for i in [1, 2]:
                    s = data[iline + i].replace('=', ' ').split()
                    for j in range(5):
                        infos[s[2 * j]] = int(s[2 * j + 1])

        if 'NOA' not in infos:
            nstates_onfile = 0
            charge = QMin['chargemap'][gsmult]
            nelec = float(QMin['Atomcharge'] - charge)
            infos['NOA'] = int(nelec / 2. + float(gsmult - 1) / 2.)
            infos['NOB'] = int(nelec / 2. - float(gsmult - 1) / 2.)
            infos['NVA'] = infos['nbsuse'] - infos['NOA']
            infos['NVB'] = infos['nbsuse'] - infos['NOB']
            infos['NFC'] = 0
        else:
            # get all info from checkpoint
            data = GAUSSIAN.get_rwfdump(QMin['gaussiandir'], filename, '635R')
            for iline, line in enumerate(data):
                if "Dump of file" in line:
                    break
            eigenvectors_array = []
            while True:
                iline += 1
                if iline >= len(data):
                    break
                s = data[iline].split()
                for i in s:
                    try:
                        eigenvectors_array.append(float(i.replace('D', 'E')))
                    except ValueError:
                        eigenvectors_array.append(float('NaN'))
            nstates_onfile = (len(eigenvectors_array) -
                              12) // (4 + 8 * (infos['NOA'] * infos['NVA'] + infos['NOB'] * infos['NVB']))
        # print(nstates_onfile)
        # print(len(eigenvectors_array))
        # print(infos)

        # get ground state configuration
        # make step vectors (0:empty, 1:alpha, 2:beta, 3:docc)
        if restr:
            occ_A = [3 for i in range(infos['NFC'] + infos['NOA'])] + [0 for i in range(infos['NVA'])]
        if not restr:
            occ_A = [1 for i in range(infos['NFC'] + infos['NOA'])] + [0 for i in range(infos['NVA'])]
            occ_B = [2 for i in range(infos['NFC'] + infos['NOB'])] + [0 for i in range(infos['NVB'])]
        occ_A = tuple(occ_A)
        if not restr:
            occ_B = tuple(occ_B)

        # get infos
        nocc_A = infos['NOA']
        nvir_A = infos['NVA']
        nocc_B = infos['NOB']
        nvir_B = infos['NVB']

        # get eigenvectors
        eigenvectors = {}
        for imult, mult in enumerate(mults):
            eigenvectors[mult] = []
            if mult == gsmult:
                # add ground state
                if restr:
                    key = tuple(occ_A[QMin['frozcore']:])
                else:
                    key = tuple(occ_A[QMin['frozcore']:] + occ_B[QMin['frozcore']:])
                eigenvectors[mult].append({key: 1.0})
            for istate in range(nstates_to_extract[mult - 1]):
                # get X+Y vector
                startindex = 12 + istate * (nvir_A * nocc_A + nvir_B * nocc_B)
                endindex = startindex + nvir_A * nocc_A + nvir_B * nocc_B
                eig = [i for i in eigenvectors_array[startindex:endindex]]
                # get X-Y vector
                startindex = 12 + istate * (nvir_A * nocc_A +
                                            nvir_B * nocc_B) + 4 * nstates_onfile * (nvir_A * nocc_A + nvir_B * nocc_B)
                endindex = startindex + nvir_A * nocc_A + nvir_B * nocc_B
                eigl = [i for i in eigenvectors_array[startindex:endindex]]
                # get X vector
                for i in range(len(eig)):
                    eig[i] = (eig[i] + eigl[i]) / 2.
                # make dictionary
                dets = {}
                if restr:
                    for iocc in range(nocc_A):
                        for ivirt in range(nvir_A):
                            index = iocc * nvir_A + ivirt
                            dets[(iocc, ivirt, 1)] = eig[index]
                else:
                    for iocc in range(nocc_A):
                        for ivirt in range(nvir_A):
                            index = iocc * nvir_A + ivirt
                            dets[(iocc, ivirt, 1)] = eig[index]
                    for iocc in range(nocc_B):
                        for ivirt in range(nvir_B):
                            index = iocc * nvir_B + ivirt + nvir_A * nocc_A
                            dets[(iocc, ivirt, 2)] = eig[index]
                # truncate vectors
                norm = 0.
                for k in sorted(dets, key=lambda x: dets[x]**2, reverse=True):
                    if restr:
                        factor = 0.5
                    else:
                        factor = 1.
                    if norm > factor * QMin['wfthres']:
                        del dets[k]
                        continue
                    norm += dets[k]**2
                # create strings and expand singlets
                dets2 = {}
                if restr:
                    for iocc, ivirt, dummy in dets:
                        # singlet
                        if mult == 1:
                            # alpha excitation
                            key = list(occ_A)
                            key[infos['NFC'] + iocc] = 2
                            key[infos['NFC'] + nocc_A + ivirt] = 1
                            dets2[tuple(key)] = dets[(iocc, ivirt, dummy)]
                            # beta excitation
                            key[infos['NFC'] + iocc] = 1
                            key[infos['NFC'] + nocc_A + ivirt] = 2
                            dets2[tuple(key)] = dets[(iocc, ivirt, dummy)]
                        # triplet
                        elif mult == 3:
                            key = list(occ_A)
                            key[infos['NFC'] + iocc] = 1
                            key[infos['NFC'] + nocc_A + ivirt] = 1
                            dets2[tuple(key)] = dets[(iocc, ivirt, dummy)] * math.sqrt(2.)
                else:
                    for iocc, ivirt, dummy in dets:
                        if dummy == 1:
                            key = list(occ_A + occ_B)
                            key[infos['NFC'] + iocc] = 0
                            key[infos['NFC'] + nocc_A + ivirt] = 1
                            dets2[tuple(key)] = dets[(iocc, ivirt, dummy)]
                        elif dummy == 2:
                            key = list(occ_A + occ_B)
                            key[2 * infos['NFC'] + nocc_A + nvir_A + iocc] = 0
                            key[2 * infos['NFC'] + nocc_A + nvir_A + nocc_B + ivirt] = 2
                            dets2[tuple(key)] = dets[(iocc, ivirt, dummy)]
                # remove frozen core
                dets3 = {}
                for key in dets2:
                    problem = False
                    if restr:
                        if any([key[i] != 3 for i in range(QMin['frozcore'])]):
                            problem = True
                    else:
                        if any([key[i] != 1 for i in range(QMin['frozcore'])]):
                            problem = True
                        if any(
                            [
                                key[i] != 2 for i in
                                range(nocc_A + nvir_A + QMin['frozcore'], nocc_A + nvir_A + 2 * QMin['frozcore'])
                            ]
                        ):
                            problem = True
                    if problem:
                        print('WARNING: Non-occupied orbital inside frozen core! Skipping ...')
                        continue
                        # sys.exit(70)
                    if restr:
                        key2 = key[QMin['frozcore']:]
                    else:
                        key2 = key[QMin['frozcore']:QMin['frozcore'] + nocc_A + nvir_A] + key[nocc_A + nvir_A +
                                                                                              2 * QMin['frozcore']:]
                    dets3[key2] = dets2[key]
                # append
                eigenvectors[mult].append(dets3)

        strings = {}
        step = QMin['step']
        for imult, mult in enumerate(mults):
            filename = os.path.join(QMin['savedir'], f'dets.{mult}.{step}')
            strings[filename] = GAUSSIAN.format_ci_vectors(eigenvectors[mult])

        return strings

    # ======================================================================= #

    @staticmethod
    def format_ci_vectors(ci_vectors):

        # get nstates, norb and ndets
        alldets = set()
        for dets in ci_vectors:
            for key in dets:
                alldets.add(key)
        ndets = len(alldets)
        nstates = len(ci_vectors)
        norb = len(next(iter(alldets)))

        string = '%i %i %i\n' % (nstates, norb, ndets)
        for det in sorted(alldets, reverse=True):
            for o in det:
                if o == 0:
                    string += 'e'
                elif o == 1:
                    string += 'a'
                elif o == 2:
                    string += 'b'
                elif o == 3:
                    string += 'd'
            for istate in range(len(ci_vectors)):
                if det in ci_vectors[istate]:
                    string += ' %11.7f ' % ci_vectors[istate][det]
                else:
                    string += ' %11.7f ' % 0.
            string += '\n'
        return string

    # ======================================================================= #

    @staticmethod
    def saveAOmatrix(WORKDIR, QMin):
        filename = os.path.join(WORKDIR, 'GAUSSIAN.rwf')
        NAO, Smat = GAUSSIAN.get_smat(filename, QMin['gaussiandir'])

        string = '%i %i\n' % (NAO, NAO)
        for irow in range(NAO):
            for icol in range(NAO):
                string += '% .15e ' % (Smat[icol][irow])
            string += '\n'
        filename = os.path.join(QMin['savedir'], 'AO_overl')
        writefile(filename, string)
        if PRINT:
            print(shorten_DIR(filename))

    # ======================================================================= #

    @staticmethod
    def get_smat(filename, groot):

        # get all info from checkpoint
        data = GAUSSIAN.get_rwfdump(groot, filename, '514R')

        # extract matrix
        for iline, line in enumerate(data):
            if "Dump of file" in line:
                break
        Smat = []
        while True:
            iline += 1
            if iline >= len(data):
                break
            s = data[iline].split()
            for i in s:
                Smat.append(float(i.replace('D', 'E')))
        NAO = int(math.sqrt(2. * len(Smat) + 0.25) - 0.5)

        # Smat is lower triangular matrix, len is NAO*(NAO+1)/2
        ao_ovl = makermatrix(NAO, NAO)
        x = 0
        y = 0
        for el in Smat:
            ao_ovl[x][y] = el
            ao_ovl[y][x] = el
            x += 1
            if x > y:
                x = 0
                y += 1
        return NAO, ao_ovl

    # =============================================================================================== #
    # =============================================================================================== #
    # =======================================  Dyson and overlap calcs ============================== #
    # =============================================================================================== #
    # =============================================================================================== #

    # ======================================================================= #

    def run_theodore(self, errorcodes):
        QMin = self._QMin

        if 'theodore' in QMin:
            print('>>>>>>>>>>>>> Starting the TheoDORE job execution')

            for ijob in QMin['jobs']:
                if not QMin['jobs'][ijob]['restr']:
                    if self._DEBUG:
                        print('Skipping Job %s because it is unrestricted.' % (ijob))
                    continue
                else:
                    mults = QMin['jobs'][ijob]['mults']
                    gsmult = mults[0]
                    ns = 0
                    for i in mults:
                        ns += QMin['states'][i - 1] - (i == gsmult)
                    if ns == 0:
                        if self._DEBUG:
                            print('Skipping Job %s because it contains no excited states.' % (ijob))
                        continue
                WORKDIR = os.path.join(QMin['scratchdir'], 'master_%i' % ijob)
                self.setupWORKDIR_TH(WORKDIR)
                os.environ
                errorcodes['theodore_%i' % ijob] = GAUSSIAN.runTHEODORE(WORKDIR, QMin['theodir'])

            # Error code handling
            j = 0
            string = 'Error Codes:\n'
            for i in errorcodes:
                if 'theodore' in i:
                    string += '\t%s\t%i' % (i + ' ' * (10 - len(i)), errorcodes[i])
                    j += 1
                    if j == 4:
                        j = 0
                        string += '\n'
            print(string)
            if any((i != 0 for i in errorcodes.values())):
                print('Some subprocesses did not finish successfully!')
                sys.exit(76)

            print('')

        return errorcodes

    def setupWORKDIR_TH(self, WORKDIR):
        QMin = self._QMin
        # mkdir the WORKDIR, or clean it if it exists, then copy all necessary files from pwd and savedir

        # write dens_ana.in
        inputstring = 'rtype="cclib"\nrfile="GAUSSIAN.log"\njmol_orbitals=False\nmolden_orbitals=False\nOm_formula=2\neh_pop=1\ncomp_ntos=True\nprint_OmFrag=True\noutput_file="tden_summ.txt"\nprop_list=%s\nat_lists=%s' % (
            str(QMin['theodore_prop']), str(QMin['theodore_fragment'])
        )

        filename = os.path.join(WORKDIR, 'dens_ana.in')
        writefile(filename, inputstring)
        if DEBUG:
            print('================== DEBUG input file for WORKDIR %s =================' % (shorten_DIR(WORKDIR)))
            print(inputstring)
            print('TheoDORE input written to: %s' % (filename))
            print('====================================================================')

        return

    @staticmethod
    def runTHEODORE(WORKDIR, THEODIR):
        prevdir = os.getcwd()
        os.chdir(WORKDIR)
        string = os.path.join(THEODIR, 'bin', 'analyze_tden.py')
        stdoutfile = open(os.path.join(WORKDIR, 'theodore.out'), 'w')
        stderrfile = open(os.path.join(WORKDIR, 'theodore.err'), 'w')
        if PRINT or DEBUG:
            starttime = datetime.datetime.now()
            sys.stdout.write('START:\t%s\t%s\t"%s"\n' % (shorten_DIR(WORKDIR), starttime, shorten_DIR(string)))
            sys.stdout.flush()
        try:
            runerror = sp.call(string, shell=True, stdout=stdoutfile, stderr=stderrfile)
        except OSError:
            print('Call have had some serious problems:', OSError)
            sys.exit(77)
        stdoutfile.close()
        stderrfile.close()
        if PRINT or DEBUG:
            endtime = datetime.datetime.now()
            sys.stdout.write(
                'FINISH:\t%s\t%s\tRuntime: %s\tError Code: %i\n' %
                (shorten_DIR(WORKDIR), endtime, endtime - starttime, runerror)
            )
            sys.stdout.flush()
        os.chdir(prevdir)
        return runerror

    # ======================================================================= #
    def get_Double_AOovl(self):
        QMin = self._QMin

        # get geometries
        filename1 = os.path.join(QMin['savedir'], f'geom.dat.{QMin["step"]-1}')
        oldgeo = GAUSSIAN.get_geometry(filename1)
        filename2 = os.path.join(QMin['savedir'], f'geom.dat.{QMin["step"]}')
        newgeo = GAUSSIAN.get_geometry(filename2)

        # apply shift
        # shift=1e-5
        # for iatom in range(len(oldgeo)):
        # for ixyz in range(3):
        # oldgeo[iatom][1+ixyz]+=shift

        # build QMin   # TODO: always singlet for AOoverlaps
        QMin1 = deepcopy(QMin)
        QMin1['elements'] = [x[0] for x in chain(oldgeo, newgeo)]
        QMin1['coords'] = [x[1:] for x in chain(oldgeo, newgeo)]
        QMin1['AOoverlap'] = [filename1, filename2]
        QMin1['IJOB'] = QMin['joblist'][0]
        QMin1['natom'] = len(newgeo)
        remove = ['nacdr', 'grad', 'h', 'soc', 'dm', 'overlap', 'ion']
        for r in remove:
            QMin1 = removekey(QMin1, r)

        # run the calculation
        WORKDIR = os.path.join(QMin['scratchdir'], 'AOoverlap')
        err = GAUSSIAN.run_calc(WORKDIR, QMin1)

        # get output
        filename = os.path.join(WORKDIR, 'GAUSSIAN.rwf')
        NAO, Smat = GAUSSIAN.get_smat(filename, QMin['gaussiandir'])

        # adjust the diagonal blocks for DFTB-A
        if QMin['template']['functional'] == 'dftba':
            Smat = GAUSSIAN.adjust_DFTB_Smat(Smat, NAO, QMin)

        # Smat is now full matrix NAO*NAO
        # we want the lower left quarter, but transposed
        string = '%i %i\n' % (NAO // 2, NAO // 2)
        for irow in range(NAO // 2, NAO):
            for icol in range(0, NAO // 2):
                string += '% .15e ' % (Smat[icol][irow])    # note the exchanged indices => transposition
            string += '\n'
        filename = os.path.join(QMin['savedir'], 'AO_overl.mixed')
        writefile(filename, string)

        return

    # ======================================================================= #

    @staticmethod
    def get_geometry(filename):
        data = readfile(filename)
        geometry = []
        for line in data:
            s = line.split()
            geometry.append([s[0], float(s[1]), float(s[2]), float(s[3])])
        return geometry

    # ======================================================================= #

    @staticmethod
    def adjust_DFTB_Smat(Smat, NAO, QMin):
        # list with the number of basis functions for basis set VSTO-6G* (used for DFTBA in Gaussian)
        nbasis = {1: ['h', 'he'], 2: ['li', 'be'], 4: ['b', 'c', 'n', 'o', 'f', 'ne']}
        nbs = {}
        for i in nbasis:
            for el in nbasis[i]:
                nbs[el] = i
        Nb = 0
        itot = 0
        mapping = {}
        for ii, i in enumerate(QMin['geo']):
            try:
                Nb += nbs[i[0].lower()]
            except KeyError:
                raise Error('Error: Overlaps with DFTB need further testing!', 80)
            for j in range(nbs[i[0].lower()]):
                mapping[itot] = ii
                itot += 1
        # print mapping
        # sys.exit(81)
        # make interatomic overlap blocks unit matrices
        for i in range(Nb):
            ii = mapping[i]
            for j in range(Nb):
                jj = mapping[j]
                if ii != jj:
                    continue
                if i == j:
                    Smat[i][j + Nb] = 1.
                    Smat[i + Nb][j] = 1.
                else:
                    Smat[i][j + Nb] = 0.
                    Smat[i + Nb][j] = 0.
        return Smat

    # =============================================================================================== #
    # =============================================================================================== #
    # ====================================== GAUSSIAN output parsing ================================ #
    # =============================================================================================== #
    # =============================================================================================== #

    def getQMout(self):
        QMin = self._QMin

        if PRINT:
            print('>>>>>>>>>>>>> Reading output files')
        starttime = datetime.datetime.now()

        QMout = self._QMout
        states = QMin['states']
        nstates = QMin['nstates']
        nmstates = QMin['nmstates']
        natom = QMin['natom']
        joblist = QMin['joblist']

        # TODO:
        # excited state energies and transition moments could be read from rwfdump "770R"
        # KS orbital energies: "522R"
        # geometry SEEMS TO BE in "507R"
        # 1TDM might be in "633R"
        # Hamiltonian
        if 'h' in QMin:    # or 'soc' in QMin:
            # make Hamiltonian
            if 'h' not in QMout:
                QMout['h'] = makecmatrix(nmstates, nmstates)
            # go through all jobs
            for job in joblist:
                # first get energies from TAPE21
                logfile = os.path.join(QMin['scratchdir'], 'master_%i/GAUSSIAN.log' % (job))
                energies = GAUSSIAN.getenergy(logfile, job, QMin)
                # also get SO matrix and mapping
                # if 'soc' in QMin and QMin['jobs'][job]['restr']:
                #outfile=os.path.join(QMin['scratchdir'],'master_%i/ADF.out' % (job))
                # submatrix,invstatemap=getsocm(outfile,t21file,job,QMin)
                mults = QMin['multmap'][-job]
                if 3 in mults:
                    mults = [3]
                for i in range(nmstates):
                    for j in range(nmstates):
                        m1, s1, ms1 = tuple(QMin['statemap'][i + 1])
                        m2, s2, ms2 = tuple(QMin['statemap'][j + 1])
                        if m1 not in mults or m2 not in mults:
                            continue
                        if i == j:
                            QMout['h'][i][j] = energies[(m1, s1)]
                        # elif 'soc' in QMin and QMin['jobs'][job]['restr']:
                        # if m1==m2==1:
                        # continue
                        # x=invstatemap[(m1,s1,ms1)]
                        # y=invstatemap[(m2,s2,ms2)]
                        # QMout['h'][i][j]=submatrix[x-1][y-1]

        # Dipole Moments
        if 'dm' in QMin:
            # make matrix
            if 'dm' not in QMout:
                QMout['dm'] = [makecmatrix(nmstates, nmstates) for i in range(3)]
            # go through all jobs
            for job in joblist:
                logfile = os.path.join(QMin['scratchdir'], 'master_%i/GAUSSIAN.log' % (job))
                dipoles = GAUSSIAN.gettdm(logfile, job, QMin)
                mults = QMin['multmap'][-job]
                mults = QMin['multmap'][-job]
                if 3 in mults:
                    mults = [3]
                for i in range(nmstates):
                    m1, s1, ms1 = tuple(QMin['statemap'][i + 1])
                    if m1 not in QMin['jobs'][job]['mults']:
                        continue
                    for j in range(nmstates):
                        m2, s2, ms2 = tuple(QMin['statemap'][j + 1])
                        if m2 not in QMin['jobs'][job]['mults']:
                            continue
                        if i == j and (m1, s1) in QMin['gradmap']:
                            path, isgs = QMin['jobgrad'][(m1, s1)]
                            logfile = os.path.join(QMin['scratchdir'], path, 'GAUSSIAN.log')
                            dm = GAUSSIAN.getdm(logfile)
                            for ixyz in range(3):
                                QMout['dm'][ixyz][i][j] = dm[ixyz]
                        if i == j:
                            continue
                        if not m1 == m2 == mults[0] or not ms1 == ms2:
                            continue
                        if s1 == 1:
                            for ixyz in range(3):
                                QMout['dm'][ixyz][i][j] = dipoles[(m2, s2)][ixyz]
                        elif s2 == 1:
                            for ixyz in range(3):
                                QMout['dm'][ixyz][i][j] = dipoles[(m1, s1)][ixyz]

        # Gradients
        if 'grad' in QMin:
            if 'grad' not in QMout:
                QMout['grad'] = [[[0. for i in range(3)] for j in range(natom)] for k in range(nmstates)]
            for grad in QMin['gradmap']:
                path, isgs = QMin['jobgrad'][grad]
                logfile = os.path.join(QMin['scratchdir'], path, 'GAUSSIAN.log')
                g = GAUSSIAN.getgrad(logfile, QMin)
                for istate in QMin['statemap']:
                    state = QMin['statemap'][istate]
                    if (state[0], state[1]) == grad:
                        QMout['grad'][istate - 1] = g
            if QMin['neglected_gradient'] != 'zero':
                for i in range(nmstates):
                    m1, s1, ms1 = tuple(QMin['statemap'][i + 1])
                    if not (m1, s1) in QMin['gradmap']:
                        if QMin['neglected_gradient'] == 'gs':
                            j = QMin['gsmap'][i + 1] - 1
                        elif QMin['neglected_gradient'] == 'closest':
                            e1 = QMout['h'][i][i]
                            de = 999.
                            for grad in QMin['gradmap']:
                                for k in range(nmstates):
                                    m2, s2, ms2 = tuple(QMin['statemap'][k + 1])
                                    if grad == (m2, s2):
                                        break
                                e2 = QMout['h'][k][k]
                                if de > abs(e1 - e2):
                                    de = abs(e1 - e2)
                                    j = k
                        QMout['grad'][i] = QMout['grad'][j]

        # Regular Overlaps
        if 'overlap' in QMin:
            if 'overlap' not in QMout:
                QMout['overlap'] = makecmatrix(nmstates, nmstates)
            for mult in itmult(QMin['states']):
                job = QMin['multmap'][mult]
                outfile = os.path.join(QMin['scratchdir'], 'WFOVL_%i_%i/wfovl.out' % (mult, job))
                out = readfile(outfile)
                if PRINT:
                    print('Overlaps: ' + shorten_DIR(outfile))
                for i in range(nmstates):
                    for j in range(nmstates):
                        m1, s1, ms1 = tuple(QMin['statemap'][i + 1])
                        m2, s2, ms2 = tuple(QMin['statemap'][j + 1])
                        if not m1 == m2 == mult:
                            continue
                        if not ms1 == ms2:
                            continue
                        QMout['overlap'][i][j] = GAUSSIAN.getsmate(out, s1, s2)

        # Phases from overlaps
        if 'phases' in QMin:
            if 'phases' not in QMout:
                QMout['phases'] = [complex(1., 0.) for i in range(nmstates)]
            if 'overlap' in QMout:
                for i in range(nmstates):
                    if QMout['overlap'][i][i].real < 0.:
                        QMout['phases'][i] = complex(-1., 0.)

        # Dyson norms
        if 'ion' in QMin:
            if 'prop' not in QMout:
                QMout['prop'] = makecmatrix(nmstates, nmstates)
            for ion in QMin['ionmap']:
                outfile = os.path.join(QMin['scratchdir'], 'Dyson_%i_%i_%i_%i/wfovl.out' % ion)
                out = readfile(outfile)
                if PRINT:
                    print('Dyson:    ' + shorten_DIR(outfile))
                for i in range(nmstates):
                    for j in range(nmstates):
                        m1, s1, ms1 = tuple(QMin['statemap'][i + 1])
                        m2, s2, ms2 = tuple(QMin['statemap'][j + 1])
                        if not (ion[0], ion[2]) == (m1, m2) and not (ion[0], ion[2]) == (m2, m1):
                            continue
                        if not abs(ms1 - ms2) == 0.5:
                            continue
                        # switch multiplicities such that m1 is smaller mult
                        if m1 > m2:
                            s1, s2 = s2, s1
                            m1, m2 = m2, m1
                            ms1, ms2 = ms2, ms1
                        # compute M_S overlap factor
                        if ms1 < ms2:
                            factor = (ms1 + 1. + (m1 - 1.) / 2.) / m1
                        else:
                            factor = (-ms1 + 1. + (m1 - 1.) / 2.) / m1
                        QMout['prop'][i][j] = GAUSSIAN.getDyson(out, s1, s2) * factor

        # multipolar_density fits
        if 'multipolar_fit' in QMin:
            if 'multipolar_fit' not in QMout:
                QMout['multipolar_fit'] = {}

            # for dens in QMin['densjob']:
            #     workdir = os.path.join(QMin['scratchdir'], dens)
            #     self.get_fchk(workdir)
            # sort densjobs
            density_map = {}    # map for (mult, state, state): position in densities
            sorted_densjobs = []
            jobfiles = set()
            i = 0
            for dens in QMin['densmap']:
                job = QMin['jobdens'][dens]
                if job not in jobfiles:
                    jobfiles.add(job)
                    flags = QMin['densjob'][job]
                    sorted_densjobs.append((job, flags))
                    scf, es, gses = map(flags.get, ('scf', 'es', 'gses'))
                    if scf:
                        density_map[(*dens, *dens)] = i
                        i += 1
                    if es:
                        edens = (dens[0], dens[1] + 1) if scf else dens
                        density_map[(*edens, *edens)] = i
                        i += 1
                    if gses:
                        # determine the excited states for this multiplicity
                        nstates = QMin['states'][dens[0] - 1]
                        ijob = QMin['multmap'][dens[0]]
                        gsmult = QMin['multmap'][-ijob][0]
                        first = 2
                        if gsmult != dens[0]:
                            first = 1
                        last = nstates
                        for es in range(first, last + 1):
                            state = dens[1]
                            density_map[(gsmult, 1, dens[0], es)] = i
                            i += 1
            # read basis
            fchkfile = os.path.join(QMin['scratchdir'], sorted_densjobs[0][0], 'GAUSSIAN.fchk')
            basis, n_bf = self.get_basis(fchkfile)
            # collect all densities from the file in densjob (file: bools) and jobdens (state: file)
            densities = self.get_dens_from_fchks(sorted_densjobs, basis, n_bf)
            fits = Resp(QMin['coords'], QMin['elements'], QMin['resp_density'], QMin['resp_shells'])
            fits.prepare(basis)  # the charge of the atom does not affect
            fits_map = {}
            for i, d_i in enumerate(QMin['densmap']):
                # do gs density
                key = (*d_i, *d_i)
                fits_map[key] = fits.multipoles_from_dens(densities[density_map[key]], include_core_charges=True)

                for d_j in QMin['densmap'][i + 1:]:
                    if d_i[0] != d_j[0]:
                        continue
                    # do gses and eses density
                    key = (*d_i, *d_j)
                    if key in density_map:
                        fits_map[key] = fits.multipoles_from_dens(densities[density_map[key]],
                                                                  include_core_charges=False, order=QMin['resp_tdm_fit_order'])
                    else:
                        ijob = QMin['multmap'][dens[0]]  # the multiplicity is the same -> ijob same
                        gsmult = QMin['multmap'][-ijob][0]
                        dmI = densities[density_map[(gsmult, 1, *d_i)]]
                        dmJ = densities[density_map[(gsmult, 1, *d_j)]]
                        trans_dens = es2es_tdm(dmI, dmJ)
                        fits_map[key] = fits.multipoles_from_dens(trans_dens, include_core_charges=False, order=QMin['resp_tdm_fit_order'])
            QMout['multipolar_fit'] = fits_map

        # TheoDORE
        if 'theodore' in QMin:
            if 'theodore' not in QMout:
                QMout['theodore'] = makecmatrix(QMin['theodore_n'], nmstates)
            for job in joblist:
                if not QMin['jobs'][job]['restr']:
                    continue
                else:
                    mults = QMin['jobs'][job]['mults']
                    gsmult = mults[0]
                    ns = 0
                    for i in mults:
                        ns += QMin['states'][i - 1] - (i == gsmult)
                    if ns == 0:
                        continue
                sumfile = os.path.join(QMin['scratchdir'], 'master_%i/tden_summ.txt' % job)
                omffile = os.path.join(QMin['scratchdir'], 'master_%i/OmFrag.txt' % job)
                props = GAUSSIAN.get_theodore(sumfile, omffile, QMin)
                for i in range(nmstates):
                    m1, s1, ms1 = tuple(QMin['statemap'][i + 1])
                    if (m1, s1) in props:
                        for j in range(QMin['theodore_n']):
                            QMout['theodore'][i][j] = props[(m1, s1)][j]

        endtime = datetime.datetime.now()
        if PRINT:
            print("Readout Runtime: %s" % (endtime - starttime))

        if DEBUG:
            copydir = os.path.join(QMin['savedir'], 'debug_GAUSSIAN_stdout')
            if not os.path.isdir(copydir):
                mkdir(copydir)
            for job in joblist:
                outfile = os.path.join(QMin['scratchdir'], 'master_%i/GAUSSIAN.log' % (job))
                shutil.copy(outfile, os.path.join(copydir, "GAUSSIAN_%i.log" % job))
                if QMin['jobs'][job]['restr'] and 'theodore' in QMin:
                    outfile = os.path.join(QMin['scratchdir'], 'master_%i/tden_summ.txt' % job)
                    try:
                        shutil.copy(outfile, os.path.join(copydir, 'THEO_%i.out' % (job)))
                    except IOError:
                        pass
                    outfile = os.path.join(QMin['scratchdir'], 'master_%i/OmFrag.txt' % job)
                    try:
                        shutil.copy(outfile, os.path.join(copydir, 'THEO_OMF_%i.out' % (job)))
                    except IOError:
                        pass
            if 'grad' in QMin:
                for grad in QMin['gradmap']:
                    path, isgs = QMin['jobgrad'][grad]
                    outfile = os.path.join(QMin['scratchdir'], path, 'GAUSSIAN.log')
                    shutil.copy(outfile, os.path.join(copydir, "GAUSSIAN_GRAD_%i_%i.log" % grad))
            if 'overlap' in QMin:
                for mult in itmult(QMin['states']):
                    job = QMin['multmap'][mult]
                    outfile = os.path.join(QMin['scratchdir'], 'WFOVL_%i_%i/wfovl.out' % (mult, job))
                    shutil.copy(outfile, os.path.join(copydir, 'WFOVL_%i_%i.out' % (mult, job)))
            if 'ion' in QMin:
                for ion in QMin['ionmap']:
                    outfile = os.path.join(QMin['scratchdir'], 'Dyson_%i_%i_%i_%i/wfovl.out' % ion)
                    shutil.copy(outfile, os.path.join(copydir, 'Dyson_%i_%i_%i_%i.out' % ion))

        return

    # ======================================================================= #

    @staticmethod
    def getenergy(logfile, ijob, QMin):

        # open file
        f = readfile(logfile)
        if PRINT:
            print('Energy:   ' + shorten_DIR(logfile))

        # read ground state
        for line in f:
            if ' SCF Done:' in line:
                gsenergy = float(line.split()[4])

        # figure out the excited state settings
        mults = QMin['jobs'][ijob]['mults']
        restr = QMin['jobs'][ijob]['restr']
        gsmult = mults[0]
        estates_to_extract = deepcopy(QMin['states'])
        estates_to_extract[gsmult - 1] -= 1
        for imult in range(len(estates_to_extract)):
            if not imult + 1 in mults:
                estates_to_extract[imult] = 0
        for imult in range(len(estates_to_extract)):
            if imult + 1 in mults:
                estates_to_extract[imult] = max(estates_to_extract)

        # extract excitation energies
        # loop also works if no energies should be extracted
        energies = {(gsmult, 1): gsenergy}
        for imult in mults:
            nstates = estates_to_extract[imult - 1]
            if nstates > 0:
                istate = 0
                for line in f:
                    if 'Excited State' in line:
                        if restr:
                            if not IToMult[imult] in line:
                                continue
                        energies[(imult, istate + 1 + (gsmult == imult))] = float(line.split()[4]) / au2eV + gsenergy
                        istate += 1
                        if istate >= nstates:
                            break
        return energies

    # ======================================================================= #
    @staticmethod
    def gettdm(logfile, ijob, QMin):

        # open file
        f = readfile(logfile)
        if PRINT:
            print('Dipoles:  ' + shorten_DIR(logfile))

        # figure out the excited state settings
        mults = QMin['jobs'][ijob]['mults']
        if 3 in mults:
            mults = [3]
        restr = QMin['jobs'][ijob]['restr']
        gsmult = mults[0]
        estates_to_extract = deepcopy(QMin['states'])
        estates_to_extract[gsmult - 1] -= 1
        for imult in range(len(estates_to_extract)):
            if not imult + 1 in mults:
                estates_to_extract[imult] = 0

        # get ordering of states in Gaussian output
        istate = [int(i + 1 == gsmult) for i in range(len(QMin['states']))]
        index = 0
        gaustatemap = {}
        for iline, line in enumerate(f):
            if 'Excited State' in line:
                if restr:
                    s = line.replace('-', ' ').split()
                    imult = IToMult[s[3]]
                    istate[imult - 1] += 1
                    gaustatemap[(imult, istate[imult - 1])] = index
                    index += 1
                else:
                    imult = gsmult
                    istate[imult - 1] += 1
                    gaustatemap[(imult, istate[imult - 1])] = index
                    index += 1

        # extract transition dipole moments
        dipoles = {}
        for imult in mults:
            if not imult == gsmult:
                continue
            nstates = estates_to_extract[imult - 1]
            if nstates > 0:
                for iline, line in enumerate(f):
                    if 'Ground to excited state transition electric dipole moments ' in line:
                        for istate in range(nstates):
                            shift = gaustatemap[(imult, istate + 1 + (gsmult == imult))]
                            s = f[iline + 2 + shift].split()
                            dipoles[(imult, istate + 1 + (gsmult == imult))] = [float(i) for i in s[1:4]]
        return dipoles

    # ======================================================================= #
    @staticmethod
    def get_fchk(workdir):
        prevdir = os.getcwd()
        os.chdir(workdir)
        string = 'formchk GAUSSIAN.chk'
        try:
            runerror = sp.call(string, shell=True, stdout=sys.stdout, stderr=sys.stderr)
        except OSError:
            print('Call have had some serious problems:', OSError)
            sys.exit(77)
        print('Generated .fchk file in', workdir)
        os.chdir(prevdir)

    @staticmethod
    def get_basis(fchkfile: str):
        n_bf = 0
        f = open(fchkfile, 'r')
        lines = f.readlines()
        f.close()
        shell_types = []
        n_prim = []
        s_a_map = []
        prim_exp = []
        contr_coeff = []
        ps_contr_coeff = None
        atom_symbols = []
        i = 0
        while i != len(lines):
            if 'Atomic numbers' in lines[i]:
                natom = int(lines[i].split()[-1])
                n_lines = ((natom - 1) // 6 + 1)
                i += 1
                atom_symbols = list(
                    map(lambda x: IAn2AName[int(x)], chain(*map(lambda x: x.split(), lines[i:i + n_lines])))
                )
            if 'Number of basis functions' in lines[i]:
                n_bf = int(lines[i].split()[-1])
            if 'Shell types' in lines[i]:
                n = int(lines[i].split()[-1])
                n_lines = (n - 1) // 6 + 1
                i += 1
                shell_types = list(map(int, chain(*map(lambda x: x.split(), lines[i:i + n_lines]))))
                i += n_lines
            if 'Number of primitives per shell' in lines[i]:
                n = int(lines[i].split()[-1])
                n_lines = (n - 1) // 6 + 1
                i += 1
                n_prim = list(map(int, chain(*map(lambda x: x.split(), lines[i:i + n_lines]))))
                i += n_lines
            if 'Shell to atom map' in lines[i]:
                n = int(lines[i].split()[-1])
                n_lines = (n - 1) // 6 + 1
                i += 1
                s_a_map = list(map(int, chain(*map(lambda x: x.split(), lines[i:i + n_lines]))))
                i += n_lines
            if 'Primitive exponents' in lines[i]:
                n = int(lines[i].split()[-1])
                n_lines = (n - 1) // 5 + 1
                i += 1
                prim_exp = list(map(float, chain(*map(lambda x: x.split(), lines[i:i + n_lines]))))
                i += n_lines
            if 'Contraction coefficients' in lines[i]:
                n = int(lines[i].split()[-1])
                n_lines = (n - 1) // 5 + 1
                i += 1
                contr_coeff = list(map(float, chain(*map(lambda x: x.split(), lines[i:i + n_lines]))))
                i += n_lines
                if 'P(S=P) Contraction coefficients' in lines[i]:
                    n = int(lines[i].split()[-1])
                    n_lines = (n - 1) // 5 + 1
                    i += 1
                    ps_contr_coeff = list(map(float, chain(*map(lambda x: x.split(), lines[i:i + n_lines]))))
                break
            i += 1
        return build_basis_dict(atom_symbols, shell_types, n_prim, s_a_map, prim_exp, contr_coeff, ps_contr_coeff), n_bf

    def get_dens_from_fchks(self, densjobs: list[tuple[str, dict[str, bool]]], basis, n_bf):
        QMin = self._QMin
        densities = []
        atom_symbols = QMin['elements']
        for dens, flags in densjobs:
            scf, es, gses = map(flags.get, ('scf', 'es', 'gses'))
            fchkfile = os.path.join(QMin['scratchdir'], dens, 'GAUSSIAN.fchk')
            scf_read = es_read = gses_read = False
            f = open(fchkfile, 'r')
            lines = f.readlines()
            f.close()
            new_dens = 0
            i = 0
            while i < len(lines):
                if scf and 'SCF Density' in lines[i]:
                    n = int(lines[i].split()[-1])
                    n_lines = (n - 1) // 5 + 1
                    i += 1
                    d = np.fromiter(
                        map(float, chain(*map(lambda x: x.split(), lines[i:i + n_lines]))), dtype=float, count=n
                    )
                    # d is triangular -> fold into full matrix (assuming lower triangular)
                    d_tril = np.zeros((n_bf, n_bf))
                    idx = np.tril_indices(n_bf)
                    d_tril[idx] = d
                    density = d_tril.T + d_tril
                    np.fill_diagonal(density, np.diag(d_tril))
                    swap_rows_and_cols(atom_symbols, basis, density)
                    densities.append(density)
                    new_dens += 1
                    i += n_lines
                    scf_read = True
                if es and 'CI Density' in lines[i]:
                    n = int(lines[i].split()[-1])
                    n_lines = (n - 1) // 5 + 1
                    i += 1
                    d = np.fromiter(
                        map(float, chain(*map(lambda x: x.split(), lines[i:i + n_lines]))), dtype=float, count=n
                    )
                    # d is triangular -> fold into full matrix (assuming lower triangular)
                    d_tril = np.zeros((n_bf, n_bf))
                    idx = np.tril_indices(n_bf)
                    d_tril[idx] = d
                    density = d_tril.T + d_tril
                    np.fill_diagonal(density, np.diag(d_tril))
                    swap_rows_and_cols(atom_symbols, basis, density)
                    densities.append(density)
                    new_dens += 1
                    i += n_lines
                    es_read = True
                if 'Excited state NLR' in lines[i]:
                    i += 1
                    n_es = int(lines[i].split()[-1])
                    i += 1
                    n_g2e = int(lines[i].split()[-1])
                    i += 1
                    if n_es != 0:
                        i += 1
                if gses and 'G to E trans densities' in lines[i]:
                    n = int(lines[i].split()[-1])
                    n_lines = (n - 1) // 5 + 1
                    i += 1
                    d = np.fromiter(
                        map(float, chain(*map(lambda x: x.split(), lines[i:i + n_lines]))), dtype=float, count=n
                    ).reshape((2 * n_g2e, n_bf, n_bf))
                    for i_d in range(0, 2 * n_g2e, 2):
                        tmp = d[i_d, ...]
                        swap_rows_and_cols(atom_symbols, basis, tmp)
                        densities.append(tmp)
                        new_dens += 1
                    i += n_lines
                    gses_read = True
                i += 1
            if scf and not scf_read:
                raise Error(f'Missing "SCF Density" in checkpoint file for job {dens}!\nfchk-file:  {fchkfile}', 33)
            if es and not es_read:
                raise Error(f'Missing "CI Density" in checkpoint file for job {dens}!\nfchk-file:  {fchkfile}', 33)
            if gses and not gses_read:
                raise Error(f'Missing "G to E trans densities" in checkpoint file for job {dens}!\nfchk-file:  {fchkfile}', 33)
        # read densities
        return densities

    # ======================================================================= #

    def getdm(logfile):

        # open file
        f = readfile(logfile)
        if PRINT:
            print('Dipoles:  ' + shorten_DIR(logfile))

        for iline, line in enumerate(f):
            if 'Forces (Hartrees/Bohr)' in line:
                s = f[iline - 2].split('=')[1].replace('D', 'E')
                dmx = float(s[0:15])
                dmy = float(s[15:30])
                dmz = float(s[30:45])
                dm = [dmx, dmy, dmz]
                return dm

    # ======================================================================= #

    @staticmethod
    def getgrad(logfile, QMin):

        # read file and check if ego is active
        out = readfile(logfile)
        if PRINT:
            print('Gradient: ' + shorten_DIR(logfile))

        # initialize
        natom = QMin['natom']
        g = [[0. for i in range(3)] for j in range(natom)]

        # get gradient
        string = 'Forces (Hartrees/Bohr)'
        shift = 3
        for iline, line in enumerate(out):
            if string in line:
                for iatom in range(natom):
                    s = out[iline + shift + iatom].split()
                    for i in range(3):
                        g[iatom][i] = -float(s[2 + i])

        return g

    # ======================================================================= #
    @staticmethod
    def getsmate(out, s1, s2):
        ilines = -1
        while True:
            ilines += 1
            if ilines == len(out):
                raise Error('Overlap of states %i - %i not found!' % (s1, s2), 82)
            if containsstring('Overlap matrix <PsiA_i|PsiB_j>', out[ilines]):
                break
        ilines += 1 + s1
        f = out[ilines].split()
        return float(f[s2 + 1])

    # ======================================================================= #

    @staticmethod
    def getDyson(out, s1, s2):
        ilines = -1
        while True:
            ilines += 1
            if ilines == len(out):
                raise Error('Dyson norm of states %i - %i not found!' % (s1, s2), 83)
            if containsstring('Dyson norm matrix <PsiA_i|PsiB_j>', out[ilines]):
                break
        ilines += 1 + s1
        f = out[ilines].split()
        return float(f[s2 + 1])

    # ======================================================================= #

    @staticmethod
    def get_theodore(sumfile, omffile, QMin):    # TODO!
        def theo_float(i):
            return safe_cast(i, float, 0.)

        out = readfile(sumfile)
        if PRINT:
            print('TheoDORE: ' + shorten_DIR(sumfile))
        props = {}
        for line in out[2:]:
            s = line.replace('?', ' ').split()
            if len(s) == 0:
                continue
            n = int(re.search('([0-9]+)', s[0]).groups()[0])
            m = re.search('([a-zA-Z]+)', s[0]).groups()[0]
            for i in IToMult:
                if isinstance(i, str) and m in i:
                    m = IToMult[i]
                    break
            props[(m, n + (m == 1))] = [theo_float(i) for i in s[4:]]

        out = readfile(omffile)
        if PRINT:
            print('TheoDORE: ' + shorten_DIR(omffile))
        for line in out[1:]:
            s = line.replace('(', ' ').replace(')', ' ').split()
            if len(s) == 0:
                continue
            n = int(re.search('([0-9]+)', s[0]).groups()[0])
            m = re.search('([a-zA-Z]+)', s[0]).groups()[0]
            for i in IToMult:
                if isinstance(i, str) and m in i:
                    m = IToMult[i]
                    break
            props[(m, n + (m == 1))].extend([theo_float(i) for i in s[2:]])

        return props


if __name__ == '__main__':

    gaussian = GAUSSIAN(get_bool_from_env('DEBUG', False), get_bool_from_env('PRINT'))
    gaussian.main()<|MERGE_RESOLUTION|>--- conflicted
+++ resolved
@@ -426,41 +426,14 @@
 # =============================================================================================== #
 
 
-<<<<<<< HEAD
-    def run(self, writeQMout=True):
-        QMin = self._QMin
-        # get the job schedule
-        schedule = self.generate_joblist()
-        self.printQMin()
-        if DEBUG:
-            print('SCHEDULE:')
-            pprint.pprint(schedule, depth=2)
-=======
     def run(self):
         
->>>>>>> 8708b3fa
         errorcodes = {}
         # run all the jobs
         errorcodes = self.runjobs(self._QMin['schedule'])
 
-<<<<<<< HEAD
-        # read all the output files
-        self.getQMout()
-        # backup data if requested
-        if 'backup' in QMin:
-            self.backupdata(QMin['backup'])
-
-        # Measure time
-        runtime = self.clock.measuretime()
-        self._QMout['runtime'] = runtime
-
-        # Write QMout
-        if writeQMout:
-            self.writeQMout()
-=======
         # do all necessary overlap and Dyson calculations
         errorcodes = self.run_wfoverlap(errorcodes)
->>>>>>> 8708b3fa
 
         # do all necessary Theodore calculations
         errorcodes = self.run_theodore(errorcodes)
